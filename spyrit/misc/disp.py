# -----------------------------------------------------------------------------
#   This software is distributed under the terms
#   of the GNU Lesser General  Public Licence (LGPL)
#   See LICENSE.md for further details
# -----------------------------------------------------------------------------
import matplotlib.pyplot as plt;
from mpl_toolkits.axes_grid1 import make_axes_locatable
from PIL import Image;
import numpy as np;
from numpy import linalg as LA;
import time;
from scipy import signal;
from scipy import misc;
from scipy import sparse
from imutils.video import FPS
import imutils
import cv2
import torch
<<<<<<< HEAD
import fht
=======
>>>>>>> 70d7a8b6

def display_vid(video, fps, title ='',colormap=plt.cm.gray):
    """
    video is a numpy array of shape [nb_frames, 1, nx, ny]
    """
    plt.ion()
    (nb_frames, channels, nx, ny) = video.shape
    fig = plt.figure();
    ax = fig.add_subplot(1, 1, 1)
    for i in range(nb_frames):
        current_frame = video[i,0,:,:];
        plt.imshow(current_frame, cmap=colormap);
        plt.title(title);
        divider = make_axes_locatable(ax);
        cax = plt.axes([0.85, 0.1, 0.075, 0.8]);
        plt.colorbar(cax=cax);
        plt.show();
        plt.pause(fps)
    plt.ioff()

def display_rgb_vid(video, fps, title =''):
    """
    video is a numpy array of shape [nb_frames, 3, nx, ny]
    """
    plt.ion()
    (nb_frames, channels, nx, ny) = video.shape
    fig = plt.figure();
    ax = fig.add_subplot(1, 1, 1)
    for i in range(nb_frames):
        current_frame = video[i,:,:,:];
        current_frame = np.moveaxis(current_frame, 0, -1)
        plt.imshow(current_frame);
        plt.title(title);
        plt.show();
        plt.pause(fps)
    plt.ioff()


def fitPlots(N, aspect=(16,9)):
    width = aspect[0]
    height = aspect[1]
    area = width*height*1.0
    factor = (N/area)**(1/2.0)
    cols = math.floor(width*factor)
    rows = math.floor(height*factor)
    rowFirst = width < height
    while rows*cols < N:
        if rowFirst:
            rows += 1
        else:
            cols += 1
        rowFirst = not(rowFirst)
    return rows, cols


def Multi_plots(img_list, title_list, shape, suptitle= '', colormap = plt.cm.gray, axis_off = True ,aspect = (16,9), savefig = "", fontsize = 14):
    [rows, cols] = shape;
    plt.figure();
    plt.suptitle(suptitle, fontsize=16);
    if (len(img_list)<rows*cols) or (len(title_list)<rows*cols):
        for k in range(max(rows*cols-len(img_list),rows*cols - len(title_list) )):
            img_list.append(np.zeros((64,64)));
            title_list.append("");

    for k in range(rows*cols):
        ax = plt.subplot(rows,cols,k+1)
        ax.imshow(img_list[k], cmap = colormap)
        ax.set_title(title_list[k], fontsize=fontsize);
        if axis_off :
            plt.axis('off');
    if savefig:
        plt.savefig(savefig, bbox_inches='tight')
    plt.show()
    
    
def compare_video_frames(vid_list, nb_disp_frames,title_list, suptitle= '', colormap = plt.cm.gray, aspect = (16,9), savefig = "", fontsize = 14):
    rows = len(vid_list);
    cols = nb_disp_frames;
    plt.figure(figsize=aspect);
    plt.suptitle(suptitle, fontsize=16);
    for i in range(rows):
        for j in range(cols):
            k = (j+1)+(i)*(cols);i
            #print(k)
            ax = plt.subplot(rows,cols,k)
            #print("i = {}, j = {}".format(i,j))
            ax.imshow(vid_list[i][0,j,0,:,:], cmap = colormap)
            ax.set_title(title_list[i][j], fontsize=fontsize);
            plt.axis('off')
    if savefig:
        plt.savefig(savefig, bbox_inches='tight')
    plt.show()

    
def torch2numpy(torch_tensor):
    return torch_tensor.cpu().detach().numpy();


def uint8(dsp):
    x = (dsp-np.amin(dsp))/(np.amax(dsp)-np.amin(dsp)) * 255;
    x =  x.astype('uint8')
    return x;


def imagesc(Img, title='', colormap=plt.cm.gray):
    """ 
    imagesc(IMG) Display image Img with scaled colors with greyscale 
    colormap and colorbar
    imagesc(IMG, title=ttl) Display image Img with scaled colors with 
    greyscale colormap and colorbar, with the title ttl
    imagesc(IMG, title=ttl, colormap=cmap) Display image Img with scaled colors 
    with colormap and colorbar specified by cmap (choose between 'plasma', 
    'jet', and 'grey'), with the title ttl
    """
    fig = plt.figure();
    ax = fig.add_subplot(1, 1, 1)
    plt.imshow(Img, cmap=colormap);
    plt.title(title);
    divider = make_axes_locatable(ax);
    cax = plt.axes([0.85, 0.1, 0.075, 0.8]);
    plt.colorbar(cax=cax);
    plt.show();
    
def imagecomp(Img1, Img2, suptitle='', title1='', title2='', colormap1=plt.cm.gray, colormap2=plt.cm.gray):
    f, (ax1, ax2) = plt.subplots(1, 2)
    im1=ax1.imshow(Img1, cmap=colormap1);
    ax1.set_title(title1);
    cax = plt.axes([0.43, 0.3, 0.025, 0.4]);
    plt.colorbar(im1,cax=cax);
    plt.suptitle(suptitle, fontsize=16);
    #
    im2=ax2.imshow(Img2, cmap=colormap2);
    ax2.set_title(title2);
    cax = plt.axes([0.915, 0.3, 0.025, 0.4]);
    plt.colorbar(im2,cax=cax);
    plt.subplots_adjust(left=0.08, wspace=0.5, top=0.9,right = 0.9);
    plt.show();
    
def imagepanel(Img1, Img2, Img3, Img4, suptitle='', title1='', title2='', title3='',title4='' ,colormap1=plt.cm.gray, colormap2=plt.cm.gray, colormap3=plt.cm.gray, colormap4=plt.cm.gray):
    
    fig, axarr = plt.subplots(2,2,figsize=(20, 10));
    plt.suptitle(suptitle, fontsize=16);
    
    im1=axarr[0,0].imshow(Img1, cmap=colormap1);
    axarr[0, 0].set_title(title1);
    cax = plt.axes([0.4, 0.54, 0.025, 0.35]);
    plt.colorbar(im1,cax=cax);
    
    im2=axarr[0,1].imshow(Img2, cmap=colormap2);
    axarr[0, 1].set_title(title2);
    cax = plt.axes([0.90, 0.54, 0.025, 0.35]);
    plt.colorbar(im2,cax=cax);
    
    im3=axarr[1,0].imshow(Img3, cmap=colormap3);
    axarr[1, 0].set_title(title3);
    cax = plt.axes([0.4, 0.12, 0.025, 0.35]);
    plt.colorbar(im3,cax=cax);
    
    im4=axarr[1,1].imshow(Img4, cmap=colormap4);
    axarr[1, 1].set_title(title4);
    cax = plt.axes([0.9, 0.12, 0.025, 0.35]);
    plt.colorbar(im4,cax=cax);
    
    plt.subplots_adjust(left=0.08, wspace=0.5, top=0.9,right = 0.9);
    plt.show();
    
def plot(x,y,title='',xlabel='', ylabel='', color='black'):
    fig = plt.figure();
    ax = fig.add_subplot(1, 1, 1);
    plt.plot(x, y, color=color);
    plt.title(title);
    plt.xlabel(xlabel);
    plt.ylabel(ylabel);
    plt.show();
    
def string_mean_std(x, prec = 3):
    return "{:.{p}f} +/- {:.{p}f}".format(np.mean(x), np.std(x), p=prec)
    
def print_mean_std(x, tag='', prec = 3):
    print("{} = {:.{p}f} +/- {:.{p}f}".format(tag, np.mean(x), np.std(x), p=prec)) 
    
def histogram(s):
    count, bins, ignored = plt.hist(s, 30, density=True);
    plt.show();
    
	

def vid2batch(root, img_dim, start_frame, end_frame):
    stream = cv2.VideoCapture(root);
    fps = FPS().start()
    frame_nb = 0;
    output_batch = torch.zeros(1,end_frame-start_frame,1,img_dim, img_dim);
    while True:
        (grabbed, frame) = stream.read()
        if not grabbed:
            break

        frame_nb+=1;
        if (frame_nb>=start_frame)&(frame_nb<end_frame):
            frame = cv2.resize(frame, (img_dim, img_dim));
            frame = cv2.cvtColor(frame, cv2.COLOR_BGR2LAB)
            output_batch[0,frame_nb-start_frame,0,:,:] = torch.Tensor(frame[:,:,1]);

    return output_batch;
            
    
def pre_process_video(video, crop_patch, kernel_size):
    batch_size, seq_length, c, h, w = video.shape
    batched_frames = video.view(batch_size*seq_length*c, h, w);
    output_batch = torch.zeros(batched_frames.shape);

    for i in range(batch_size*seq_length*c):
        img = torch2numpy(batched_frames[i,:,:]);
        img[crop_patch] = 0;
        median_frame = cv2.medianBlur(img, kernel_size);
        output_batch[i,:,:] = torch.Tensor(median_frame);
    output_batch = output_batch.view(batch_size, seq_length, c, h, w);
    return output_batch<|MERGE_RESOLUTION|>--- conflicted
+++ resolved
@@ -16,10 +16,6 @@
 import imutils
 import cv2
 import torch
-<<<<<<< HEAD
-import fht
-=======
->>>>>>> 70d7a8b6
 
 def display_vid(video, fps, title ='',colormap=plt.cm.gray):
     """
