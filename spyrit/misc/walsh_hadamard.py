#!/usr/bin/env python3
# -*- coding: utf-8 -*-

""" Walsh-ordered Hadamard tranforms.

Longer description of this module.

This program is free software: you can redistribute it and/or modify it under
the terms of the GNU General Public License as published by the Free Software
Foundation, either version 3 of the License, or (at your option) any later
version.

This program is distributed in the hope that it will be useful, but WITHOUT
ANY WARRANTY; without even the implied warranty of MERCHANTABILITY or FITNESS
FOR A PARTICULAR PURPOSE. See the GNU General Public License for more details.

You should have received a copy of the GNU General Public License along with
this program. If not, see <http://www.gnu.org/licenses/>.
"""

# __author__ = "One solo developer"
__authors__ = ["Sebastien Crombez", "Nicolas Ducros"]
__contact__ = "nicolas.ducros@creatis.insa-lyon.fr"
# __copyright__ = "Copyright $YEAR, $COMPANY_NAME"
# __credits__ = ["One developer", "And another one", "etc"]
__date__ = "2020/01/15"
__deprecated__ = False
# __email__ =  "nicolas.ducros@creatis.insa-lyon.fr"
__license__ = "GPLv3"
__maintainer__ = "developer"
__status__ = "Development"
# __version__ = "0.0.1"


import math
import numpy as np
from scipy.linalg import hadamard
from sympy.combinatorics.graycode import GrayCode
import torch


# ------------------------------------------------------------------------------
# -- To generate sequency (aka Walsh) order --------------------------------------
# ------------------------------------------------------------------------------
def b2_to_b10(l):
    r"""Convert a list of numbers in base 2 to base 10

    Args:
        :math:`l` (list[str]): base2 numbers.

    Returns:
        list[int]: base10 numbers

    """
    N = len(l)
    for i in range(N):
        l[i] = int(l[i], 2)
    return l


def perm_matrix_from_ind(l):  # generate a matrix of zero and ones from list of index
    N = len(l)
    P = np.zeros((N, N))
    for i in range(N):
        P[i, l[i]] = 1
    return P


def gray_code_permutation(n):  # Generate the N grey code
    N = int(math.log(n, 2))
    graycode = GrayCode(N)
    graycode_list = list(graycode.generate_gray())
    return perm_matrix_from_ind(b2_to_b10((graycode_list)))


def gray_code_list(n):  # Generate the N grey code permutation matrix
    N = int(math.log(n, 2))
    graycode = GrayCode(N)
    graycode_list = list(graycode.generate_gray())
    return b2_to_b10(graycode_list)


def bit_reverse_traverse(a):  # internet function to generate bit reverse
    n = a.shape[0]
<<<<<<< HEAD
    assert not n & (n - 1), "n must be a power of 2" # assert n is a power of 2
=======
    assert not n & (n - 1), "n must be a power of 2"  # assert n is power of 2
>>>>>>> b062aafc

    if n == 1:
        yield a[0]
    else:
        even_index = np.arange(n // 2) * 2
        odd_index = np.arange(n // 2) * 2 + 1
        for even in bit_reverse_traverse(a[even_index]):
            yield even
        for odd in bit_reverse_traverse(a[odd_index]):
            yield odd


def get_bit_reversed_list(l):  # from the internet
    n = len(l)
    indexs = np.arange(n)
    b = []
    for i in bit_reverse_traverse(indexs):
        b.append(l[i])

    return b


def bit_reversed_matrix(n):  # internet function to generate bit reverse
    br = bit_reversed_list(n)
    return perm_matrix_from_ind(br)


def bit_reversed_list(n):
    br = get_bit_reversed_list([k for k in range(n)])
    return br


def sequency_perm(X, ind=None):
    r"""Permute the rows of a matrix to get sequency order

    Args:
        :attr:`X` (np.ndarray): n-by-m input matrix

        :attr:`ind` : index list of length n

    Returns:
        np.ndarray: n-by-m input matrix

    """
    if ind is None:
        ind = sequency_perm_ind(len(X))

    Y = np.zeros(X.shape)
    # Y = X[ind,] # returns dtype = object ?!
    for i in range(X.shape[0]):
        Y[i,] = X[ind[i],]
    return Y


def sequency_perm_torch(X, ind=None):
    r"""Permute the last dimension of a tensor to get sequency order

    Args:
        :attr:`X` (torch.tensor): -by-n input matrix

        :attr:`ind` : index list of length n

    Returns:
        torch.tensor: -by-n input matrix

    Example :
        >>> import spyrit.misc.walsh_hadamard as wh
        >>> x = torch.tensor([1, 3, 0, -1, 7, 5, 1, -2])
        >>> x = x[None, None, :]
        >>> x = wh.sequency_perm_torch(x)
        >>> print(x)
    """
    if ind is None:
        ind = sequency_perm_ind(X.shape[-1])

    Y = X[..., ind]
    return Y


def sequency_perm_matrix(n):
    r"""Return permutation matrix to get sequency from the natural order

    Args:
        :attr:`n` (int): Order of the matrix, a power of two.

    Returns:
        np.ndarray: A n-by-n permutation matrix

    Examples:
        Permutation matrix of order 8

        >>> print(sequency_perm_matrix(8))
    """
    BR = bit_reversed_matrix(n)
    GC = gray_code_permutation(n)
    return GC @ BR


def sequency_perm_ind(n):
    r"""Return permutation indices to get sequency from the natural order

    Args:
        :attr:`n` (int): Order of the matrix, a power of two.

    Returns:
        list:

    Examples:
        Permutation indices to get a Walsh matrix of order 8

        >>> print(sequency_perm_ind(8))
    """
    perm_br = bit_reversed_list(n)
    perm_gc = gray_code_list(n)
    perm = [perm_br[perm_gc[k]] for k in range(n)]

    return perm


# ------------------------------------------------------------------------------
# -- 1D Walsh/Hamadard matrix and transforms -----------------------------------
# ------------------------------------------------------------------------------
def walsh_matrix(n):
    """Return 1D Walsh-ordered Hadamard transform matrix

    Args:
        n (int): Order of the matrix, a power of two.

    Returns:
        np.ndarray: A n-by-n array

    Examples:
        Walsh-ordered Hadamard matrix of order 8

        >>> print(walsh_matrix(8))
    """
    P = sequency_perm_matrix(n)
    H = hadamard(n)
    return P @ H


def fwht(x, order=True):
    """Fast Walsh-Hadamard transform of x

    Args:
        x (np.ndarray): n-by-1 input signal, where n is a power of two.
        order (bool, optional): True for sequency (default), False for natural.
        order (list, optional): permutation indices.

    Returns:
        np.ndarray: n-by-1 transformed signal

    Example 1:

        Fast sequency-ordered (i.e., Walsh) Hadamard transform

        >>> import numpy as np
        >>> import spyrit.misc.walsh_hadamard as wh
        >>> x = np.array([1, 3, 0, -1, 7, 5, 1, -2])
        >>> y = wh.fwht(x)
        >>> print(y)

    Example 2:

        Fast Hadamard transform

        >>> import numpy as np
        >>> import spyrit.misc.walsh_hadamard as wh
        >>> x = np.array([1, 3, 0, -1, 7, 5, 1, -2])
        >>> y = wh.fwht(x, False)
        >>> print(y)

    Example 3:

        Permuted fast Hadamard transform

        >>> import numpy as np
        >>> import spyrit.misc.walsh_hadamard as wh
        >>> x = np.array([1, 3, 0, -1, 7, 5, 1, -2])
        >>> ind = [1, 0, 3, 2, 7, 4, 5, 6]
        >>> y = wh.fwht(x, ind)
        >>> print(y)

    Example 4:

        Comparison with Walsh-Hadamard transform via matrix-vector product

        >>> from spyrit.misc.walsh_hadamard import fwht, walsh_matrix
        >>> x = np.array([1, 3, 0, -1, 7, 5, 1, -2])
        >>> y1 = fwht(x)
        >>> H = walsh_matrix(8)
        >>> y2 = H @ x
        >>> print(f"Diff = {np.linalg.norm(y1-y2)}")

    Example 5:

        Comparison with the fast Walsh-Hadamard transform from sympy
        >>> import spyrit.misc.walsh_hadamard as wh
        >>> import sympy as sp
        >>> x = np.array([1, 3, 0, -1, 7, 5, 1, -2])
        >>> y1 = wh.fwht(x)
        >>> y2 = sp.fwht(x)
        >>> y3 = wh.sequency_perm(np.array(y2))
        >>> print(f"Diff = {np.linalg.norm(y1-y3)}")

    Example 6:

        Computation times for a signal of length 2**12

        >>> import timeit
        >>> import numpy as np
        >>> import spyrit.misc.walsh_hadamard as wh
        >>> x = np.random.rand(2**12,1)
        >>> t = timeit.timeit(lambda: wh.fwht(x), number=10)
        >>> print(f"Fast Walsh transform, no ind (10x): {t:.3f} seconds")
        >>> ind = wh.sequency_perm_ind(len(x))
        >>> t = timeit.timeit(lambda: wh.fwht(x,ind), number=10)
        >>> print(f"Fast Walsh transform, with ind (10x): {t:.3f} seconds")
        >>> t = timeit.timeit(lambda: wh.fwht(x,False), number=10)
        >>> print(f"Fast Hadamard transform (10x): {t:.3f} seconds")
        >>> import sympy as sp
        >>> t = timeit.timeit(lambda: sp.fwht(x), number=10)
        >>> print(f"Fast Hadamard transform from sympy (10x): {t:.3f} seconds")
    """
    n = len(x)
    y = x.copy()
    h = 1
    while h < n:
        for i in range(0, n, h * 2):
            for j in range(i, i + h):
                u = y[j]
                v = y[j + h]
                y[j] = u + v
                y[j + h] = u - v
        h *= 2

    # Arbitrary order
    if type(order) == list:
        y = sequency_perm(y, order)
    # Sequency (aka Walsh) order
    elif order:
        y = sequency_perm(y)
    # Hadamard order, otherwise
    return y


# ------------------------------------------------------------------------------
# -- G-matrix and G-transforms -------------------------------------------------
# ------------------------------------------------------------------------------
def walsh_G_matrix(n, H=None):
    """Return Walsh-ordered Hadamard S-matrix of order n

    Args:
        n (int): Matrix order. n+1 should be a power of two.
        H (np.ndarray, optional):

    Returns:
        np.ndarray: n-by-n array

    Examples:
        Walsh-ordered Hadamard G-matrix of order 7

        >>> print(walsh_G_matrix(7))
    """
    assert math.log2(n + 1) % 1 == 0, f"{n}+1 must be a power of two"

    if H is None:
        H = walsh_matrix(n + 1)
    return H[1:, 1:]


def walsh_G(x, G=None):
    """Return the Walsh S-transform of x

    Args:
        x (np.ndarray): n-by-1 signal. n+1 should be a power of two.

    Returns:
        np.ndarray: n-by-1 S-transformed signal

    Examples:
        Walsh-ordered S-transform of a 15-by-1 signal

        >>> x = np.random.rand(15,1)
        >>> s = walsh_S(x)
    """
    if G is None:
        G = walsh_G_matrix(len(x))

    return G @ x


def fwalsh_G(x, ind=True):
    r"""Fast Walsh G-transform of x

    Args:
        :attr:`x` (np.ndarray): n-by-1 signal. n+1 should be a power of two.

        :attr:`ind` (bool, optional): True for sequency (default)

        :attr:`ind` (list, optional): permutation indices. This is faster than True
                            when repeating the sequency-ordered transform
                            multilple times.

    Returns:
        np.ndarray: n-by-1 S-transformed signal

    Example 1:
        Walsh-ordered G-transform of a signal of length 7

        >>> import spyrit.misc.walsh_hadamard as wh
        >>> import numpy as np
        >>> x = np.array([1, 3, 0, -1, 7, 5, 1])
        >>> s = wh.fwalsh_G(x)
        >>> print(s)

    Example 2:
        Permuted fast G-transform

        >>> import numpy as np
        >>> import spyrit.misc.walsh_hadamard as wh
        >>> x = np.array([1, 3, 0, -1, 7, 5, 1])
        >>> ind = [1, 0, 3, 2, 7, 4, 5, 6]
        >>> y = wh.fwalsh_G(x, ind)
        >>> print(y)

    Example 3:
        Repeating the Walsh-ordered G-transform using input indices is faster

        >>> import timeit
        >>> x = np.random.rand(2**12-1,1)
        >>> t = timeit.timeit(lambda: wh.fwalsh_G(x), number=10)
        >>> print(f"No indices as inputs (10x): {t:.3f} seconds")
        >>> ind = wh.sequency_perm_ind(len(x)+1)
        >>> t = timeit.timeit(lambda: wh.fwalsh_G(x,ind), number=10)
        >>> print(f"With indices as inputs (10x): {t:.3f} seconds")

    Example 4:
        Comparison with G-transform via matrix-vector product

        >>> import numpy as np
        >>> import spyrit.misc.walsh_hadamard as wh
        >>> x = np.array([3, 0, -1, 7, 5, 1, -2])
        >>> y1 = wh.fwalsh_G(x)
        >>> y2 = wh.walsh_G(x)
        >>> print(f"Diff = {np.linalg.norm(y1-y2)}")
    """
    x = np.insert(x, 0, 0)
    y = fwht(x, ind)
    y = y[1:]
    return y


# ------------------------------------------------------------------------------
# -- S-matrix and S-transforms -------------------------------------------------
# ------------------------------------------------------------------------------
def walsh_S_matrix(n, H=None):
    """Return Walsh S-matrix of order n

    Args:
        n (int): Matrix order. n+1 should be a power of two.

    Returns:
        np.ndarray: n-by-n array

    Examples:
        Walsh-ordered Hadamard S-matrix of order 7

        >>> print(walsh_S_matrix(7))
    """
    return (1 - walsh_G_matrix(n, H)) / 2


def iwalsh_S_matrix(n, H=None):
    """Return inverse Walsh S-matrix of order n

    Args:
        n (int): Matrix order. n+1 should be a power of two.

    Returns:
        np.ndarray: n-by-n array

    Example 1:
        Inverse of the Walsh S-matrix of order 7

        >>> print(iwalsh_S_matrix(7))

    Example 2:
        Check the inverse of the Walsh S-matrix of order 7
        >>> print(iwalsh_S_matrix(7) @ walsh_S_matrix(7))
    """
    return -2 * walsh_G_matrix(n, H) / (n + 1)


def walsh_S(x, S=None):
    """Return the Walsh S-transform of x

    Args:
        x (np.ndarray): n-by-1 signal. n+1 should be a power of two.

    Returns:
        np.ndarray: n-by-1 S-transformed signal

    Examples:
        Walsh-ordered S-transform of a 15-by-1 signal

        >>> x = np.random.rand(15,1)
        >>> s = walsh_S(x)
    """
    if S is None:
        S = walsh_S_matrix(len(x))

    return S @ x


def iwalsh_S(s, T=None):
    """Return the inverse Walsh S-transform of s

    Args:
        x (np.ndarray): n-by-1 signal. n+1 should be a power of two.

    Returns:
        np.ndarray: n-by-1 inverse transformed signal

    Examples:
        Inverse S-transform of a 4095-by-1 signal

        >>> import spyrit.misc.walsh_hadamard as wh
        >>> import numpy as np
        >>> x = np.random.rand(4095,1)
        >>> s = wh.walsh_S(x)
        >>> y = wh.iwalsh_S(s)
        >>> err = np.linalg.norm(1-y/x)
        >>> print(f'Error: {err}')
    """
    if T is None:
        T = iwalsh_S_matrix(len(s))

    return T @ s


def fwalsh_S(x, ind=True):
    r"""Fast Walsh S-transform of x

    Args:
        :attr:`x` (np.ndarray): n-by-1 signal. n+1 should be a power of two.

        :attr:`ind` (bool, optional): True for sequency (default)

        :attr:`ind` (list, optional): permutation indices. This is faster than True
                            when repeating the sequency-ordered transform
                            multilple times.

    Returns:
        np.ndarray: n-by-1 S-transformed signal

    Example 1:
        Walsh-ordered S-transform of a signal of length 7

        >>> import spyrit.misc.walsh_hadamard as wh
        >>> import numpy as np
        >>> x = np.array([1, 3, 0, -1, 7, 5, 1])
        >>> s = wh.fwalsh_S(x)
        >>> print(s)

    Example 2:
        Permuted fast S-transform

        >>> import numpy as np
        >>> import spyrit.misc.walsh_hadamard as wh
        >>> x = np.array([1, 3, 0, -1, 7, 5, 1])
        >>> ind = [1, 0, 3, 2, 7, 4, 5, 6]
        >>> y = wh.fwalsh_S(x, ind)
        >>> print(y)

    Example 3:
        Repeating the Walsh-ordered S-transform using input indices is faster

        >>> import timeit
        >>> x = np.random.rand(2**12-1,1)
        >>> t = timeit.timeit(lambda: wh.fwalsh_S(x), number=10)
        >>> print(f"No indices as inputs (10x): {t:.3f} seconds")
        >>> ind = wh.sequency_perm_ind(len(x)+1)
        >>> t = timeit.timeit(lambda: wh.fwalsh_S(x,ind), number=10)
        >>> print(f"With indices as inputs (10x): {t:.3f} seconds")

    Example 4:
        Comparison with S-transform via matrix-vector product

        >>> import numpy as np
        >>> import spyrit.misc.walsh_hadamard as wh
        >>> x = np.array([3, 0, -1, 7, 5, 1, -2])
        >>> y1 = wh.fwalsh_S(x)
        >>> y2 = wh.walsh_S(x)
        >>> print(f"Diff = {np.linalg.norm(y1-y2)}")

    Example 5:
        Computation times for a signal of length 2**12-1

        >>> import timeit
        >>> import numpy as np
        >>> import spyrit.misc.walsh_hadamard as wh
        >>> x = np.random.rand(2**14-1,1)
        >>> t = timeit.timeit(lambda: wh.fwalsh_S(x), number=10)
        >>> print(f"Fast transform, no ind (10x): {t:.3f} seconds")
        >>> ind = wh.sequency_perm_ind(len(x)+1)
        >>> t = timeit.timeit(lambda: wh.fwalsh_S(x,ind), number=10)
        >>> print(f"Fast transform, with ind (10x): {t:.3f} seconds")
        >>> S = wh.walsh_S_matrix(len(x))
        >>> t = timeit.timeit(lambda: wh.walsh_S(x,S), number=10)
        >>> print(f"Naive transform (10x): {t:.3f} seconds")
    """
    j = x.sum()
    s = fwalsh_G(x, ind)
    s = (j - s) / 2
    return s


def ifwalsh_S(s, ind=True):
    r"""Inverse fast Walsh S-transform of s

    Args:
        :attr:`x` (np.ndarray): n-by-1 signal. n+1 should be a power of two.

        :attr:`ind` (bool, optional): True for sequency (default).

        :attr:`ind` (list, optional): permutation indices. This is faster than True
                            when repeating the sequency-ordered transform
                            multilple times.

    Returns:
        np.ndarray: n-by-1 inverse transformed signal

    Examples:
        Inverse S-transform of a 15-by-1 signal

        >>> import spyrit.misc.walsh_hadamard as wh
        >>> import numpy as np
        >>> x = np.array([1, 3, 0, -1, 7, 5, 1])
        >>> print(f"signal: {x}")
        >>> s = wh.fwalsh_S(x)
        >>> print(f"s-transform: {s}")
        >>> y = wh.ifwalsh_S(s)
        >>> print(f"inverse s-transform: {y}")

    """
    x = -2 / (len(s) + 1) * fwalsh_G(s, ind)

    return x


# ------------------------------------------------------------------------------
# -- 2D transforms -------------------------------------------------------------
# ------------------------------------------------------------------------------
def walsh2_matrix(n):
    """Return Walsh-ordered Hadamard matrix in 2D

    Args:
        n (int): Order of the matrix, which must be a power of two.

    Returns:
        H (np.ndarray): A n*n-by-n*n matrix
    """
    H = np.zeros((n**2, n**2))
    H1d = walsh_matrix(n)
    H = np.kron(H1d, H1d)
    return H


def walsh2(X, H=None):
    r"""Return 2D Walsh-ordered Hadamard transform of an image :math:`H^\top X H`

    Args:
        X (np.ndarray): image as a 2d array. The size is a power of two.
        H (np.ndarray, optional): 1D Walsh-ordered Hadamard transformation matrix

    Returns:
        np.ndarray: Hadamard transformed image as a 2D array.
    """
    if H is None:
        H = walsh_matrix(len(X))
    return np.dot(np.dot(H, X), H)


def iwalsh2(X, H=None):
    """Return 2D inverse Walsh-ordered Hadamard transform of an image

    Args:
        X (np.ndarray): Image as a 2D array. The image is square and its size is a power of two.
        H (np.ndarray, optional): 1D inverse Walsh-ordered Hadamard transformation matrix

    Returns:
        np.ndarray: Inverse Hadamard transformed image as a 2D array.
    """
    if H is None:
        H = walsh_matrix(len(X))
    return walsh2(X, H) / len(X) ** 2


def fwalsh2_S(X, ind=True):
    """Fast Walsh S-transform of X in "2D"

    Args:
        x (np.ndarray): n-by-n signal. n**2 should be a power of two.
        ind (bool, optional): True for sequency (default)
        ind (list, optional): permutation indices.

    Returns:
        np.ndarray: n-by-1 S-transformed signal

    Examples:
        >>> import spyrit.misc.walsh_hadamard as wh
        >>> import numpy as np
        >>> X = np.array([[1, 3, 0, 8],[7, 5, 1, 2],[2, 3, 6, 1],[4, 6, 8, 0]])
        >>> wh.fwalsh2_S(X)

    """
    x = walsh2_S_unfold(X)
    s = fwalsh_S(x, ind)
    S = walsh2_S_fold(s)
    return S


def ifwalsh2_S(Y, ind=True):
    r"""Inverse Fast Walsh S-transform of Y in "2D"

    Args:
        :attr:`Y` (np.ndarray): n-by-n signal. n**2 should be a power of two.

        :attr:`ind` (bool, optional): True for sequency (default)

        :attr:`ind` (list, optional): permutation indices.

    Returns:
        np.ndarray: n-by-1 S-transformed signal

    Examples:
        >>> import spyrit.misc.walsh_hadamard as wh
        >>> X = np.array([[1, 3, 0, 8],[7, 5, 1, 2],[2, 3, 6, 1],[4, 6, 8, 0]])
        >>> print(f"image:\n {X}")
        >>> Y = wh.fwalsh2_S(X)
        >>> print(f"s-transform:\n {Y}")
        >>> Z = wh.ifwalsh2_S(Y)
        >>> print(f"inverse s-transform:\n {Z}")

        Note that the first pixel is not meaningful and arbitrily set to 0.

    """
    x = walsh2_S_unfold(Y)
    s = ifwalsh_S(x, ind)
    S = walsh2_S_fold(s)
    return S


def walsh2_S(X, S=None):
    """Fast Walsh S-transform of X in "2D"

    Args:
        x (np.ndarray): n-by-n signal. n**2 should be a power of two.
        ind (bool, optional): True for sequency (default)
        ind (list, optional): permutation indices.

    Returns:
        np.ndarray: n-by-1 S-transformed signal

    Examples:
        >>> import spyrit.misc.walsh_hadamard as wh
        >>> import numpy as np
        >>> X = np.array([[1, 3, 0, 8],[7, 5, 1, 2],[2, 3, 6, 1],[4, 6, 8, 0]])
        >>> wh.walsh2_S(X)

    """
    x = walsh2_S_unfold(X)
    y = walsh_S(x, S)
    Y = walsh2_S_fold(y)
    return Y


def iwalsh2_S(Y, T=None):
    r"""Inverse Fast Walsh S-transform of Y in "2D"

    Args:
        :attr:`Y` (np.ndarray): n-by-n signal. n**2 should be a power of two.

        :attr:`T` (np.ndarray): Inverse S-matrix

    Returns:
        np.ndarray: n-by-1 S-transformed signal

    Examples:
        >>> import spyrit.misc.walsh_hadamard as wh
        >>> import numpy as np
        >>> X = np.array([[1, 3, 0, 8],[7, 5, 1, 2],[2, 3, 6, 1],[4, 6, 8, 0]])
        >>> print(f"image:\n {X}")
        >>> Y = wh.walsh2_S(X)
        >>> print(f"s-transform:\n {Y}")
        >>> Z = wh.iwalsh2_S(Y)
        >>> print(f"inverse s-transform:\n {Z}")

        Note that the first pixel is not meaningful and arbitrily set to 0.

    """
    y = walsh2_S_unfold(Y)
    x = iwalsh_S(y, T)
    X = walsh2_S_fold(x)
    return X


def walsh2_S_matrix(n):
    """Return Walsh S-matrix in "2d"

    Args:
        n (int): Order of the matrix. n must be a power of two.

    Returns:
        S (np.ndarray): (n*n-1)-by-(n*n-1) matrix

    Example 1:
        >>> S = walsh2_S_matrix(4)
    """

    H = walsh2_matrix(n)
    S = walsh_S_matrix(n**2 - 1, H)
    return S


def walsh2_S_fold(x):
    """Fold a signal to get a "2d" s-transformed representation

    Note: the top left (first) pixel is arbitrarily set to zero

    Args:
        x (np.ndarray): N-by- vector. N is such that N+1 = n*n, where n is a
                        power of two. N = 2**(2b) - 1, where b is an integer

    Returns:
        X (np.ndarray): n-by-n matrix

    Example 1:
        >>> import spyrit.misc.walsh_hadamard as wh
        >>> S = wh.walsh2_S_matrix(4)
        >>> X = wh.walsh2_S_fold(S[2,:])
        >>> print(X)
    """

    n = (len(x) + 1) ** 0.5
    assert math.log2(n) % 1 == 0, f"N+1 = n*n, where n={n:.2f} must be a power of two"

    n = int(n)
    X = np.insert(x, 0, 0)
    X = np.reshape(X, (n, n))
    return X


def walsh2_S_unfold(X):
    """Unfold a signal from a "2d" s-transformed representation

    Note: the top left (first) pixel is arbitrarily set to zero

    Args:
        X (np.ndarray): n-by-m image.

    Returns:
        X (np.ndarray): (n*n-1)-by-1 signal

    Example 1:
        >>> import spyrit.misc.walsh_hadamard as wh
        >>> X = np.array([[1, 3, 0, 8],[7, 5, 1, 2]])
        >>> wh.walsh2_S_unfold(X)

    """
    x = X.ravel()
    x = x[1:]
    return x


# ------------------------------------------------------------------------------
# -- PyTorch functions ---------------------------------------------------------
# ------------------------------------------------------------------------------
def fwht_torch(x, order=True):
    """Fast Walsh-Hadamard transform of x

    Args:
        x (np.ndarray): -by-n input signal, where n is a power of two.
        order (bool, optional): True for sequency (default), False for natural.
        order (list, optional): permutation indices.

    Returns:
        np.ndarray: n-by-1 transformed signal

    Example 1:
        Fast sequency-ordered (i.e., Walsh) Hadamard transform

        >>> import torch
        >>> import spyrit.misc.walsh_hadamard as wh
        >>> x = torch.tensor([1, 3, 0, -1, 7, 5, 1, -2])
        >>> x = x[None,:]
        >>> y = wh.fwht_torch(x)
        >>> print(y)

    Example 2:
        Fast Hadamard transform

        >>> import torch
        >>> import spyrit.misc.walsh_hadamard as wh
        >>> x = torch.tensor([1, 3, 0, -1, 7, 5, 1, -2])
        >>> x = x[None,:]
        >>> y = wh.fwht_torch(x, False)
        >>> print(y)

    Example 3:
        Permuted fast Hadamard transform

        >>> import numpy as np
        >>> import torch
        >>> import spyrit.misc.walsh_hadamard as wh
        >>> x = torch.tensor([1, 3, 0, -1, 7, 5, 1, -2])
        >>> ind = [1, 0, 3, 2, 7, 4, 5, 6]
        >>> y = wh.fwht_torch(x, ind)
        >>> print(y)

    Example 4:
        Comparison with the numpy transform

        >>> import numpy as np
        >>> import torch
        >>> import spyrit.misc.walsh_hadamard as wh
        >>> x = np.array([1, 3, 0, -1, 7, 5, 1, -2])
        >>> y_np = wh.fwht(x)
        >>> x_torch = torch.from_numpy(x).to(torch.device('cuda:0'))
        >>> y_torch = wh.fwht_torch(x_torch)
        >>> print(y_np)
        >>> print(y_torch)


    Example 5:
        Computation times for a signal of length 2**12

        >>> import timeit
        >>> import torch
        >>> import numpy as np
        >>> import spyrit.misc.walsh_hadamard as wh
        >>> x = np.random.rand(2**12,1)
        >>> t = timeit.timeit(lambda: wh.fwht(x,False), number=200)
        >>> print(f"Fast Hadamard transform numpy CPU (200x): {t:.4f} seconds")
        >>> x_torch = torch.from_numpy(x)
        >>> t = timeit.timeit(lambda: wh.fwht_torch(x_torch,False), number=200)
        >>> print(f"Fast Hadamard transform pytorch CPU (200x): {t:.4f} seconds")
        >>> x_torch = torch.from_numpy(x).to(torch.device('cuda:0'))
        >>> t = timeit.timeit(lambda: wh.fwht_torch(x_torch,False), number=200)
        >>> print(f"Fast Hadamard transform pytorch GPU (200x): {t:.4f} seconds")

    Example 6:
        CPU vs GPU: Computation times for 512 signals of length 2**12

        >>> import timeit
        >>> import torch
        >>> import spyrit.misc.walsh_hadamard as wh
        >>> x_cpu = torch.rand(512,2**12)
        >>> t = timeit.timeit(lambda: wh.fwht_torch(x_cpu,False), number=10)
        >>> print(f"Fast Hadamard transform pytorch CPU (10x): {t:.4f} seconds")
        >>> x_gpu = x_cpu.to(torch.device('cuda:0'))
        >>> t = timeit.timeit(lambda: wh.fwht_torch(x_gpu,False), number=10)
        >>> print(f"Fast Hadamard transform pytorch GPU (10x): {t:.4f} seconds")

    Example 7:
        Repeating the Walsh-ordered transform using input indices is faster

        >>> import timeit
        >>> import torch
        >>> import spyrit.misc.walsh_hadamard as wh
        >>> x = torch.rand(256,2**12).to(torch.device('cuda:0'))
        >>> t = timeit.timeit(lambda: wh.fwht_torch(x), number=100)
        >>> print(f"No indices as inputs (100x): {t:.3f} seconds")
        >>> ind = wh.sequency_perm_ind(x.shape[-1])
        >>> t = timeit.timeit(lambda: wh.fwht_torch(x,ind), number=100)
        >>> print(f"With indices as inputs (100x): {t:.3f} seconds")
    """
    n = x.shape[-1]

    m = int(np.log2(n))
    assert n == 1 << m, "n must be a power of 2"
    y = x[..., None]

    for d in range(m)[::-1]:
        y = torch.cat(
            (y[..., ::2, :] + y[..., 1::2, :], y[..., ::2, :] - y[..., 1::2, :]), dim=-1
        )
    y = y.squeeze(-2)

    # Arbitrary order
    if type(order) == list:
        y = sequency_perm_torch(y, order)
    # Sequency (aka Walsh) order
    elif order:
        y = sequency_perm_torch(y)
    # Hadamard order, otherwise
    return y


def fwalsh_G_torch(x, ind=True):
    r"""Fast Walsh G-transform of x

    Args:
        :attr:`x` (torch.tensor):  input signal with shape :math:`(*, n)`. :math:`n`+1 should be a power of two.

        :attr:`ind` (bool, optional): True for sequency (default)

        :attr:`ind` (list, optional): permutation indices. This is faster than True when repeating the sequency-ordered transform multilple times.

    Returns:
        torch.tensor: S-transformed signal with shape :math:`(*, n)`.

    Example 1:
        Walsh-ordered G-transform of a signal of length 7

        >>> import spyrit.misc.walsh_hadamard as wh
        >>> import torch
        >>> x = torch.tensor([1, 3, 0, -1, 7, 5, 1])
        >>> s = wh.fwalsh_G_torch(x)
        >>> print(s)

    Example 2:
        Permuted fast G-transform

        >>> import spyrit.misc.walsh_hadamard as wh
        >>> import torch
        >>> x = torch.tensor([1, 3, 0, -1, 7, 5, 1])
        >>> ind = [0, 1, 3, 2, 7, 4, 5, 6]
        >>> y = wh.fwalsh_G_torch(x, ind)
        >>> print(y)

    Example 3:
        Comparison with the numpy transform

        >>> import numpy as np
        >>> import spyrit.misc.walsh_hadamard as wh
        >>> x = np.array([1, 3, 0, -1, 7, 5, 1])
        >>> y_np = wh.fwalsh_G(x)
        >>> x_torch = torch.from_numpy(x).to(torch.device('cuda:0'))
        >>> y_torch = wh.fwalsh_G_torch(x_torch)
        >>> print(y_np)
        >>> print(y_torch)

    Example 3:
        Repeating the Walsh-ordered G-transform using input indices is faster

        >>> import timeit
        >>> x = torch.rand(512,2**12-1, device=torch.device('cuda:0'))
        >>> t = timeit.timeit(lambda: wh.fwalsh_G_torch(x), number=10)
        >>> print(f"No indices as inputs (10x): {t:.3f} seconds")
        >>> ind = wh.sequency_perm_ind(x.shape[-1]+1)
        >>> t = timeit.timeit(lambda: wh.fwalsh_G_torch(x,ind), number=10)
        >>> print(f"With indices as inputs (10x): {t:.3f} seconds")

    """
    # Concatenate with zeros
    z = torch.zeros(x.shape[:-1], device=x.device)
    z = z[..., None]
    x = torch.cat((z, x), dim=-1)
    # Fast Hadamard transform
    y = fwht_torch(x, ind)
    # Remove 0th entries
    y = y[..., 1:]
    return y


def fwalsh_S_torch(x, ind=True):
    r"""Fast Walsh S-transform of x

    Args:
        :attr:`x` (torch.tensor):  input signal with shape `(*, n)`. `n`+1
                            should be a power of two.

        :attr:`ind` (bool, optional): True for sequency (default)

        :attr:`ind` (list, optional): permutation indices. This is faster than True
                            when repeating the sequency-ordered transform
                            multilple times.

    Returns:
        torch.tensor: -by-n S-transformed signal

    Example 1:
        Walsh-ordered S-transform of a signal of length 7

        >>> import spyrit.misc.walsh_hadamard as wh
        >>> import torch
        >>> x = torch.tensor([1, 3, 0, -1, 7, 5, 1])
        >>> s = wh.fwalsh_S_torch(x)
        >>> print(s)


    Example 2:
        Repeating the Walsh-ordered S-transform using input indices is faster

        >>> import timeit
        >>> import torch
        >>> import spyrit.misc.walsh_hadamard as wh
        >>> x = torch.rand(512, 2**14-1, device=torch.device('cuda:0'))
        >>> t = timeit.timeit(lambda: wh.fwalsh_S_torch(x), number=10)
        >>> print(f"No indices as inputs (10x): {t:.3f} seconds")
        >>> ind = wh.sequency_perm_ind(x.shape[-1]+1)
        >>> t = timeit.timeit(lambda: wh.fwalsh_S_torch(x,ind), number=10)
        >>> print(f"With indices as inputs (10x): {t:.3f} seconds")
    """
    j = torch.sum(x, -1, keepdim=True)
    s = fwalsh_G_torch(x, ind)
    s = (j - s) / 2
    return s


def fwalsh2_S_torch(X, ind=True):  # not validated!
    """Fast Walsh S-transform of X in "2D"

    Args:
        :attr:`X` (torch.tensor):  input image with shape `(*, n, n)`. `n`**2
                                    should be a power of two.
        :attr:`ind` (bool, optional): True for sequency (default)
        :attr:`ind` (list, optional): permutation indices.

    Returns:
        torch.tensor: S-transformed signal with shape `(*, n, n)`

    Examples:
        >>> import spyrit.misc.walsh_hadamard as wh
        >>> X = torch.tensor([[1, 3, 0, 8],[7, 5, 1, 2],[2, 3, 6, 1],[4, 6, 8, 0]])
        >>> wh.fwalsh2_S_torch(X)

    Example 2:
        Repeating the Walsh-ordered S-transform using input indices is faster

        >>> import timeit
        >>> import torch
        >>> import spyrit.misc.walsh_hadamard as wh
        >>> X = torch.rand(128, 2**6, 2**6, device=torch.device('cuda:0'))
        >>> t = timeit.timeit(lambda: wh.fwalsh2_S_torch(X), number=10)
        >>> print(f"No indices as inputs (10x): {t:.3f} seconds")
        >>> ind = wh.sequency_perm_ind(X.shape[-1]*X.shape[-2])
        >>> t = timeit.timeit(lambda: wh.fwalsh2_S_torch(X,ind), number=10)
        >>> print(f"With indices as inputs (10x): {t:.3f} seconds")

    """
    x = walsh2_S_unfold_torch(X)
    s = fwalsh_S_torch(x, ind)
    S = walsh2_S_fold_torch(s)
    return S


def walsh2_S_fold_torch(x):
    """Fold a signal to get a "2d" s-transformed representation

    Note: the top left (first) pixel is arbitrarily set to zero

    Args:
        :attr:`x` (torch.tensor): input signal with shape `(*, n)`. n is
        such that n+1 = N*N, where N is a power of two. n = 2**(2b) - 1,
        where b is an integer.

    Returns:
        torch.tensor: output matrix with shape `(*, N, N)`

    Example 1:
        >>> import spyrit.misc.walsh_hadamard as wh
        >>> import torch
        >>> S = wh.walsh2_S_matrix(4)
        >>> X = torch.from_numpy(S[2:4,:])
        >>> Y = wh.walsh2_S_fold_torch(X)
        >>> print(Y)
    """

    # N and n should be consistent with doc
    N = x.shape[-1]
    n = (N + 1) ** 0.5
    assert math.log2(n) % 1 == 0, f"N+1 = n*n, where n={n:.2f} must be a power of two"
    n = int(n)

    # Concatenate with zeros
    z = torch.zeros(x.shape[:-1], device=x.device)
    z = z[..., None]
    X = torch.cat((z, x), dim=-1)  # Extra memory allocated here

    # Reshape to get images
    new_shape = torch.Size([*x.shape[:-1], n, n])
    X = X.view(new_shape)
    return X


def walsh2_S_unfold_torch(X):
    """Unfold a signal from a "2d" s-transformed representation

    Note: Return a view of X

    Args:
        :attr:`X` (torch.tensor): input image with shape `(*, n,n)`.

    Returns:
        output signal with shape `(*, n*n-1)`

    Example 1:
        >>> import spyrit.misc.walsh_hadamard as wh
        >>> import torch
        >>> X = torch.tensor([[1, 3, 0, 8],[7, 5, 1, 2]])
        >>> x = wh.walsh2_S_unfold_torch(X)
        >>> print(X)
        >>> print(x)

    Example 2:
        >>> import spyrit.misc.walsh_hadamard as wh
        >>> import torch
        >>> X = torch.randint(10,(3,4,4))
        >>> x = wh.walsh2_S_unfold_torch(X)
        >>> print(X)
        >>> print(x)

    """
    x = X.view(*(X.size()[:-2]), -1)
    x = x[..., 1:]
    return x


def walsh_torch(x, H=None):
    """Return 1D Walsh-ordered Hadamard transform of a signal

    Args:
        :attr:`x` (:obj:`torch.tensor`): Input signals with shape `(*, n)`.

        :attr:`H` (:obj:`torch.tensor`, optional): 1D Walsh-ordered Hadamard
        matrix with shape `(*, m)`.

    Returns:
        :obj:`torch.tensor`: Hadamard transformed signals with shape `(*, m)`.

    Note:
        Providing the input argument :attr:`H` leads to much faster
        computation when multiple Hadamard transforms are repeated
        (see Example 2).

    Example 1:
        Sequency-ordered (i.e., Walsh) Hadamard transform

        >>> import torch
        >>> import spyrit.misc.walsh_hadamard as wh
        >>> x = torch.tensor([1.0, 3.0, 0.0, -1.0, 7.0, 5.0, 1.0, -2.0])
        >>> y = wh.fwht_torch(x)
        >>> print(y)
        >>> y = wh.walsh_torch(x)
        >>> print(y)


    Example 2:
        Fast vs regular: Computation times for 5 batches of 512 signals of
        length 2**10

        >>> import timeit
        >>> import torch
        >>> import numpy as np
        >>> import spyrit.misc.walsh_hadamard as wh
        >>> x = torch.rand(5, 1, 512, 2**10)
        >>> t = timeit.timeit(lambda: wh.fwht_torch(x), number=200)
        >>> print(f"Fast Hadamard transform (200x): {t:.4f} seconds")
        >>> t = timeit.timeit(lambda: torch.from_numpy(walsh_matrix(x.shape[-1]).astype('float32')), number=200)
        >>> print(f"Construction of Hadamard matrix (200x): {t:.4f} seconds")
        >>> H = torch.from_numpy(walsh_matrix(x.shape[-1]).astype('float32'))
        >>> t = timeit.timeit(lambda: wh.walsh_torch(x, H), number=200)
        >>> print(f"Matrix-vector products (200x): {t:.4f} seconds")

    Example 3:
        CPU vs GPU: Computation times for 5 batches of 512 signals of
        length 2**10

        >>> import timeit
        >>> import torch
        >>> import spyrit.misc.walsh_hadamard as wh
        >>> x = torch.rand(5, 1, 512, 2**10)
        >>> H = torch.tensor(walsh_matrix(x.shape[-1]), dtype=torch.float32)
        >>> t = timeit.timeit(lambda: wh.walsh_torch(x, H), number=200)
        >>> print(f"Fast Hadamard transform pytorch CPU (200x): {t:.4f} seconds")
        >>> x = x.to(torch.device('cuda:0'))
        >>> H = H.to(torch.device('cuda:0'))
        >>> t = timeit.timeit(lambda: wh.walsh_torch(x, H), number=200)
        >>> print(f"Fast Hadamard transform pytorch GPU (200x): {t:.4f} seconds")
    """
    if H is None:
        H = torch.from_numpy(walsh_matrix(x.shape[-1]).astype("float32"))
    H = H.to(x.device)

    # return (H @ x.mT).mT
    return x @ H.mT


def walsh2_torch(im, H=None):
    """Return 2D Walsh-ordered Hadamard transform of an image

    Args:
        im (torch.Tensor): Image, typically a B-by-C-by-W-by-H Tensor
        H (torch.Tensor, optional): 1D Walsh-ordered Hadamard transformation matrix. A 2-D tensor of size W-by-H.

    Returns:
        torch.Tensor: Hadamard transformed image. Same size as im

    Examples:
        >>> im = torch.randn(256, 1, 64, 64)
        >>> had = walsh2_torch(im)
    """
    if H is None:
        H = torch.from_numpy(walsh_matrix(im.shape[3]).astype("float32"))
    H = H.to(im.device)
    return torch.matmul(torch.matmul(H, im), H)<|MERGE_RESOLUTION|>--- conflicted
+++ resolved
@@ -82,11 +82,7 @@
 
 def bit_reverse_traverse(a):  # internet function to generate bit reverse
     n = a.shape[0]
-<<<<<<< HEAD
-    assert not n & (n - 1), "n must be a power of 2" # assert n is a power of 2
-=======
-    assert not n & (n - 1), "n must be a power of 2"  # assert n is power of 2
->>>>>>> b062aafc
+    assert not n & (n - 1),  "n must be a power of 2" # assert n is power of 2
 
     if n == 1:
         yield a[0]
