--- conflicted
+++ resolved
@@ -134,13 +134,8 @@
     # H = meas_op.get_H()
     # print(H.shape)
     # assert_test(H.shape, torch.Size([24, 64]), "Wrong measurement matrix size")
-<<<<<<< HEAD
     
     print("All tests passed for meas.py")
-=======
-
-    print("✓ All tests passed for meas.py")
->>>>>>> 47f50aa5
     print("==============================")
     return True
 
