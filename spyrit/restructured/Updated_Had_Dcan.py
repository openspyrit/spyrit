--- conflicted
+++ resolved
@@ -189,10 +189,6 @@
         # Build H - 1D, store and give it as argument
         #self.H_1_D = ; 
     
-<<<<<<< HEAD
-
-=======
->>>>>>> ba08c407
     def inverse(self, x):
         r""" Inverse transform of x:
             Args:
@@ -415,19 +411,9 @@
         x = 4*x/(self.N0**2); # Cov is in [-1,1] so *4
         return x
     
-<<<<<<< HEAD
     def set_expe(self, gain=1, mudark=0, sigdark=0, nbin=1):
-        self.gain = gain
-        self.mudark = mudark
-        self.sigdark = sigdark
-        self.nbin = nbin
-    
-    def sigma_expe(self, x):
-=======
-    def sigma_expe(self, x, gain=1, mudark=0, sigdark=0, nbin=1):
->>>>>>> ba08c407
         r"""
-        returns estimated variance of **NOT** normalized measurements
+        set experimental noise parameters
         
         gain in count/electron
         mudark: average dark current in counts
@@ -435,14 +421,20 @@
         nbin: number of raw bin in each spectral channel (if input x results 
         from the sommation/binning of the raw data)
         """
+        self.gain = gain
+        self.mudark = mudark
+        self.sigdark = sigdark
+        self.nbin = nbin
+    
+    def sigma_expe(self, x):
+        r"""
+        returns estimated variance of **NOT** normalized measurements
+
+        """
         # Input shape (b*c, 2*M)
         # output shape (b*c, M)
         x = x[:,self.even_index] + x[:,self.odd_index]
-<<<<<<< HEAD
         x = self.gain*(x - 2*self.nbin*self.mudark) + 2*self.nbin*self.sigdark**2
-=======
-        x = gain*(x - 2*nbin*mudark) + 2*nbin*sigdark**2
->>>>>>> ba08c407
         x = 4*x     # to get the cov of an image in [-1,1], not in [0,1]
 
         return x
@@ -477,8 +469,7 @@
         x = 2*x - FO.Forward_op(torch.ones(bc, self.N).to(x.device))
         
         N0_est = N0_est[:,0]    # shape is (b*c,)
-        
-<<<<<<< HEAD
+    
         return x, N0_est
    
     
@@ -487,32 +478,13 @@
             x has shape (b*c,1,h,w)
             norm has shape (b*c,). Typically N0*gain where N0 is the inmage 
             intensity in photon ang gain is in counts/electron
-=======
-        print(N0_est)
-        
-        return x, N0_est
-   
-    
-    def denormalize_expe(self, x, N0, h, w):
-        """ 
-            x has shape (b*c,1,h,w)
-            N0 has shape (b*c,)
->>>>>>> ba08c407
-            
-            Output has shape (b*c,1,h,w)
         """
         bc = x.shape[0]
         
         # Denormalization
-<<<<<<< HEAD
         norm = norm.view(bc,1,1,1)
         norm = norm.expand(bc,1,h,w)
         x = (x+1)/2*norm
-=======
-        N0 = N0.view(bc,1,1,1)
-        N0 = N0.expand(bc,1,h,w)
-        x = (x+1)*N0/2 
->>>>>>> ba08c407
         
         return x
 
@@ -1574,37 +1546,11 @@
         x = self.DC_layer(x, x_0, var_noi, self.Acq.FO)
         x = x.view(bc,1,self.Acq.FO.h, self.Acq.FO.w)       # shape x = [b*c,1,h,w]
 
-<<<<<<< HEAD
-=======
-    def reconstruct_expe(self, x, gain=1, mudark=0, sigdark=0):
-        """
-        The output images are denormalized, i.e., they have units of photon counts. 
-        The estimated image intensity N0 is used for both normalizing the raw 
-        data and computing the variance of the normalized data.
-        """
-        # x of shape [b*c, 2M]
-        bc, _ = x.shape
-        
-        # Preprocessing expe
-        var_noi = self.PreP.sigma_expe(x, gain, mudark, sigdark)
-        x, N0_est = self.PreP.forward_expe(x, self.Acq.FO) # shape x = [b*c, M]
-        var_noi = torch.div(var_noi, (gain*N0_est.view(-1,1).expand(bc,self.Acq.FO.M))**2)
-    
-        # measurements to image domain processing
-        x_0 = torch.zeros((bc, self.Acq.FO.N)).to(x.device)
-        x = self.DC_layer(x, x_0, var_noi, self.Acq.FO)
-        x = x.view(bc,1,self.Acq.FO.h, self.Acq.FO.w)       # shape x = [b*c,1,h,w]
-
->>>>>>> ba08c407
         # Image domain denoising
         x = self.Denoi(x)                                  # shape x = [b*c,1,h,w]
         
         # Denormalization 
-<<<<<<< HEAD
         x = self.PreP.denormalize_expe(x, norm, self.Acq.FO.h, self.Acq.FO.w)
-=======
-        x = self.PreP.denormalize_expe(x, N0_est, self.Acq.FO.h, self.Acq.FO.w)
->>>>>>> ba08c407
         
         return x
 
