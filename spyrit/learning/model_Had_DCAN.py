# -----------------------------------------------------------------------------
#   This software is distributed under the terms
#   of the GNU Lesser General  Public Licence (LGPL)
#   See LICENSE.md for further details
# -----------------------------------------------------------------------------



#from __future__ import print_function, division
import torch
import torch.nn as nn
import torch.nn.functional as F
import numpy as np
<<<<<<< HEAD
from fht import * # not used ?

=======
#import torchvision
#from torchvision import datasets, models, transforms
#import matplotlib.pyplot as plt
#import time
#import os
#import copy
>>>>>>> 70d7a8b6
from ..misc.pattern_choice import Hadamard, matrix2conv, split
from collections import OrderedDict
from scipy.stats import rankdata
from ..misc.disp import *
from spyrit.misc.statistics import *

import math
from ..reconstruction.recon_functions import *

#######################################################################
# 1. Determine the important Hadamard Coefficients
# ^^^^^^^^^^^^^^^^^^^^^^^^^^^^^^^^^^^^^^
# Helps determining the statistical best 
# Hadamard patterns for a given image size
# 


def hadamard_opt_spc(M ,root, nx, ny):
    msk = np.ones((nx,ny))
    had_mat = np.load(root+'{}x{}'.format(nx,ny)+'.npy');
    had_comp = np.reshape(rankdata(-had_mat, method = 'ordinal'),(nx, ny));
    msk[np.absolute(had_comp)>M]=0;
    
    conv = Hadamard(msk); 

    return conv

def img2mask(Value_map, M):
    (nx, ny) = Value_map.shape;
    msk = np.ones((nx, ny));
    ranked_data = np.reshape(rankdata(-Value_map, method = 'ordinal'),(nx, ny));
    msk[np.absolute(ranked_data)>M]=0;
    return msk


def Permutation_Matrix_root(root):
    """
        Returns Permutaion Matrix For The Hadamard Coefficients that ranks
        The Coefficients according to the Matrix defined By root.
    """
    had_mat = np.load(root);
    (nx, ny) = had_mat.shape;
    Reorder = rankdata(-had_mat, method = 'ordinal');
    Columns = np.array(range(nx*ny));
    P = np.zeros((nx*ny, nx*ny));
    P[Reorder-1, Columns] = 1;
    return P

def Permutation_Matrix(mat):
    """
        Returns permutation matrix from sampling map
        
    Args:
        mat (np.ndarray): A a n-by-n sampling map, where high value means high significance.
        
    Returns:
        P (np.ndarray): A n*n-by-n*n permutation matrix
    """
    (nx, ny) = mat.shape;
    Reorder = rankdata(-mat, method = 'ordinal');
    Columns = np.array(range(nx*ny));
    P = np.zeros((nx*ny, nx*ny));
    P[Reorder-1, Columns] = 1;
    return P

def subsample(H, mat, M):
    """
        Subsample forward operator from sampling map
        
    Args:
        H (np.ndarray): Full forward operator, a m-by-n array
        mat (np.ndarray): Sampling map
        M (int): number of measurements to keep, with M <= m
        
    Returns:
        Hsub (np.ndarray): Subsampled forward operator, a M-by-n array
    """
    Perm = Permutation_Matrix(mat)
    Hsub = np.dot(Perm,H);
    Hsub = Hsub[:M,:];
    return Hsub


def maximum_Variance_Pattern(Cov,H,M):
    """
        Returns the patterns corresponding to coefficient that have the maximun
        variance for a given image database
    """
    Var = Cov2Var(Cov)
    Perm = Permutation_Matrix(Var)
    Pmat = np.dot(Perm,H);
    Pmat = Pmat[:M,:];
    return Pmat, Perm

def permutation_from_ind(ind):
    """
        Returns 
    """
    n = len(ind)
    Columns = np.array(range(n));
    P = np.zeros((n, n));
    P[ind-1, Columns] = 1;
    return P

def ranking_matrix(mat):
    """
        Ranks the coefficient of a matrix

    """
    (nx, ny) = mat.shape;
    ind = rankdata(-mat, method = 'ordinal').reshape(nx, ny);
    return ind

def Variance_ranking(Cov):
    """
        Returns rank of the variance given the covariance
        
    Args:
        Cov (np.ndarray): Covariance matrix.
        
    Returns:
        Ind (np.ndarray): Ranking between 1 and length of Cov
    """
    Var = Cov2Var(Cov)
    Ind = ranking_matrix(Var);
    return Ind

def Variance_mask(Cov,eta=0.5):
    """Return a mask indicating the coefficients with maximum variance

    Args:
        Cov (np.ndarray): Covariance matrix.
        eta (float): Sampling ratio between 0 and 1

    Returns:
        mask (boolean array): 1 to keep, 0 otherwise
    """
    ind = Variance_ranking(Cov)
    (nx, ny) = ind.shape;
    M = math.ceil(eta*ind.size)
    print(M)
    mask = np.zeros_like(ind, dtype=bool)
    mask[ind<M] = 1
    
    return mask

    
def meas2img(meas, Ord):
    """Return image from measurement vector

    Args:
        meas (ndarray): Measurement vector.
        Ord (ndarray): Order matrix

    Returns:
        Img (ndarray): Measurement image
    """
    y = np.pad(meas, (0, Ord.size-len(meas)))
    Perm = Permutation_Matrix(Ord)
    Img = np.dot(np.transpose(Perm),y).reshape(Ord.shape)
    return Img

def img2meas(img, Ord):
    """Return measurement vector from image (not TESTED)

    Args:
        im (np.ndarray): Image.
        Ord (np.ndarray): Order matrix

    Returns:
        meas (np.ndarray): Measurement vector
    """
    Perm = Permutation_Matrix(Ord)
    meas = np.dot(Perm, np.ravel(img))
    return meas

def meas2img_torch(meas, Ord):
    """Return image from measurement vector (NOT TESTED, requires too much memory?)

    Args:
        meas (torch.Tensor): Measurement vector.
        Ord (np.ndarray): Order matrix

    Returns:
        Img (torch.Tensor): Measurement image
    """
    y = nn.functional.pad(meas, (0, Ord.size-meas.shape[2]))
    Perm = torch.from_numpy(Permutation_Matrix(Ord).astype('float32'))
    Perm = Perm.to(meas.device)
    Perm = torch.transpose(Perm,0,1)
    Img = torch.matmul(Perm,meas) # Requires too much memory
    
    return Img

def Hadamard_stat_completion_matrices(Cov_had, Mean_had, CR):
    img_size, ny = Mean_had.shape;
    
    # choice of patterns
    Var = Cov2Var(Cov_had)
    P = Permutation_Matrix(Var)
    H = wh.walsh2_matrix(img_size)/img_size

    Sigma = np.dot(P,np.dot(Cov_had,np.transpose(P)))
    mu = np.dot(P, np.reshape(Mean_had, (img_size**2,1)))
    mu1 = mu[:CR];

    Sigma1 = Sigma[:CR,:CR]
    Sigma21 = Sigma[CR:,:CR]
    
    W_p = np.zeros((img_size**2,CR))
    W_p[:CR,:] = np.eye(CR);
    W_p[CR:,:] = np.dot(Sigma21, np.linalg.inv(Sigma1));
    
    W = np.dot(H,np.dot(np.transpose(P),W_p));
    b = np.dot(H,np.dot(np.transpose(P),mu));
    return W, b, mu1, P, H

def stat_completion_matrices(P, H, Cov_had, Mean_had, CR):
    
    img_size, ny = Mean_had.shape;

    Sigma = np.dot(P,np.dot(Cov_had,np.transpose(P)))
    mu = np.dot(P, np.reshape(Mean_had, (img_size**2,1)))
    mu1 = mu[:CR];

    Sigma1 = Sigma[:CR,:CR]
    Sigma21 = Sigma[CR:,:CR]
    
    W_p = np.zeros((img_size**2,CR))
    W_p[:CR,:] = np.eye(CR);
    W_p[CR:,:] = np.dot(Sigma21, np.linalg.inv(Sigma1));
    
    W = np.dot(H,np.dot(np.transpose(P),W_p));
    b = np.dot(H,np.dot(np.transpose(P),mu));
    return W, b, mu1

def Hadamard_stat_completion_extract(img,CR, P, H):
    img_size, ny = img.shape;
    f = np.reshape(img, (img_size**2,1))
    y = np.dot(P, np.dot(H, f))
    m = y[:CR];
    return m


def Hadamard_stat_completion(W, b, mu1, m):
    nxny , col = b.shape;
    img_size = int(round(np.sqrt(nxny)));
    f_star = b + np.dot(W,(m-mu1))
    img_rec = np.reshape(f_star,(img_size,img_size));
    return img_rec;

def Hadamard_stat_completion_comp(Cov, Mean, Im, CR):
    """Reconstruct (not TESTED)

    Args:
        Cov (np.ndarray): Covariance matrix.
        Mean (np.ndarray): Mean matrix.
        Im (np.ndarray): Data matrix.

    Returns:
        meas (np.ndarray): Measurement vector
    """
    img_size, ny = Im.shape;
    Var = Cov2Var(Cov)
    P = Permutation_Matrix(Var)
    H = wh.walsh2_matrix(img_size)/img_size

    Sigma = np.dot(P,np.dot(Cov,np.transpose(P)))
    mu = np.dot(P, np.reshape(Mean, (img_size**2,1)))
    mu1 = mu[:CR];

    Sigma1 = Sigma[:CR,:CR]
    Sigma21 = Sigma[CR:,:CR]
    
    W_p = np.zeros((img_size**2,CR))
    W_p[:CR,:] = np.eye(CR);
    W_p[CR:,:] = np.dot(Sigma21, np.linalg.inv(Sigma1));
    
    W = np.dot(H,np.dot(np.transpose(P),W_p));
    b = np.dot(H,np.dot(np.transpose(P),mu));

    f = np.reshape(Im, (img_size**2,1))
    y = np.dot(P, np.dot(H, f))
    m = y[:CR];
    f_star = b + np.dot(W,(m-mu1))
    img_rec = np.reshape(f_star,(img_size, img_size));

    return img_rec;






###############################################################################
# 2. NEW Convolutional Neural Network
###############################################################################
#==============================================================================
# A. NO NOISE
#==============================================================================    
class compNet(nn.Module):
    def __init__(self, n, M, Mean, Cov, variant=0, H=None, denoi = None, Ord=None):

        super(compNet, self).__init__()
        
        self.n = n;
        self.M = M;

        
        self.even_index = range(0,2*M,2);
        self.uneven_index = range(1,2*M,2);
        
        #-- Hadamard patterns (full basis)
        if type(H)==type(None):
            H = wh.walsh2_matrix(self.n)/self.n
        H = n*H; #fht hadamard transform needs to be normalized
        self.H=H
        #-- Hadamard patterns (undersampled basis)

        if type(Ord)==type(None):         
            Ord = Cov2Var(Cov);
            
        Perm = Permutation_Matrix(Ord)
        Pmat = np.dot(Perm,H);
        Pmat = Pmat[:M,:];
        Pconv = matrix2conv(Pmat);

        #-- Denoising parameters 
        Sigma = np.dot(Perm,np.dot(Cov,np.transpose(Perm)));
        diag_index = np.diag_indices(n**2);
        Sigma = Sigma[diag_index];
        Sigma = n**2/4*Sigma[:M]; #(H = nH donc Cov = n**2 Cov)!
        #Sigma = Sigma[:M];
        Sigma = torch.Tensor(Sigma)
        self.sigma = Sigma.view(1,1,M)
        self.sigma.requires_grad = False

        P1 = np.zeros((n**2,1))
        P1[0] = n**2
        mean = n*np.reshape(Mean,(self.n**2,1))+P1
        mu = (1/2)*np.dot(Perm, mean)
        #mu = np.dot(Perm, np.reshape(Mean, (n**2,1)))
        mu1 = torch.Tensor(mu[:M])
        self.mu_1 = mu1.view(1,1,M)
        self.mu_1.requires_grad = False

        #-- Measurement preprocessing
        self.Patt = Pconv;
        P, _ = split(Pconv, 1);
        self.P = P;
        self.P.bias.requires_grad = False;
        self.P.weight.requires_grad = False;
        self.Patt.bias.requires_grad = False;
        self.Patt.weight.requires_grad = False;


        #-- Pseudo-inverse to determine levels of noise.
        Pinv = (1/n**2)*np.transpose(Pmat);
        self.Pinv = nn.Linear(M,n**2, False)
        self.Pinv.weight.data=torch.from_numpy(Pinv);
        self.Pinv.weight.data=self.Pinv.weight.data.float();
        self.Pinv.weight.requires_grald=False;
        
        Pnorm = (1/n**2)*Pmat;
        self.Pnorm = nn.Linear(M,n**2, False)
        self.Pnorm.weight.data=torch.from_numpy(Pnorm);
        self.Pnorm.weight.data=self.Pnorm.weight.data.float();
        self.Pnorm.weight.requires_grad=False;
        

        #-- Measurement to image domain
        if variant==0:
            #--- Statistical Matrix completion (no mean)
            print("Measurement to image domain: statistical completion (no mean)")
            
            self.fc1 = nn.Linear(M,n**2, False)
            
            W, b, mu1 = stat_completion_matrices(Perm, H, Cov, Mean, M)
            W = (1/n**2)*W; 

            self.fc1.weight.data=torch.from_numpy(W);
            self.fc1.weight.data=self.fc1.weight.data.float();
            self.fc1.weight.requires_grad=False;
        
        if variant==1:
            #--- Statistical Matrix completion  
            print("Measurement to image domain: statistical completion")
            
            self.fc1 = nn.Linear(M,n**2)
            
            W, b, mu1 = stat_completion_matrices(Perm, H, Cov, Mean, M)
            W = (1/n**2)*W; 
            b = (1/n**2)*b;
            b = b - np.dot(W,mu1);
            self.fc1.bias.data=torch.from_numpy(b[:,0]);
            self.fc1.bias.data=self.fc1.bias.data.float();
            self.fc1.bias.requires_grad = False;
            self.fc1.weight.data=torch.from_numpy(W);
            self.fc1.weight.data=self.fc1.weight.data.float();
            self.fc1.weight.requires_grad=False;
        
        elif variant==2:
            #--- Pseudo-inverse
            print("Measurement to image domain: pseudo inverse")
            
            self.fc1 = self.Pinv;
            self.fc1.weight.requires_grad=False;
       
        elif variant==3:
            #--- FC is learnt
            print("Measurement to image domain: free")
            
            self.fc1 = nn.Linear(M,n**2)
            
        #-- Image correction
        
        if denoi == None:
            self.recon = ConvNet()
        else:
            self.recon = denoi

    def forward(self, x):
        b,c,h,w = x.shape;        
        x = self.forward_acquire(x, b, c, h, w);
        x = self.forward_reconstruct(x, b, c, h, w);
        return x
      
    #--------------------------------------------------------------------------
    # Forward functions (with grad)
    #--------------------------------------------------------------------------
    def forward_acquire(self, x, b, c, h, w):
        #--Scale input image
        x = (x+1)/2;
        #--Acquisition
        x = x.view(b*c, 1, h, w);
        x = self.P(x)
        x = F.relu(x); ## x[:,:,1] = -1/N0 ????
        print("No noise")
        x = x.view(b, c, 2*self.M); 
        return x
    
    def forward_reconstruct(self, x, b, c, h, w):
        print("CompNet")
        m = self.forward_preprocess(x, b, c, h, w)
        var = torch.zeros_like(m).to(m.device);
        x = self.forward_maptoimage(m, b, c, h, w)
        x = self.forward_postprocess(x, b, c, h, w, m, var)
        return x
    
    def forward_reconstruct_pinv(self, x, b, c, h, w):
        x = self.forward_preprocess(x, b, c, h, w)
        x = self.pinv(x, b, c, h, w);
        return x 
    
    def forward_reconstruct_mmse(self, x, b, c, h, w):
        x = self.forward_preprocess(x, b, c, h, w)
        x = self.forward_maptoimage(x, b, c, h, w)
        return x
    
    def forward_preprocess(self, x, b, c, h, w):
        #- Pre-processing (use batch norm to avoid division by N0 ?)
        x = x[:,:,self.even_index] - x[:,:,self.uneven_index];
        x = 2*x-torch.reshape(self.Patt(torch.ones(b*c,1,h,w).to(x.device)),(b,c,self.M));
        return x
    
    def forward_maptoimage(self, x, b, c, h, w):
        #--Projection to the image domain
        x = self.fc1(x);
        x = x.view(b, c, h, w)
        return x
    
    def forward_postprocess(self, x, b, c, h, w, m, var):
        x = x.view(b*c, 1, h, w)
        x = self.recon(x, b, c, h, w, m, var)
        x = x.view(b, c, h, w)
        return x
    
    def pinv(self, x, b, c, h, w):
        x = self.Pinv(x);
        x = x.view(b, c, h, w)
        return x
    
    #--------------------------------------------------------------------------
    # Evaluation functions (no grad)
    #--------------------------------------------------------------------------
    def acquire(self, x, b, c, h, w):
        with torch.no_grad():
            b,c,h,w = x.shape
            x = self.forward_acquire(x, b, c, h, w)
        return x
    
    def evaluate_fcl(self, x):
        with torch.no_grad():
           b,c,h,w = x.shape
           x = self.forward_acquire(x, b, c, h, w)
           x = self.forward_reconstruct_mmse(x, b, c, h, w)
        return x
     
    def evaluate_Pinv(self, x):
        with torch.no_grad():
           b,c,h,w = x.shape
           x = self.forward_Pinv(x, b, c, h, w)
        return x
    
    def evaluate(self, x):
        with torch.no_grad():
           x = self.forward(x)
        return x
    
    def reconstruct(self, x, b, c, h, w):
        with torch.no_grad():
            x = self.forward_reconstruct(x, b, c, h, w)
        return x
   
#==============================================================================    
# B. NOISY MEASUREMENTS (NOISE LEVEL IS VARYING)
#==============================================================================
class noiCompNet(compNet):
    def __init__(self, n, M, Mean, Cov, variant, N0, sig = 0.1, H=None,denoi = None, Ord=None):
        super().__init__(n, M, Mean, Cov, variant, H,denoi, Ord)
        self.N0 = N0;
        self.sig = sig;
        self.max = nn.MaxPool2d(kernel_size = n);
        print("Varying N0 = {:g} +/- {:g}".format(N0,sig*N0))
        
    def forward_acquire(self, x, b, c, h, w):
        #--Scale input image      
        a = self.N0*(1+self.sig*(torch.rand(x.shape[0])-0.5)).to(x.device)
        print('alpha in [{:.2f}--{:.2f}] photons'.format(min(a).item(),max(a).item()))
        x = a.view(-1,1,1,1)*(x+1)/2;
        
        #--Acquisition
        x = x.view(b*c, 1, h, w);
        x = self.P(x);
        x = F.relu(x);     # x[:,:,1] = -1/N0 ????
        x = x.view(b, c, 2*self.M); # x[:,:,1] < 0??? 
        
        #--Measurement noise (Gaussian approximation of Poisson)
        x = x + torch.sqrt(x)*torch.randn_like(x);  
        return x
      
    def forward_preprocess(self, x, b, c, h, w): # todo: return var
        #-- Pre-processing(Recombining positive and negatve values+normalisation) 
        var = x[:,:,self.even_index] + x[:,:,self.uneven_index];
        x = x[:,:,self.even_index] - x[:,:,self.uneven_index];
        x = x/self.N0;
        x = 2*x-torch.reshape(self.Patt(torch.ones(b*c,1, h,w).to(x.device)),(b,c,self.M));
        return x;
         
    def forward_reconstruct(self, x, b, c, h, w): # todo: get var from preprocess
        print("noiCompNet")
        var = x[:,:,self.even_index] + x[:,:,self.uneven_index]; 
        m = self.forward_preprocess(x, b, c, h, w)
        var = var/(self.N0**2)
        x = self.forward_maptoimage(m, b, c, h, w)
        x = self.forward_postprocess(x, b, c, h, w, m, var)
        return x
     
      
    def forward_reconstruct_expe(self, x, b, c, h, w):
        """"
        Add C, g, s, and have the fully experimental processing here.
        """
        var = x[:,:,self.even_index] + x[:,:,self.uneven_index];
        m, N0_est = self.forward_preprocess_expe(x, b, c, h, w);
        var = torch.div(var, N0_est**2);
        x = self.forward_maptoimage(m, b, c, h, w)
        x = self.forward_postprocess(x, b, c, h, w, m, var)
        return x
      
    def forward_reconstruct_pinv_expe(self, x, b, c, h, w):
        x = self.forward_preprocess_expe(x, b, c, h, w)
        x = self.pinv(x, b, c, h, w)      
        #-- Faster alternative
        # x = x[:,:,self.even_index] - x[:,:,self.uneven_index]
        # x = self.pinv(x, b, c, h, w);
        # N0_est = self.max(x);
        # N0_est = N0_est.view(b*c,1,1,1);
        # N0_est = N0_est.repeat(1,1,h,w);
        # x = torch.div(x,N0_est);
        # x=2*x-1;
        return x
    
    def forward_reconstruct_comp_expe(self, x, b, c, h, w):
        x = self.forward_preprocess_expe(x, b, c, h, w)
        x = self.forward_maptoimage(x, b, c, h, w)   
        return x
    
    def forward_preprocess_expe(self, x, b, c, h, w):
        #-- Recombining positive and negatve values
        x = x[:,:,self.even_index] - x[:,:,self.uneven_index];
        #-- Estimating and normalizing by N0
        x_est = self.pinv(x, b, c, h, w);
        N0_est = self.max(x_est)
        N0_est = N0_est.view(b,c,1)
        N0_est = N0_est.repeat(1,1,self.M)
        x = torch.div(x, N0_est)
        x = 2*x-torch.reshape(self.Patt(torch.ones(b*c,1, h,w).to(x.device)),(b,c,self.M))
        return x, N0_est


#==============================================================================    
# B. NOISY MEASUREMENTS (NOISE LEVEL IS VARYING) + denoising architecture
#==============================================================================
class DenoiCompNet(noiCompNet):
    def __init__(self, n, M, Mean, Cov, variant, N0, sig = 0.1, H=None,denoi = None, Ord=None):
        super().__init__(n, M, Mean, Cov, variant, N0, sig, H,denoi, Ord)
        print("Denoised Measurements")
        
    def forward_denoise(self, x, var, b, c, h, w):
        sigma = self.sigma.repeat(b,c,1).to(x.device);
        x = torch.mul(torch.div(sigma, sigma+var), x);
        return x

    def forward_reconstruct(self, x, b, c, h, w):
        var = x[:,:,self.even_index] + x[:,:,self.uneven_index]
        m = self.forward_preprocess(x, b, c, h, w)
        var = var/(self.N0**2)
        x = self.forward_denoise(m, var, b, c, h, w)
        x = self.forward_maptoimage(x, b, c, h, w)
        x = self.forward_postprocess(x, b, c, h, w, m, var)
        return x
    
    def forward_reconstruct_comp(self, x, b, c, h, w):
        var = x[:,:,self.even_index] + x[:,:,self.uneven_index]
        m = self.forward_preprocess(x, b, c, h, w)
        var = var/(self.N0**2)
        x = self.forward_maptoimage(m, b, c, h, w)
        x = self.forward_postprocess(x, b, c, h, w, m, var)
        return x
    
    def forward_reconstruct_mmse(self, x, b, c, h, w):
        var = x[:,:,self.even_index] + x[:,:,self.uneven_index]
        m = self.forward_preprocess(x, b, c, h, w)
        var = var/(self.N0**2)
        x = self.forward_denoise(m, var, b, c, h, w)
        x = self.forward_maptoimage(x, b, c, h, w)
        return x
    
    def forward_reconstruct_pinv(self, x, b, c, h, w):
        x = self.forward_preprocess(x, b, c, h, w)
        x = self.pinv(x, b, c, h, w)
        return x
    
    def forward_reconstruct_expe(self, x, b, c, h, w, C=0, s=0, g=1):
        var = g**2*(x[:,:,self.even_index] + x[:,:,self.uneven_index]) - 2*C*g +2*s**2;
        m, N0_est = self.forward_preprocess_expe(x, b, c, h, w)
        var = torch.div(var, N0_est**2);
        x = self.forward_denoise(m, var, b, c, h, w)
        x = self.forward_maptoimage(x, b, c, h, w)
        x = self.forward_postprocess(x, b, c, h, w, m, var)
        return x
    
<<<<<<< HEAD
    def forward_reconstruct_pinv_expe(self, x, b, c, h, w, C=0, s=0, g=1):
        x, _ = self.forward_preprocess_expe(x, b, c, h, w)
=======
    def forward_reconstruct_pinv_expe(self, x, b, c, h, w, C=0, s=0, g=1): # Already in the parent class, can be removed
        x = self.forward_preprocess_expe(x, b, c, h, w)
>>>>>>> 70d7a8b6
        x = self.pinv(x, b, c, h, w) 
        return x
    
    def forward_reconstruct_mmse_expe(self, x, b, c, h, w, C=0, s=0, g=1):
        var = g**2*(x[:,:,self.even_index] + x[:,:,self.uneven_index]) - 2*C*g +2*s**2;
        x = self.forward_preprocess_expe(x, b, c, h, w)
        x = self.forward_denoise(x, var, b, c, h, w)
        x = self.forward_maptoimage(x, b, c, h, w)
        return x

########################################################################
# 2. Define a custom Loss function
# ^^^^^^^^^^^^^^^^^^^^^^^^^^^^^^^^^^^^^^^^^^^^^^^
# Creating custom loss function
# ---------------------------
# Just to make sure that all functions work the same way...   
# ie that they take the same number of arguments

class Weight_Decay_Loss(nn.Module):
    
    def __init__(self, loss):
        super(Weight_Decay_Loss,self).__init__()
        self.loss = loss;

    def forward(self,x,y, net):
        mse=self.loss(x,y);
        return mse

class Variance_Loss(nn.Module):
    def __init__(self, loss, mean_net):
        super(Variance_Loss,self).__init__()
        self.loss = loss;
        self.mean_net = mean_net;
        #self.mean_net.eval()
        for param in self.mean_net.parameters():
            param.requires_grad = False;

    def forward(self,x,y, net):
        cond_mean = self.mean_net(x);
        var = torch.mul((x-cond_mean),(x-cond_mean));
        mse=self.loss(var, y);
        return mse

class Covariance_Loss(nn.Module):
    def __init__(self, loss, mean_net):
        super(Covariance_Loss,self).__init__()
        self.loss = loss;
        self.mean_net = mean_net;
        #self.mean_net.eval()
        for param in self.mean_net.parameters():
            param.requires_grad = False;

    def forward(self,x,y, net):
        b, c, h, w = x.shape;
        cond_mean = self.mean_net(x);
        x = x.reshape(b*c, 1, h*w, 1);
        cond_mean = cond_mean.reshape(b*c, 1, h*w, 1);
        Cov = (x-cond_mean)*torch.transpose((x-cond_mean), -2, -1);
       
        y = y.reshape(b*c, 1, h*w, 1);
        cov_est = y*torch.transpose(y, -2,-1);

        mse=self.loss(Cov, cov_est);
        return mse<|MERGE_RESOLUTION|>--- conflicted
+++ resolved
@@ -11,17 +11,6 @@
 import torch.nn as nn
 import torch.nn.functional as F
 import numpy as np
-<<<<<<< HEAD
-from fht import * # not used ?
-
-=======
-#import torchvision
-#from torchvision import datasets, models, transforms
-#import matplotlib.pyplot as plt
-#import time
-#import os
-#import copy
->>>>>>> 70d7a8b6
 from ..misc.pattern_choice import Hadamard, matrix2conv, split
 from collections import OrderedDict
 from scipy.stats import rankdata
@@ -675,13 +664,8 @@
         x = self.forward_postprocess(x, b, c, h, w, m, var)
         return x
     
-<<<<<<< HEAD
     def forward_reconstruct_pinv_expe(self, x, b, c, h, w, C=0, s=0, g=1):
         x, _ = self.forward_preprocess_expe(x, b, c, h, w)
-=======
-    def forward_reconstruct_pinv_expe(self, x, b, c, h, w, C=0, s=0, g=1): # Already in the parent class, can be removed
-        x = self.forward_preprocess_expe(x, b, c, h, w)
->>>>>>> 70d7a8b6
         x = self.pinv(x, b, c, h, w) 
         return x
     
