--- conflicted
+++ resolved
@@ -10,41 +10,15 @@
 import torch
 import torch.nn as nn
 import torch.nn.functional as F
-#import torch.optim as optim
 import numpy as np
-<<<<<<< HEAD
-import torchvision
-from torchvision import datasets, models, transforms
-import matplotlib.pyplot as plt
-import time
-import os
-import copy
-import fht
-=======
-#import torchvision
-#from torchvision import datasets, models, transforms
-#import matplotlib.pyplot as plt
-#import time
-#import os
-#import copy
-from fht import *
->>>>>>> 00359010
+from fht import * # not used ?
+
 from ..misc.pattern_choice import Hadamard, matrix2conv, split
 from collections import OrderedDict
-#import cv2
 from scipy.stats import rankdata
-<<<<<<< HEAD
-from itertools import cycle;
-from pathlib import Path
-import spyrit.misc.walsh_hadamard as wh
-=======
-#from itertools import cycle;
-#from pathlib import Path
-
 from ..misc.disp import *
-#import spyrit.misc.walsh_hadamard as wh
 from spyrit.misc.statistics import *
->>>>>>> 00359010
+
 import math
 from ..reconstruction.recon_functions import *
 
@@ -55,32 +29,7 @@
 # Hadamard patterns for a given image size
 # 
 
-<<<<<<< HEAD
-def optim_had(dataloader, root):
-    """ Computes image that ranks the hadamard coefficients
-    """
-    inputs, classes = next(iter(dataloader))
-    inputs = inputs.cpu().detach().numpy();
-    (batch_size, channels, nx, ny) = inputs.shape;
-
-    tot_num = len(dataloader)*batch_size;
-    Cumulated_had = np.zeros((nx, ny));
-    # Iterate over data.
-    for inputs,labels in dataloader:
-        inputs = inputs.cpu().detach().numpy();
-        for i in range(inputs.shape[0]):
-            img = inputs[i,0,:,:];
-            h_img = np.abs(fht.fht2(img))/tot_num;
-            Cumulated_had += h_img;
-    
-    Cumulated_had = Cumulated_had / np.max(Cumulated_had) * 255
-    np.save(root+'{}x{}'.format(nx,ny)+'.npy', Cumulated_had)
-    np.savetxt(root+'{}x{}'.format(nx,ny)+'.txt', Cumulated_had)
-    cv2.imwrite(root+'{}x{}'.format(nx,ny)+'.png', Cumulated_had)
-    return Cumulated_had 
-
-=======
->>>>>>> 00359010
+
 def hadamard_opt_spc(M ,root, nx, ny):
     msk = np.ones((nx,ny))
     had_mat = np.load(root+'{}x{}'.format(nx,ny)+'.npy');
@@ -91,200 +40,6 @@
 
     return conv
 
-
-<<<<<<< HEAD
-def abs_walsh(dataloader, device):
-    
-    # Estimate tot_num
-    inputs, classes = next(iter(dataloader))
-    #inputs = inputs.cpu().detach().numpy();
-    (batch_size, channels, nx, ny) = inputs.shape;
-    tot_num = len(dataloader)*batch_size;
-    
-    # Init
-    n = 0
-    output = torch.zeros((nx,ny),dtype=torch.float32)
-    H = wh.walsh_matrix(nx).astype(np.float32, copy=False)
-    
-    # Send to device (e.g., cuda)
-    output = output.to(device)
-    H = torch.from_numpy(H).to(device)
-    
-    # Accumulate over all images in dataset
-    for inputs,_ in dataloader:
-        inputs = inputs.to(device);
-        n = n + inputs.shape[0]
-        trans = wh.walsh2_torch(inputs,H);
-        trans = torch.abs(trans)
-        output = output.add(torch.sum(trans,0))
-        print(f'Abs:  {n} / (less than) {tot_num} images', end='\n')
-    print('', end='\n')
-    
-    #-- Normalize
-    output = output/n;
-    output = torch.squeeze(output)
-    
-    return output
-
-def stat_walsh(dataloader, device, root):
-    
-    # Get dimensions and estimate total number of images in the dataset
-    inputs, classes = next(iter(dataloader))
-    (b, c, nx, ny) = inputs.shape;
-    tot_num = len(dataloader)*b;
-    
-    # 1. Mean
-    
-    # Init
-    n = 0
-    mean = torch.zeros((nx,ny), dtype=torch.float32)
-    H = wh.walsh_matrix(nx).astype(np.float32, copy=False)
-    
-    # Send to device (e.g., cuda)
-    mean = mean.to(device)
-    H = torch.from_numpy(H).to(device)
-    
-    # Accumulate sum over all images in dataset
-    for inputs,_ in dataloader:
-        inputs = inputs.to(device);
-        trans = wh.walsh2_torch(inputs,H)
-        mean = mean.add(torch.sum(trans,0))
-        # print
-        n = n + inputs.shape[0]
-        print(f'Mean:  {n} / (less than) {tot_num} images', end='\n')
-    print('', end='\n')
-    
-    # Normalize
-    mean = mean/n;
-    mean = torch.squeeze(mean)
-    #torch.save(mean, root+'Average_{}x{}'.format(nx,ny)+'.pth')
-    np.save(root / Path('Average_{}x{}'.format(nx,ny)+'.npy'), mean.cpu().detach().numpy())
-    
-    # 2. Covariance
-    
-    # Init
-    n = 0
-    cov = torch.zeros((nx*ny,nx*ny), dtype=torch.float32)
-    cov = cov.to(device)
-    
-    # Accumulate (im - mu)*(im - mu)^T over all images in dataset
-    for inputs,_ in dataloader:
-        inputs = inputs.to(device);
-        trans = wh.walsh2_torch(inputs,H)
-        trans = trans - mean.repeat(inputs.shape[0],1,1,1)
-        trans = trans.view(inputs.shape[0], nx*ny, 1)
-        cov = torch.addbmm(cov, trans, trans.view(inputs.shape[0], 1, nx*ny))
-        # print
-        n += inputs.shape[0]
-        print(f'Cov:  {n} / (less than) {tot_num} images', end='\n')
-    print('', end='\n')
-    
-    # Normalize
-    cov = cov/(n-1);
-    #torch.save(cov, root+'Cov_{}x{}'.format(nx,ny)+'.pth') # todo?
-    np.save(root / Path('Cov_{}x{}'.format(nx,ny)+'.npy'), cov.cpu().detach().numpy())
-    
-    return mean, cov
-
-def stat_walsh_np(dataloader, root):
-    """ 
-        Computes Mean Hadamard Image over the whole dataset + 
-        Covariance Matrix Amongst the coefficients
-    """
-    inputs, classes = next(iter(dataloader))
-    inputs = inputs.cpu().detach().numpy();
-    (batch_size, channels, nx, ny) = inputs.shape;
-    tot_num = len(dataloader)*batch_size;
-    
-    H1d = wh.walsh_ordered(nx)
-    
-     # Abs matrix
-    Mean_had = abs_walsh_ordered(dataloader, H1d, tot_num)
-    print("Saving abs")
-    np.save(root / Path('Abs_{}x{}'.format(nx,ny)+'.npy'), Mean_had)
-
-    # Mean matrix
-    #-- Accumulate over all images in dataset
-    n = 0
-    Mean_had = np.zeros((nx, ny));
-    for inputs,_ in dataloader:
-        inputs = inputs.cpu().detach().numpy();
-        for i in range(inputs.shape[0]):
-            img = inputs[i,0,:,:];
-            h_img = wh.walsh_ordered2(img,H1d);
-            Mean_had += h_img;
-            n = n+1
-        print(f'Mean:  {n} / (less than) {tot_num} images', end='\r')
-    print('', end='\n')
-    
-    #-- Normalize & save
-    Mean_had = Mean_had/n;
-    print("Saving mean")
-    np.save(root / Path('Mean_{}x{}'.format(nx,ny)+'.npy'), Mean_had)
-    
-    # Covariance matrix    
-    n = 0
-    Cov_had = np.zeros((nx*ny, nx*ny));
-    for inputs,_ in dataloader:
-        inputs = inputs.cpu().detach().numpy();
-        for i in range(inputs.shape[0]):
-            img = inputs[i,0,:,:];
-            h_img = walsh_ordered2(img, H1d);
-            Norm_Variable = np.reshape(h_img-Mean_had, (nx*ny,1));
-            Cov_had += Norm_Variable*np.transpose(Norm_Variable);
-            n = n+1
-        print(f'Covariance:  {n} / (less than) {tot_num} images', end='\r')     
-    print()
-    
-    #-- Normalize & save
-    Cov_had = Cov_had/(n-1);  
-    np.save(root / Path('Cov_{}x{}'.format(nx,ny)+'.npy'), Cov_had)
-
-
-
-def Stat_had(dataloader, root):
-    """ 
-        Computes Mean Hadamard Image over the whole dataset + 
-        Covariance Matrix Amongst the coefficients
-    """
-
-    inputs, classes = next(iter(dataloader))
-    inputs = inputs.cpu().detach().numpy();
-    (batch_size, channels, nx, ny) = inputs.shape;
-    tot_num = len(dataloader)*batch_size;
-
-
-    Mean_had = np.zeros((nx, ny));
-    for inputs,labels in dataloader:
-        inputs = inputs.cpu().detach().numpy();
-        for i in range(inputs.shape[0]):
-            img = inputs[i,0,:,:];
-            h_img = fht.fht2(img);
-            Mean_had += h_img;
-    Mean_had = Mean_had/tot_num;
-
-
-    Cov_had = np.zeros((nx*ny, nx*ny));
-    for inputs,labels in dataloader:
-        inputs = inputs.cpu().detach().numpy();
-        for i in range(int(inputs.shape[0]/4)):
-            img = inputs[i,0,:,:];
-            h_img = fht.fht2(img);
-            Norm_Variable = np.reshape(h_img-Mean_had, (nx*ny,1));
-            Cov_had += Norm_Variable*np.transpose(Norm_Variable);
-    Cov_had = Cov_had/(tot_num-1);
-
-    np.save(root+'Cov_{}x{}'.format(nx,ny)+'.npy', Cov_had)
-    np.savetxt(root+'Cov_{}x{}'.format(nx,ny)+'.txt', Cov_had)
-    
-    np.save(root+'Average_{}x{}'.format(nx,ny)+'.npy', Mean_had)
-    np.savetxt(root+'Average_{}x{}'.format(nx,ny)+'.txt', Mean_had)
-    cv2.imwrite(root+'Average_{}x{}'.format(nx,ny)+'.png', Mean_had) #Needs conversion to Uint8!
-    return Mean_had, Cov_had 
-
-
-=======
->>>>>>> 00359010
 def img2mask(Value_map, M):
     (nx, ny) = Value_map.shape;
     msk = np.ones((nx, ny));
@@ -405,19 +160,6 @@
     return mask
 
     
-<<<<<<< HEAD
-def Hadamard_Transform_Matrix(img_size):
-    H = np.zeros((img_size**2, img_size**2))
-    for i in range(img_size**2):
-        base_function = np.zeros((img_size**2,1));
-        base_function[i] = 1;
-        base_function = np.reshape(base_function, (img_size, img_size));
-        hadamard_function = fht.fht2(base_function);
-        H[i, :] = np.reshape(hadamard_function, (1,img_size**2));
-    return H
-
-=======
->>>>>>> 00359010
 def meas2img(meas, Ord):
     """Return image from measurement vector
 
@@ -708,12 +450,8 @@
         x = x.view(b*c, 1, h, w);
         x = self.P(x)
         x = F.relu(x); ## x[:,:,1] = -1/N0 ????
-<<<<<<< HEAD
-        x = x.view(b*c,1, 2*self.M);
-=======
         print("No noise")
         x = x.view(b, c, 2*self.M); 
->>>>>>> 00359010
         return x
     
     def forward_reconstruct(self, x, b, c, h, w):
@@ -743,21 +481,12 @@
     def forward_maptoimage(self, x, b, c, h, w):
         #--Projection to the image domain
         x = self.fc1(x);
-<<<<<<< HEAD
-        x = x.view(b*c,1,h,w)
-        return x;
-          
+        x = x.view(b, c, h, w)
+        return x
+    
     def forward_postprocess(self, x, b, c, h, w, m, var):
-        x = self.recon(x,b,c,h,w,m, var)
-=======
-        x = x.view(b, c, h, w)
-        return x
-        
-    
-    def forward_postprocess(self, x, b, c, h, w):
         x = x.view(b*c, 1, h, w)
-        x = self.recon(x)
->>>>>>> 00359010
+        x = self.recon(x, b, c, h, w, m, var)
         x = x.view(b, c, h, w)
         return x
     
@@ -825,27 +554,23 @@
         x = x + torch.sqrt(x)*torch.randn_like(x);  
         return x
       
-    def forward_preprocess(self, x, b, c, h, w):
+    def forward_preprocess(self, x, b, c, h, w): # todo: return var
         #-- Pre-processing(Recombining positive and negatve values+normalisation) 
         var = x[:,:,self.even_index] + x[:,:,self.uneven_index];
         x = x[:,:,self.even_index] - x[:,:,self.uneven_index];
         x = x/self.N0;
-<<<<<<< HEAD
-        x = 2*x-torch.reshape(self.Patt(torch.ones(b*c,1, h,w).to(x.device)),(b*c,1,self.M)); 
+        x = 2*x-torch.reshape(self.Patt(torch.ones(b*c,1, h,w).to(x.device)),(b,c,self.M));
         return x;
-      
-    def forward_reconstruct(self, x, b, c, h, w):
-        print("CompNet")
-        var = x[:,:,self.even_index] + x[:,:,self.uneven_index];
+         
+    def forward_reconstruct(self, x, b, c, h, w): # todo: get var from preprocess
+        print("noiCompNet")
+        var = x[:,:,self.even_index] + x[:,:,self.uneven_index]; 
         m = self.forward_preprocess(x, b, c, h, w)
         var = var/(self.N0**2)
         x = self.forward_maptoimage(m, b, c, h, w)
         x = self.forward_postprocess(x, b, c, h, w, m, var)
-=======
-        x = 2*x-torch.reshape(self.Patt(torch.ones(b*c,1, h,w).to(x.device)),(b,c,self.M)); 
-
->>>>>>> 00359010
-        return x
+        return x
+     
       
     def forward_reconstruct_expe(self, x, b, c, h, w):
         """"
@@ -879,81 +604,9 @@
         N0_est = self.max(x_est)
         N0_est = N0_est.view(b,c,1)
         N0_est = N0_est.repeat(1,1,self.M)
-        x = torch.div(x,N0_est)
-<<<<<<< HEAD
-        x = 2*x-torch.reshape(self.Patt(torch.ones(b*c,1, h,w).to(x.device)),(b*c,1,self.M))
-        return x, N0_est;
-      
-
-#     def forward_maptoimage(self, x, b, c, h, w):
-#         #-- Pre-processing (use batch norm to avoid division by N0 ?)
-#         var = x[:,:,self.even_index] + x[:,:,self.uneven_index];
-#         x = x[:,:,self.even_index] - x[:,:,self.uneven_index];
-#         x = 2/self.N0*x-torch.reshape(self.Patt(torch.ones(b*c,1, h,w).to(x.device)),(b*c,1,self.M)); 
-#         #--Projection to the image domain
-#         m = x;
-
-#         var = var/(self.N0**2);
-
-#         x = self.fc1(x);
-#         x = x.view(b*c,1,h,w) 
-#         return x, m, var
-         
-
-#     def forward_Pinv(self, x, b, c, h, w):
-#         #-- Pre-processing (use batch norm to avoid division by N0 ?)
-#         var = x[:,:,self.even_index] + x[:,:,self.uneven_index];
-#         x = x[:,:,self.even_index] - x[:,:,self.uneven_index];
-#         x = 2/self.N0*x-torch.reshape(self.Patt(torch.ones(b*c,1, h,w).to(x.device)),(b*c,1,self.M)); 
-#         m = x
-#         var = var/(self.N0**2);
-#         #--Projection to the image domain
-#         x = self.Pinv(x);
-#         x = x.view(b*c,1,h,w)
-#         return x, m, var
- 
-#     def forward_N0_Pinv(self, x, b, c, h, w):
-#         #-- Pre-processing (use batch norm to avoid division by N0 ?)
-#         var = x[:,:,self.even_index] + x[:,:,self.uneven_index];
-#         x = x[:,:,self.even_index] - x[:,:,self.uneven_index];
-#         #--Projection to the image domain
-#         x = self.Pinv(x);
-#         x = x.view(b*c,1,h,w)
-#         N0_est = self.max(x);
-#         N0_est = N0_est.view(b*c,1,1,1);
-#         N0_est = N0_est.repeat(1,1,h,w);
-#         x = torch.div(x,N0_est);
-#         x=2*x-1; 
-#         return x
-     
-#     def forward_N0_maptoimage(self, x, b, c, h, w):
-
-   
-      
-#     def forward_N0_reconstruct(self, x, b, c, h, w):
-#         x, m, var = self.forward_N0_maptoimage(x, b, c, h, w)
-#         x = self.forward_postprocess(x, b, c, h, w,m, var)
-#         return x
- 
-#     def forward_stat_comp(self, x, b, c, h, w):
-#         #-- Pre-processing(Recombining positive and negatve values+normalisation) 
-#         var = x[:,:,self.even_index] + x[:,:,self.uneven_index];
-#         x = x[:,:,self.even_index] - x[:,:,self.uneven_index];
-#         x = x/self.N0;
-#         x = 2*x-torch.reshape(self.Patt(torch.ones(b*c,1, h,w).to(x.device)),(b*c,1,self.M)); 
-
-#         m = x
-#         var = var/(self.N0**2)
-#         #--Projection to the image domain
-#         x = self.fc1(x);
-#         x = x.view(b*c,1,h,w) 
-#         return x,m,var
-    
-
-=======
+        x = torch.div(x, N0_est)
         x = 2*x-torch.reshape(self.Patt(torch.ones(b*c,1, h,w).to(x.device)),(b,c,self.M))
-        return x
->>>>>>> 00359010
+        return x, N0_est
 
 
 #==============================================================================    
@@ -965,13 +618,8 @@
         print("Denoised Measurements")
         
     def forward_denoise(self, x, var, b, c, h, w):
-<<<<<<< HEAD
-        sigma = self.sigma.repeat(b*c,1,1).to(x.device);
-        x = torch.mul(torch.div(sigma, sigma + var), x);
-=======
         sigma = self.sigma.repeat(b,c,1).to(x.device);
-        x = torch.mul(torch.div(sigma, sigma+var/(self.N0)**2), x);
->>>>>>> 00359010
+        x = torch.mul(torch.div(sigma, sigma+var), x);
         return x
 
     def forward_reconstruct(self, x, b, c, h, w):
@@ -1071,5 +719,4 @@
         cov_est = y*torch.transpose(y, -2,-1);
 
         mse=self.loss(Cov, cov_est);
-        return mse
-
+        return mse