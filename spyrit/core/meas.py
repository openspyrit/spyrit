"""
Measurement operators, static and dynamic.

There are six classes contained in this module, each representing a different
type of measurement operator. Three of them are static, i.e. they are used to
simulate measurements of still images, and three are dynamic, i.e. they are used
to simulate measurements of moving objects, represented as a sequence of images.

There is an additional classe :class:`_Base`, that is used for internal
purposes and should not be used directly. The inheritance tree is as follows::

                _Base
                  |
        +---------+---------+
        |                   |
        V                   V
      Linear          DynamicLinear
        |                   |
        V                   V
    LinearSplit     DynamicLinearSplit
        |                   |
        V                   V
    HadamSplit      DynamicHadamSplit

"""

import warnings
from typing import Union

import math
import torch
import torch.nn as nn

from spyrit.core.time import DeformationField
import spyrit.core.torch as spytorch


# =============================================================================
# BASE CLASS - FOR INHERITANCE ONLY (INTERAL USE)
# =============================================================================
class _Base(nn.Module):

    def __init__(
        self,
        H_static: torch.tensor,
        Ord: torch.tensor = None,
        meas_shape: tuple = None,
    ) -> None:
        super().__init__()

        # H should be stored in float32
        H_static = H_static.to(torch.float32)
        # store meas_shape and check it is correct
        if meas_shape is None:
            self._meas_shape = (
                int(math.sqrt(H_static.shape[1])),
                int(math.sqrt(H_static.shape[1])),
            )
        else:
            self._meas_shape = meas_shape
        if self._meas_shape[0] * self._meas_shape[1] != H_static.shape[1]:
            raise ValueError(
                f"The number of pixels in the measurement matrix H "
                + f"({H_static.shape[1]}) does not match the measurement shape "
                + f"{self._meas_shape}."
            )

        if Ord is not None:
            H_static, ind = spytorch.sort_by_significance(
                H_static, Ord, "rows", False, get_indices=True
            )
        else:
            ind = torch.arange(H_static.shape[0])
            Ord = torch.arange(H_static.shape[0], 0, -1)

        # attributes for internal use
        self._param_H_static = nn.Parameter(
            H_static.to(torch.float32), requires_grad=False
        )
        self._param_Ord = nn.Parameter(Ord.to(torch.float32), requires_grad=False)
        self._indices = ind.to(torch.int32)
        # need to store M because H_static may be cropped (see HadamSplit)
        self._M = H_static.shape[0]

    ### PROPERTIES ------
    @property
    def M(self) -> int:
        """Number of measurements (first dimension of H)"""
        return self._M

    @property
    def N(self) -> int:
        """Number of pixels in the image (second dimension of H)"""
        return self.H_static.shape[1]

    @property
    def h(self) -> int:
        """Image height"""
        return self.meas_shape[0]

    @property
    def w(self) -> int:
        """Image width"""
        return self.meas_shape[1]

    @property
    def meas_shape(self) -> tuple:
        """Shape of the measurement patterns (height, width). Note that
        `height * width = N`."""
        return self._meas_shape

    @property
    def indices(self) -> torch.tensor:
        """Indices used to sort the rows of H"""
        return self._indices

    @property
    def Ord(self) -> torch.tensor:
        """Order matrix used to sort the rows of H"""
        return self._param_Ord.data

    @Ord.setter
    def Ord(self, value: torch.tensor) -> None:
        self._set_Ord(value)

    @property
    def H_static(self) -> torch.tensor:
        """Static measurement matrix H."""
        return self._param_H_static.data[: self.M, :]

    @property
    def P(self) -> torch.tensor:
        """Measurement matrix P with positive and negative components. Used in
        classes *Split and *HadamSplit."""
        return self._param_P.data[: 2 * self.M, :]

    ### -------------------

    def pinv(self, x: torch.tensor, reg: str = None, eta: float = None) -> torch.tensor:
        r"""Computes the pseudo inverse solution :math:`y = H^\dagger x`

        Args:
            :math:`x` (torch.tensor): batch of measurement vectors. If x has
            more than 1 dimension, the pseudo inverse is applied to each
            image in the batch.

        Shape:
            :math:`x`: :math:`(*, M)`

            Output: :math:`(*, N)`

        Example:
            >>> H = torch.randn([400, 1600])
            >>> meas_op = Linear(H, True)
            >>> x = torch.randn([10, 400])
            >>> y = meas_op.pinv(x)
            >>> print(y.shape)
            torch.Size([10, 1600])
        """
        # equivalent to
        # torch.linalg.solve(H_dyn.T @ H_dyn + reg, H_dyn.T @ x)
        if hasattr(self, "H_pinv"):
            # if the pseudo inverse has been computed
            return x @ self.H_pinv.T.to(x.dtype)
        elif isinstance(self, Linear):
            # can we compute the inverse of H ?
            H_to_inv = self.H_static
        elif isinstance(self, DynamicLinear):
            H_to_inv = self.H_dyn
        else:
            raise NotImplementedError(
                "It seems you have instanciated a _Base element. This class "
                + "Should not be called on its own."
            )

        if reg == "L1":
            return torch.linalg.lstsq(
                H_to_inv, x.to(H_to_inv.dtype).T, rcond=eta, driver="gelsd"
            ).solution.to(x.dtype)
        elif reg == "L2":
            # if under- over-determined problem ?
            return (
                torch.linalg.solve(
                    H_to_inv.T @ H_to_inv + eta * torch.eye(H_to_inv.shape[1]),
                    H_to_inv.T @ x.to(H_to_inv.dtype).T,
                )
                .to(x.dtype)
                .T
            )

        elif reg is None:
            raise ValueError(
                "Regularization method not specified. Please compute "
                + "the dynamic pseudo-inverse or specify a regularization "
                + "method."
            )
        else:
            raise NotImplementedError(
                f"Regularization method ({reg}) not implemented. Please "
                + "use 'L1' or 'L2'."
            )

    def reindex(
        self, x: torch.tensor, axis: str = "rows", inverse_permutation: bool = False
    ) -> torch.tensor:
        """Reorder the rows or columns of a tensor according to the indices
        stored in the attribute self.indices. The value stored in
        `self.indices[0]` is the new index of the first row or column of the
        input tensor.

        Args:
            x (torch.tensor): Input tensor to be reordered.

            axis (str, optional): Axis along which to order the tensor. Must be
            either "rows" or "cols". Defaults to "rows".

            inverse_permutation (bool, optional): If True, the inverse
            permutation is used. Defaults to False.

        Returns:
            torch.tensor: Tensor x with reordered rows or columns according to
            the indices.

        .. note::
            This method is identical to the function
            :func:`~spyrit.core.torch.reindex`.
        """
        return spytorch.reindex(
            x.to(self.indices.device), self.indices, axis, inverse_permutation
        )

    def _set_Ord(self, Ord: torch.tensor) -> None:
        """Set the order matrix used to sort the rows of H."""
        # unsort the rows of H
        H_natural = self.reindex(self.H_static, "rows", inverse_permutation=True)
        # resort the rows of H ; store indices in self._indices
        H_resorted, self._indices = spytorch.sort_by_significance(
            H_natural, Ord, "rows", False, get_indices=True
        )
        # update values of H, Ord
        self._param_H_static.data = H_resorted
        self._param_Ord.data = Ord

    def _set_P(self, H_static: torch.tensor) -> None:
        """Set the positive and negative components of the measurement matrix
        P from the static measurement matrix H_static. For internal use only.
        Used in classes *Split and *HadamSplit."""
        H_pos = nn.functional.relu(H_static)
        H_neg = nn.functional.relu(-H_static)
        self._param_P = nn.Parameter(
            torch.cat([H_pos, H_neg], 1).view(2 * H_static.shape[0], H_static.shape[1]),
            requires_grad=False,
        )

    def _attributeslist(self) -> list:
        # change this list if you upate any attribute in any of the classes
        # must use strings for attributes because the attributes may not exist
        _list = [
            ("M", "self.M", _Base),
            ("N", "self.N", _Base),
            ("H.shape", "self.H_static.shape", _Base),
            ("meas_shape", "self._meas_shape", _Base),
            ("H_dyn", "hasattr(self, 'H_dyn')", DynamicLinear),
            ("img_shape", "self.img_shape", DynamicLinear),
            ("H_pinv", "hasattr(self, 'H_pinv')", _Base),
            ("P.shape", "self.P.shape", Union[LinearSplit, DynamicLinearSplit]),
        ]
        return _list

    def __repr__(self) -> str:
        s_begin = f"{self.__class__.__name__}(\n  "
        s_fill = "\n  ".join(
            [
                f"({k}): {eval(v)}"
                for k, v, t in self._attributeslist()
                if isinstance(self, t)
            ]
        )
        s_end = "\n  )"
        return s_begin + s_fill + s_end


# =============================================================================
class Linear(_Base):
    # =========================================================================
    r"""
    Simulates the measurement of an still image using a measurement matrix.

    Computes linear measurements from incoming images: :math:`y = Hx`,
    where :math:`H` is a given linear operator (matrix) and :math:`x` is a
    vectorized image or batch of images.

    The class is constructed from a :math:`M` by :math:`N` matrix :math:`H`,
    where :math:`N` represents the number of pixels in the image and
    :math:`M` the number of measurements.

    Args:
        :attr:`H` (:class:`torch.tensor`): measurement matrix (linear operator)
        with shape :math:`(M, N)`.

        :attr:`pinv` (bool): Option to have access to pseudo inverse solutions. If
        `True`, the pseudo inverse is initialized as :math:`H^\dagger` and
        stored in the attribute :attr:`H_pinv`. Defaults to `False` (the pseudo
        inverse is not initiliazed).

        :attr:`rtol` (float, optional): Cutoff for small singular values (see
        :mod:`torch.linalg.pinv`). Only relevant when :attr:`pinv` is `True`.

    Attributes:
        :attr:`H` (torch.tensor): The learnable measurement matrix of shape
        :math:`(M, N)` initialized as :math:`H`

        :attr:`H_pinv` (torch.tensor, optional): The learnable adjoint measurement
        matrix of shape :math:`(N, M)` initialized as :math:`H^\dagger`.
        Only relevant when :attr:`pinv` is `True`.

        :attr:`M` (int): Number of measurements performed by the linear operator.
        It is initialized as the first dimension of :math:`H`.

        :attr:`N` (int): Number of pixels in the image. It is initialized as the
        second dimension of :math:`H`.

        :attr:`h` (int): Image height :math:`h`. The image is assumed to be
        square, i.e. :math:`h = \text{floor}(\sqrt{N})`. If not, please assign
        :attr:`h` and :attr:`w` manually.

        :attr:`w` (int): Image width :math:`w`. The image is assumed to be
        square, i.e. :math:`w = \text{floor}(\sqrt{N})`. If not, please assign
        :attr:`h` and :attr:`w` manually.

    .. note::
        If you know the pseudo inverse of :math:`H` and want to store it, it is
        best to initialize the class with :attr:`pinv` set to `False` and then
        call :meth:`set_H_pinv` to store the pseudo inverse.

    Example 1:
        >>> H = torch.rand([400, 1600])
        >>> meas_op = Linear(H, pinv=False)
        >>> print(meas_op)
        Linear(
          (Image pixels): 1600
          (H): torch.Size([400, 1600])
          (H_pinv): None
          )

    Example 2:
        >>> H = torch.rand([400, 1600])
        >>> meas_op = Linear(H, True)
        >>> print(meas_op)
        Linear(
          (Image pixels): 1600
          (H): torch.Size([400, 1600])
          (H_pinv): torch.Size([1600, 400])
          )
    """

    def __init__(
        self,
        H: torch.tensor,
        pinv: bool = False,
        rtol: float = None,
        Ord: torch.tensor = None,
        meas_shape: tuple = None,  # (height, width)
    ):
        super().__init__(H, Ord, meas_shape)
        if pinv:
            self.set_H_pinv(rtol=rtol)

    @property
    def H_static(self) -> torch.tensor:
        # For name consistency across dynamic & static versions
        return self._param_H_static.data

    @property
    def H(self) -> torch.tensor:
<<<<<<< HEAD
        return self.H_static[:self.M, :]
=======
        return self.H_static

>>>>>>> f0747d34
    @property
    def H_pinv(self) -> torch.tensor:
        return self._param_H_static_pinv.data

    @H_pinv.setter
    def H_pinv(self, value: torch.tensor) -> None:
        self._param_H_static_pinv = nn.Parameter(
            value.to(torch.float64), requires_grad=False
        )

    def set_H_pinv(self, rtol: float = None) -> None:
        """Used to set the pseudo inverse of the measurement matrix :math:`H`
        using `torch.linalg.pinv`.

        Args:
            rtol (float, optional): Regularization parameter (cutoff for small
            singular values, see :mod:`torch.linalg.pinv`). Defaults to None,
            in which case the default value of :mod:`torch.linalg.pinv` is used.

        Returns:
            None. The pseudo inverse is stored in the attribute :attr:`H_pinv`.
        """
        self.H_pinv = torch.linalg.pinv(self.H.to(torch.float64), rtol=rtol)

    def forward(self, x: torch.tensor) -> torch.tensor:
        r"""Applies linear transform to incoming images: :math:`y = Hx`.

        Args:
            :math:`x` (torch.tensor): Batch of vectorized (flattened) images.
            If x has more than 1 dimension, the linear measurement is applied
            to each image in the batch.

        Shape:
            :math:`x`: :math:`(*, N)` where * denotes the batch size and `N`
            the total number of pixels in the image.

            Output: :math:`(*, M)` where * denotes the batch size and `M`
            the number of measurements.

        Example:
            >>> H = torch.randn([400, 1600])
            >>> meas_op = Linear(H)
            >>> x = torch.randn([10, 1600])
            >>> y = meas_op(x)
            >>> print(y.shape)
            torch.Size([10, 400])
        """
        # left multiplication with transpose is equivalent to right mult
        return x @ self.H.T.to(x.dtype)

    def adjoint(self, x: torch.tensor) -> torch.tensor:
        r"""Applies adjoint transform to incoming measurements :math:`y = H^{T}x`

        Args:
            :math:`x` (torch.tensor): batch of measurement vectors. If x has
            more than 1 dimension, the adjoint measurement is applied to each
            measurement in the batch.

        Shape:
            :math:`x`: :math:`(*, M)`

            Output: :math:`(*, N)`

        Example:
            >>> H = torch.randn([400, 1600])
            >>> meas_op = Linear(H)
            >>> x = torch.randn([10, 400]
            >>> y = meas_op.adjoint(x)
            >>> print(y.shape)
            torch.Size([10, 1600])
        """
        # left multiplication is equivalent to right mult with transpose
        return x @ self.H.to(x.dtype)

    def _set_Ord(self, Ord: torch.tensor) -> None:
        """Set the order matrix used to sort the rows of H."""
        super()._set_Ord(Ord)
        # delete self.H_pinv (self._param_H_static_pinv)
        try:
            del self._param_H_static_pinv
            warnings.warn(
                "The pseudo-inverse H_pinv has been deleted. Please call "
                + "set_H_pinv() to recompute it."
            )
        except AttributeError:
            pass


# =============================================================================
class LinearSplit(Linear):
    # =========================================================================
    r"""
    Simulates the measurement of a still image using the computed positive and
    negative components of the measurement matrix.

    Computes linear measurements from incoming images: :math:`y = Px`,
    where :math:`P` is a linear operator (matrix) and :math:`x` is a
    vectorized image or batch of vectorized images.

    The matrix :math:`P` contains only positive values and is obtained by
    splitting a measurement matrix :math:`H` such that
    :math:`P = \begin{bmatrix}{H_{+}}\\{H_{-}}\end{bmatrix}`, where
    :math:`H_{+} = \max(0,H)` and :math:`H_{-} = \max(0,-H)`.

    The class is constructed from the :math:`M` by :math:`N` matrix :math:`H`,
    where :math:`N` represents the number of pixels in the image and
    :math:`M` the number of measurements.

    Args:
        :attr:`H` (torch.tensor): measurement matrix (linear operator) with
        shape :math:`(M, N)`, where :math:`M` is the number of measurements and
        :math:`N` the number of pixels in the image.

        :attr:`pinv` (Any): Option to have access to pseudo inverse solutions. If
        `True`, the pseudo inverse is initialized as :math:`H^\dagger` and
        stored in the attribute :attr:`H_pinv`. Defaults to `False` (the pseudo
        inverse is not initiliazed).

        :attr:`rtol` (float, optional): Regularization parameter (cutoff for small
        singular values, see :mod:`torch.linalg.pinv`). Only relevant when
        :attr:`pinv` is `True`.

    Attributes:
        :attr:`H` (torch.nn.Parameter): The learnable measurement matrix of
        shape :math:`(M,N)`.

        :attr:`P` (torch.nn.Parameter): The splitted measurement matrix of
        shape :math:`(2M, N)` initialized as
        :math:`P = \begin{bmatrix}{H_{+}}\\{H_{-}}\end{bmatrix}`
        where :math:`H_{+} = \max(0,H)` and :math:`H_{-} = \max(0,-H)`

        :attr:`M` (int): Number of measurements performed by the linear operator.
        It is initialized as the first dimension of :math:`H`.

        :attr:`N` (int): Number of pixels in the image. It is initialized as the
        second dimension of :math:`H`.

        :attr:`h` (int): Image height :math:`h`. The image is assumed to be
        square, i.e. :math:`h = \text{floor}(\sqrt{N})`. If not, please assign
        :attr:`h` and :attr:`w` manually.

        :attr:`w` (int): Image width :math:`w`. The image is assumed to be
        square, i.e. :math:`w = \text{floor}(\sqrt{N})`. If not, please assign
        :attr:`h` and :attr:`w` manually.

    .. note::
        If you know the pseudo inverse of :math:`H` and want to store it, it is
        best to initialize the class with :attr:`pinv` set to `False` and then
        call :meth:`set_H_pinv` to store the pseudo inverse.

    Example:
        >>> H = torch.randn(400, 1600)
        >>> meas_op = LinearSplit(H, False)
        >>> print(meas_op)
        LinearSplit(
          (Image pixels): 1600
          (H): torch.Size([400, 1600])
          (P): torch.Size([800, 1600])
          (H_pinv): None
          )
    """

    def __init__(
        self,
        H: torch.tensor,
        pinv: bool = False,
        rtol: float = None,
        Ord: torch.tensor = None,
        meas_shape: tuple = None,  # (height, width)
    ):
        super().__init__(H, pinv, rtol, Ord, meas_shape)
        self._set_P(self.H_static)

    def forward(self, x: torch.tensor) -> torch.tensor:
        r"""Applies linear transform to incoming images: :math:`y = Px`.

        This method uses the splitted measurement matrix :math:`P` to compute
        the linear measurements from incoming images. :math:`P` contains only
        positive values and is obtained by splitting a given measurement matrix
        :math:`H` such that :math:`P = \begin{bmatrix}{H_{+}}\\{H_{-}}\end{bmatrix}`,
        where :math:`H_{+} = \max(0,H)` and :math:`H_{-} = \max(0,-H)`.

        Args:
            :math:`x` (torch.tensor): Batch of vectorized (flattened) images. If
            x has more than 1 dimension, the linear measurement is applied to
            each image in the batch.

        Shape:
            :math:`x`: :math:`(*, N)` where * denotes the batch size and `N`
            the total number of pixels in the image.

            Output: :math:`(*, 2M)` where * denotes the batch size and `M`
            the number of measurements.

        Example:
            >>> H = torch.randn(400, 1600)
            >>> meas_op = LinearSplit(H)
            >>> x = torch.randn(10, 1600)
            >>> y = meas_op(x)
            >>> print(y.shape)
            torch.Size([10, 800])
        """
        return x @ self.P.T.to(x.dtype)

    def forward_H(self, x: torch.tensor) -> torch.tensor:
        r"""Applies linear transform to incoming images: :math:`m = Hx`.

        This method uses the measurement matrix :math:`H` to compute the linear
        measurements from incoming images.

        Args:
            :attr:`x` (torch.tensor): Batch of vectorized (flatten) images. If
            x has more than 1 dimension, the linear measurement is applied to
            each image in the batch.

        Shape:
            :attr:`x`: :math:`(*, N)` where * denotes the batch size and `N`
            the total number of pixels in the image.

            Output: :math:`(*, M)` where * denotes the batch size and `M`
            the number of measurements.

        Example:
            >>> H = torch.randn(400, 1600)
            >>> meas_op = LinearSplit(H)
            >>> x = torch.randn(10, 1600)
            >>> y = meas_op.forward_H(x)
            >>> print(y.shape)
            torch.Size([10, 400])
        """
        # call Linear.forward() method
        return super().forward(x)


# =============================================================================
class HadamSplit(LinearSplit):
    # =========================================================================
    r"""
    Simulates the measurement of a still image using the positive and
    negative components of a Hadamard matrix.

    Computes linear measurements from incoming images: :math:`y = Px`,
    where :math:`P` is a linear operator (matrix) with positive entries and
    :math:`x` is a vectorized image or a batch of images.

    The class relies on a Hadamard-based matrix :math:`H` with shape :math:`(M,N)`
    where :math:`N` represents the number of pixels in the image and
    :math:`M \le N` the number of measurements. :math:`H` is obtained by
    selecting a re-ordered subsample of :math:`M` rows of a "full" Hadamard
    matrix :math:`F` with shape :math:`(N^2, N^2)`. :math:`N` must be a power
    of 2.

    The matrix :math:`P` is then obtained by splitting the matrix :math:`H`
    such that :math:`P = \begin{bmatrix}{H_{+}}\\{H_{-}}\end{bmatrix}`, where
    :math:`H_{+} = \max(0,H)` and :math:`H_{-} = \max(0,-H)`.

    Args:
        :attr:`M` (int): Number of measurements

        :attr:`h` (int): Image height :math:`h`, must be a power of 2. The
        image is assumed to be square, so the number of pixels in the image is
        :math:`N = h^2`.

        :attr:`Ord` (torch.tensor): Order matrix with shape :math:`(h, h)` used to
        compute the permutation matrix :math:`G^{T}` with shape :math:`(N, N)`
        (see the :mod:`~spyrit.misc.sampling` submodule)

    Attributes:
        :attr:`H` (torch.nn.Parameter): The measurement matrix of shape
        :math:`(M, h^2)`. It is initialized as a re-ordered subsample of the
        rows of the "full" Hadamard matrix :math:`F` with shape :math:`(N^2, N^2)`.

        :attr:`H_pinv` (torch.nn.Parameter): The pseudo inverse of the measurement
        matrix of shape :math:`(h^2, M)`. It is initialized as
        :math:`H^\dagger = \frac{1}{N}H^{T}` where :math:`N = h^2`.

        :attr:`P` (torch.nn.Parameter): The splitted measurement matrix of
        shape :math:`(2M, h^2)` initialized as
        :math:`P = \begin{bmatrix}{H_{+}}\\{H_{-}}\end{bmatrix}`
        where :math:`H_{+} = \max(0,H)` and :math:`H_{-} = \max(0,-H)`.

        :attr:`Perm` (torch.nn.Parameter): The permutation matrix :math:`G^{T}`
        that is used to re-order the subsample of rows of the "full" Hadamard
        matrix :math:`F` according to descreasing value of the order matrix
        :math:`Ord`. It has shape :math:`(N, N)` where :math:`N = h^2`.

        :attr:`M` (int): Number of measurements performed by the linear operator.

        :attr:`N` (int): Number of pixels in the image. It is initialized as
        :math:`h^2`.

        :attr:`h` (int): Image height :math:`h`.

        :attr:`w` (int): Image width :math:`w`. The image is assumed to be
        square, i.e. :math:`w = h`.

    .. note::
        The computation of a Hadamard transform :math:`Fx` benefits a fast
        algorithm, as well as the computation of inverse Hadamard transforms.

    .. note::
        The matrix H has shape :math:`(M,N)` with :math:`N = h^2`.

    .. note::
        :math:`H = H_{+} - H_{-}`

    Example:
        >>> h = 32
        >>> Ord = torch.randn(h, h)
        >>> meas_op = HadamSplit(400, h, Ord)
        >>> print(meas_op)
        HadamSplit(
          (Image pixels): 1024
          (H): torch.Size([400, 1024])
          (P): torch.Size([800, 1024])
          (Perm): torch.Size([1024, 1024])
          (H_pinv): torch.Size([1024, 400])
          )
    """

    def __init__(
        self,
        M: int,
        h: int,
        Ord: torch.tensor = None,
    ):

        F = spytorch.walsh2_matrix(h)
        # we pass the whole F matrix to the constructor, but override the
        # calls self.H etc to only return the first M rows
        super().__init__(F, pinv=False, Ord=Ord, meas_shape=(h, h))
        self._M = M
        # set H_pinv as it is the transpose of H / self.N
        self.H_pinv = self.H.T / self.N

    def inverse(self, x: torch.tensor) -> torch.tensor:
        r"""Inverse transform of Hadamard-domain images
        :math:`x = H_{had}^{-1}G y` is a Hadamard matrix.

        Args:
            :math:`x`:  batch of images in the Hadamard domain

        Shape:
            :math:`x`: :math:`(b*c, N)` with :math:`b` the batch size,
            :math:`c` the number of channels, and :math:`N` the number of
            pixels in the image.

            Output: math:`(b*c, N)`

        .. note::
            This method only works if the Hadamard matrix used to initialize
            the class is square, i.e. :attr:`M` = :attr:`h^2`.

        Example:
            >>> h = 32
            >>> Ord = torch.randn(h, h)
            >>> meas_op = HadamSplit(400, h, Ord)
            >>> y = torch.randn(10, h**2)
            >>> x = meas_op.inverse(y)
            >>> print(x.shape)
            torch.Size([10, 1024])
        """
        # permutations
        # todo: check walsh2_S_fold_torch to speed up
        b, N = x.shape

        x = self.reindex(x, "cols", False)  # new way
        # x = x @ self.Perm.T               # old way

        x = x.view(b, 1, self.h, self.w)
        # inverse of full transform
        # todo: initialize with 1D transform to speed up
        x = 1 / self.N * spytorch.walsh2_torch(x)
        return x.view(b, N)

    def _set_Ord(self, Ord: torch.tensor) -> None:
        """Set the order matrix used to sort the rows of H."""
        super()._set_Ord(Ord)
        # update P
        self._set_P(self.H_static)


# =============================================================================
class DynamicLinear(_Base):
    # =========================================================================
    r"""
    Simulates the measurement of a moving object using a measurement matrix.

    Computes linear measurements :math:`y` from incoming images: :math:`y = Hx`,
    where :math:`H` is a linear operator (matrix) and :math:`x` is a
    batch of vectorized images representing a motion picture.

    The class is constructed from a matrix :math:`H` of shape :math:`(M, N)`,
    where :math:`N` represents the number of pixels in the image and
    :math:`M` the number of measurements and the number of frames in the
    animated object.

    .. warning::
        For each call, there must be **exactly** as many images in :math:`x` as
        there are measurements in the linear operator used to initialize the class.

    Args:
        :attr:`H` (torch.tensor): measurement matrix (linear operator) with
        shape :math:`(M, N)`.

    Attributes:
        :attr:`H` (torch.nn.Parameter): The learnable measurement matrix of
        shape :math:`(M,N)` initialized as :math:`H`.

        :attr:`M` (int): Number of measurements performed by the linear operator.
        It is initialized as the first dimension of :math:`H`.

        :attr:`N` (int): Number of pixels in the image. It is initialized as the
        second dimension of :math:`H`.

        :attr:`h` (int): Image height :math:`h`. The image is assumed to be
        square, i.e. :math:`h = \text{floor}(\sqrt{N})`. If not, please assign
        :attr:`h` and :attr:`w` manually.

        :attr:`w` (int): Image width :math:`w`. The image is assumed to be
        square, i.e. :math:`w = \text{floor}(\sqrt{N})`. If not, please assign
        :attr:`h` and :attr:`w` manually.

    Example:
        >>> H = torch.rand([400, 1600])
        >>> meas_op = DynamicLinear(H)
        >>> print(meas_op)
        DynamicLinear(
          (Image pixels): 1600
          (H): torch.Size([400, 1600])
          )
    """

    def __init__(
        self,
        H: torch.tensor,
        Ord: torch.tensor = None,
        meas_shape: tuple = None,  # (height, width)
        img_shape: tuple = None,  # (height, width)
    ):
        super().__init__(H, Ord, meas_shape)

        if img_shape is not None:
            self._img_shape = img_shape
            if img_shape[0] < self.meas_shape[0] or img_shape[1] < self.meas_shape[1]:
                raise ValueError(
                    "The image shape must be at least as large as the measurement "
                    + f"shape. Got image shape {img_shape} and measurement shape "
                    + f"{self.meas_shape}."
                )
        else:
            self._img_shape = self.meas_shape

    @property
    def img_shape(self) -> tuple:
        """Shape of the image (height, width)."""
        return self._img_shape

    @property
    def img_h(self) -> int:
        """Height of the image"""
        return self._img_shape[0]

    @property
    def img_w(self) -> int:
        """Width of the image"""
        return self._img_shape[1]

    @property
    def H(self) -> torch.tensor:
        """Dynamic measurement matrix H. Equal to self.H_dyn."""
        return self.H_dyn

    @property
    def H_dyn(self) -> torch.tensor:
        """Dynamic measurement matrix H."""
        try:
            return self._param_H_dyn.data
        except AttributeError as e:
            raise AttributeError(
                "The dynamic measurement matrix H has not been set yet. "
                + "Please call build_H_dyn() before accessing the attribute "
                + "H_dyn (or H)."
            ) from e

    @property
    def H_pinv(self) -> torch.tensor:
        """Dynamic pseudo-inverse H_pinv. Equal to self.H_dyn_pinv."""
        return self.H_dyn_pinv

    @property
    def H_dyn_pinv(self) -> torch.tensor:
        """Dynamic pseudo-inverse H_pinv."""
        try:
            return self._param_H_dyn_pinv.data
        except AttributeError as e:
            raise AttributeError(
                "The dynamic pseudo-inverse H_pinv has not been set yet. "
                + "Please call build_H_dyn_pinv() before accessing the attribute "
                + "H_dyn_pinv (or H_pinv)."
            ) from e

    @H_dyn_pinv.deleter
    def H_dyn_pinv(self) -> None:
        del self._param_H_dyn_pinv

    def build_H_dyn(self, motion: DeformationField, mode: str = "bilinear") -> None:
        """Compute and store the dynamic measurement matrix `H` from the static
        measurement matrix `H_static` and the deformation field `motion`. The
        output is stored in the attribute `self.H`.

        Args:
            motion (DeformationField): Deformation field representing the
            motion of the image.
        """

        try:
            del self._param_H_dyn
            del self._param_H_dyn_pinv
            warnings.warn(
                "The dynamic measurement matrix pseudo-inverse H_pinv has "
                + "been deleted. Please call build_H_dyn_pinv() to recompute it.",
                UserWarning,
            )
        except AttributeError:
            pass

        if hasattr(self, "_param_P"):
            meas_pattern = self.P
        else:
            meas_pattern = self.H_static
        # get H_static, pad it to make it the size of the image
        H_padded = spytorch.center_pad(
            meas_pattern.reshape(-1, *self._meas_shape), self.img_shape
        )

        # get deformation field from motion
        # scale from [-1;1] x [-1;1] to [0;width-1] x [0;height-1]
        scale_factor = torch.tensor(self.img_shape) - 1
        def_field = (motion.field + 1) / 2 * scale_factor

        if mode == "bilinear":
            # get the integer part of the field for the 4 nearest neighbours
            #   00    point      01
            #    +------+--------+
            #    |      |        |
            #    |      |        |
            #    +------+--------+ point
            #    |      |        |
            #    +------+--------+
            #   10               11
            def_field_00 = def_field.floor().to(torch.int16)
            def_field_01 = def_field_00 + torch.tensor([0, 1]).to(torch.int16)
            def_field_10 = def_field_00 + torch.tensor([1, 0]).to(torch.int16)
            def_field_11 = def_field_00 + torch.tensor([1, 1]).to(torch.int16)
            # stack them all up for vectorized operations
            def_field_stacked = torch.stack(
                [def_field_00, def_field_01, def_field_10, def_field_11]
            )

            # compute the weights for the bilinear interpolation
            dx, dy = torch.split((def_field - def_field_00), [1, 1], dim=-1)
            dx, dy = dx.squeeze(-1), dy.squeeze(-1)
            # stack for the 4 nearest neighbours, must match def_field order
            dxy = torch.stack(
                [(1 - dx) * (1 - dy), (1 - dx) * dy, dx * (1 - dy), dx * dy]
            )

            # combine with H_padded
            H_dxy = H_padded.to(torch.float64) * dxy

            # label each frame in the deformation field
            frames_index = torch.arange(meas_pattern.shape[0]).view(
                1, meas_pattern.shape[0], 1, 1, 1
            )
            frames_index = frames_index.expand(4, -1, self.img_w, self.img_h, -1)
            # stack the frames with the def_field_stacked
            def_field_stacked_framed = torch.cat(
                (frames_index, def_field_stacked), dim=-1
            )

            # keep indices that are within the image AND for which
            # the weights are non-zero
            maxs = torch.tensor([self.img_h, self.img_w])
            keep = (
                (def_field_stacked >= 0).all(dim=-1)
                & (def_field_stacked < maxs).all(dim=-1)
                & (H_dxy != 0)
            )

            # get the values and indices for the non-zero weights to add
            # to the dynamic measurement matrix. Linearize the indices
            vals = H_dxy[keep]
            indices = def_field_stacked_framed[keep].T

            H_shape_multiplier = torch.tensor(
                [
                    [H_padded.shape[1] * H_padded.shape[2]],
                    [1],  # accounts for x dimension
                    [H_padded.shape[2]],  # accounts for y dimension
                ]
            )
            indices_linearized = (indices * H_shape_multiplier).sum(dim=0)

            # add in dynamic measurement matrix
            H_dyn = torch.zeros(H_padded.numel()).to(vals.dtype)
            H_dyn = H_dyn.put_(indices_linearized, vals, accumulate=True)
            H_dyn = H_dyn.view(meas_pattern.shape[0], self.img_w * self.img_h)
            # what is the dtype?

            self._param_H_dyn = nn.Parameter(H_dyn, requires_grad=False)

        elif mode == "bicubic":
            raise NotImplementedError(
                "Bicubic interpolation is not yet implemented. It will be "
                + "available in a future release."
            )

        else:
            raise ValueError(
                f"Unknown mode '{mode}'. Please use either 'bilinear' or "
                + "'bicubic'."
            )

    def build_H_dyn_pinv(self, reg: str = "L1", eta: float = None) -> None:
        """Computes the pseudo-inverse of the dynamic measurement matrix
        `H_dyn` and stores it in the attribute `H_dyn_pinv`.

        This method supposes that the dynamic measurement matrix `H_dyn` has
        already been set using the method `build_H_dyn()`.

        Raises:
            AttributeError: If the dynamic measurement matrix `H_dyn` has not
            been set yet.
        """
        # later do with regularization parameter
        try:
            H_dyn = self.H_dyn.to(torch.float64)
        except AttributeError as e:
            raise AttributeError(
                "The dynamic measurement matrix H has not been set yet. "
                + "Please call build_H_dyn() before computing the pseudo-inverse."
            ) from e

        if reg == "L1":
            pinv = torch.linalg.pinv(H_dyn, atol=eta)

        elif reg == "L2":
            if H_dyn.shape[0] >= H_dyn.shape[1]:
                pinv = (
                    torch.linalg.inv(H_dyn.T @ H_dyn + eta * torch.eye(H_dyn.shape[1]))
                    @ H_dyn.T
                )
            else:
                pinv = H_dyn.T @ torch.linalg.inv(
                    H_dyn @ H_dyn.T + eta * torch.eye(H_dyn.shape[0])
                )

        elif reg == "H1":
            raise NotImplementedError(
                "H1 regularization has not yet been implemented. It will be "
                + "available in a future release."
            )
            # is the problem over- or under-determined?
            if H_dyn.shape[0] >= H_dyn.shape[1]:
                # Boundary condition matrices
                Dx, Dy = spytorch.finite_diff_mat(H_dyn.shape[1], boundary="neumann")
                D2 = Dx.T @ Dx + Dy.T @ Dy
                pinv = torch.linalg.inv(H_dyn.T @ H_dyn + eta * D2) @ H_dyn.T
            else:
                Dx, Dy = spytorch.finite_diff_mat(H_dyn.shape[0], boundary="neumann")
                D2 = Dx.T @ Dx + Dy.T @ Dy
                print(D2.shape, H_dyn.T.shape)
                pinv = H_dyn.T @ torch.linalg.inv(H_dyn @ H_dyn.T + eta * D2)

        else:
            raise NotImplementedError(
                f"Regularization method '{reg}' is not implemented. Please "
                + "choose either 'L1' or 'L2'."  # , or 'H1'."
            )

        self._param_H_dyn_pinv = nn.Parameter(pinv, requires_grad=False)

    def forward(self, x: torch.tensor) -> torch.tensor:
        r"""
        Simulates the measurement of a motion picture.

        The output :math:`y` is computed as :math:`y = Hx`, where :math:`H` is
        the measurement matrix and :math:`x` is a batch of vectorized (flattened)
        images.

        .. warning::
            There must be **exactly** as many images as there are measurements
            in the linear operator used to initialize the class, i.e.
            `H.shape[-2] == x.shape[-2]`

        Args:
            :math:`x`: Batch of vectorized (flattened) images.

            :math:`img_shape` (tuple): Image size :math:`(width, height)` as it
            is represented in :math:`x`. :math:`width \times height` must be
            equal to :math:`N`, the last dimension of :math:`x`.

        Shape:
            :math:`x`: :math:`(*, M, N)`, where * denotes the batch size and
            :math:`(M, N)` is the shape of the measurement matrix :math:`H`.
            :math:`M` is the number of measurements (and frames) and :math:`N`
            the number of pixels in the image.

            :math:`img_shape`: :math:`(2,)`

            :math:`output`: :math:`(*, M)`

        Example:
            >>> x = torch.rand([10, 400, 1600])
            >>> H = torch.rand([400, 1600])
            >>> meas_op = DynamicLinear(H)
            >>> y = meas_op(x)
            >>> print(y.shape)
            torch.Size([10, 400])
        """
        return self._forward_with_static_op(x, self.H_static)

    def _set_Ord(self, Ord: torch.tensor) -> None:
        """Set the order matrix used to sort the rows of H."""
        super()._set_Ord(Ord)
        # delete self.H (self._param_H_dyn)
        try:
            del self._param_H_dyn
            warnings.warn(
                "The dynamic measurement matrix H has been deleted. "
                + "Please call build_H_dyn() to recompute it."
            )
        except AttributeError:
            pass
        # delete self.H_pinv (self._param_H_dyn_pinv)
        try:
            del self._param_H_dyn_pinv
            warnings.warn(
                "The dynamic pseudo-inverse H_pinv has been deleted. "
                + "Please call build_H_dyn_pinv() to recompute it."
            )
        except AttributeError:
            pass

    def _forward_with_static_op(
        self, x: torch.tensor, op: torch.tensor
    ) -> torch.tensor:
        r"""Simulates an acquisition with a specific linear operator.

        Args:
            x (torch.tensor): Image tensor of shape :math:`(*, M, N)` where *
            denotes any dimension, :math:`M` is the number of measurements and
            :math:`N` the number of pixels in the image.

            op (torch.tensor): Operator tensor of shape :math:`(M, N)` where
            :math:`M` is the number of measurements and :math:`N` the number of
            pixels in the image.

        Size:
            x: :math:`(*, M, N)`

            op: :math:`(M, N)`

            output: :math:`(*, M)`

        Returns:
            torch.tensor: Line-by-line dot product of the operator and the
            input image tensor.
        """
        x_cropped = spytorch.center_crop(x, self.meas_shape, self.img_shape)
        try:
            return torch.einsum("ij,...ij->...i", op.to(x.dtype), x_cropped)
        except RuntimeError as e:
            if "subscript i" in str(e):
                raise RuntimeError(
                    "The number of measurements in the operator must match "
                    + "the number of measurements in the input image. Got "
                    + f"{op.shape[0]} measurements in the operator and "
                    + f"{x_cropped.shape[-2]} measurements in the input image."
                ) from e
            elif "subscript j" in str(e):
                raise RuntimeError(
                    "The number of pixels in the operator must match the "
                    + "number of pixels in the input image. Got "
                    + f"{op.shape[1]} pixels in the operator and "
                    + f"{x_cropped.shape[-1]} pixels in the input image."
                ) from e
            else:
                raise e


# =============================================================================
class DynamicLinearSplit(DynamicLinear):
    # =========================================================================
    r"""
    Simulates the measurement of a moving object using the positive and
    negative components of the measurement matrix.

    Computes linear measurements :math:`y` from incoming images: :math:`y = Px`,
    where :math:`P` is a linear operator (matrix) and :math:`x` is a batch of
    vectorized images representing a motion picture.

    The matrix :math:`P` contains only positive values and is obtained by
    splitting a given measurement matrix :math:`H` such that
    :math:`P = \begin{bmatrix}{H_{+}}\\{H_{-}}\end{bmatrix}`, where
    :math:`H_{+} = \max(0,H)` and :math:`H_{-} = \max(0,-H)`.

    The class is constructed from the :math:`M` by :math:`N` matrix :math:`H`,
    where :math:`N` represents the number of pixels in the image and
    :math:`M` the number of measurements.

    Args:
        :math:`H` (torch.tensor): measurement matrix (linear operator) with
        shape :math:`(M, N)` where :math:`M` is the number of measurements and
        :math:`N` the number of pixels in the image.

    Attributes:
        :attr:`H` (torch.nn.Parameter): The learnable measurement matrix of
        shape :math:`(M,N)`.

        :attr:`P` (torch.nn.Parameter): The splitted measurement matrix of
        shape :math:`(2M, N)` initialized as
        :math:`P = \begin{bmatrix}{H_{+}}\\{H_{-}}\end{bmatrix}`
        where :math:`H_{+} = \max(0,H)` and :math:`H_{-} = \max(0,-H)`

        :attr:`M` (int): Number of measurements performed by the linear operator.
        It is initialized as the first dimension of :math:`H`.

        :attr:`N` (int): Number of pixels in the image. It is initialized as the
        second dimension of :math:`H`.

        :attr:`h` (int): Image height :math:`h`. The image is assumed to be
        square, i.e. :math:`h = \text{floor}(\sqrt{N})`. If not, please assign
        :attr:`h` and :attr:`w` manually.

        :attr:`w` (int): Image width :math:`w`. The image is assumed to be
        square, i.e. :math:`w = \text{floor}(\sqrt{N})`. If not, please assign
        :attr:`h` and :attr:`w` manually.

    .. warning::
        For each call, there must be **exactly** as many images in :math:`x` as
        there are measurements in the linear operator used to initialize the class.

    Example:
        >>> H = torch.rand([400,1600])
        >>> meas_op = DynamicLinearSplit(H)
        >>> print(meas_op)
        DynamicLinearSplit(
            (Image pixels): 1600
            (H): torch.Size([400, 1600])
            (P): torch.Size([800, 1600])
            )
    """

    def __init__(
        self,
        H: torch.tensor,
        Ord: torch.tensor = None,
        meas_shape: tuple = None,  # (height, width)
        img_shape: tuple = None,  # (height, width)
    ):
        # call constructor of DynamicLinear
        super().__init__(H, Ord, meas_shape, img_shape)
        # initialize P
        self._set_P(self.H_static)

    def forward(self, x: torch.tensor) -> torch.tensor:
        r"""
        Simulates the measurement of a motion picture using :math:`P`.

        The output :math:`y` is computed as :math:`y = Px`, where :math:`P` is
        the measurement matrix and :math:`x` is a batch of vectorized (flattened)
        images.

        :math:`P` contains only positive values and is obtained by
        splitting a given measurement matrix :math:`H` such that
        :math:`P = \begin{bmatrix}{H_{+}}\\{H_{-}}\end{bmatrix}`, where
        :math:`H_{+} = \max(0,H)` and :math:`H_{-} = \max(0,-H)`.

        The matrix :math:`H` can contain positive and negative values and is
        given by the user at initialization.

        .. warning::
            There must be **exactly** as many images as there are measurements
            in the linear operator used to initialize the class, i.e.
            `P.shape[-2] == x.shape[-2]`

        Args:
            :math:`x`: Batch of vectorized (flattened) images of shape
            :math:`(*, 2M, N)` where * denotes the batch size, :math:`2M` the
            number of measurements in the measurement matrix :math:`P` and
            :math:`N` the number of pixels in the image.

        Shape:
            :math:`x`: :math:`(*, 2M, N)`

            :math:`P` has a shape of :math:`(2M, N)` where :math:`M` is the
            number of measurements as defined by the first dimension of :math:`H`
            and :math:`N` is the number of pixels in the image.

            :math:`output`: :math:`(*, 2M)`

        Example:
            >>> x = torch.rand([10, 800, 1600])
            >>> H = torch.rand([400, 1600])
            >>> meas_op = DynamicLinearSplit(H)
            >>> y = meas_op(x)
            >>> print(y.shape)
            torch.Size([10, 800])
        """
        return self._forward_with_static_op(x, self.P)

    def forward_H(self, x: torch.tensor) -> torch.tensor:
        r"""
        Simulates the measurement of a motion picture using :math:`H`.

        The output :math:`y` is computed as :math:`y = Hx`, where :math:`H` is
        the measurement matrix and :math:`x` is a batch of vectorized (flattened)
        images. The positive and negative components of the measurement matrix
        are **not** used in this method.

        The matrix :math:`H` can contain positive and negative values and is
        given by the user at initialization.

        .. warning::
            There must be **exactly** as many images as there are measurements
            in the linear operator used to initialize the class, i.e.
            `H.shape[-2:] == x.shape[-2:]`

        Args:
            :math:`x`: Batch of vectorized (flatten) images of shape
            :math:`(*, M, N)` where * denotes the batch size, and :math:`(M, N)`
            is the shape of the measurement matrix :math:`H`.

        Shape:
            :math:`x`: :math:`(*, M, N)`

            :math:`H` has a shape of :math:`(M, N)` where :math:`M` is the
            number of measurements and :math:`N` is the number of pixels in the
            image.

            :math:`output`: :math:`(*, M)`

        Example:
            >>> x = torch.rand([10, 400, 1600])
            >>> H = torch.rand([400, 1600])
            >>> meas_op = LinearDynamicSplit(H)
            >>> y = meas_op.forward_H(x)
            >>> print(y.shape)
            torch.Size([10, 400])
        """
        return super().forward(x)

    def _set_Ord(self, Ord: torch.tensor) -> None:
        """Set the order matrix used to sort the rows of H."""
        super()._set_Ord(Ord)
        # update P
        self._set_P(self.H_static)


# =============================================================================
class DynamicHadamSplit(DynamicLinearSplit):
    # =========================================================================
    r"""
    Simulates the measurement of a moving object using the positive and
    negative components of a Hadamard matrix.

    Computes linear measurements from incoming images: :math:`y = Px`,
    where :math:`P` is a linear operator (matrix) with positive entries and
    :math:`x` is a batch of vectorized images representing a motion picture.

    The class relies on a Hadamard-based matrix :math:`H` with shape :math:`(M,N)`
    where :math:`N` represents the number of pixels in the image and
    :math:`M \le N` the number of measurements. :math:`H` is obtained by
    selecting a re-ordered subsample of :math:`M` rows of a "full" Hadamard
    matrix :math:`F` with shape :math:`(N^2, N^2)`. :math:`N` must be a power
    of 2.

    The matrix :math:`P` is then obtained by splitting the matrix :math:`H`
    such that :math:`P = \begin{bmatrix}{H_{+}}\\{H_{-}}\end{bmatrix}`, where
    :math:`H_{+} = \max(0,H)` and :math:`H_{-} = \max(0,-H)`.

    Args:
        :attr:`M` (int): Number of measurements

        :attr:`h` (int): Image height :math:`h`, must be a power of 2. The
        image is assumed to be square, so the number of pixels in the image is
        :math:`N = h^2`.

        :attr:`Ord` (torch.tensor): Order matrix with shape :math:`(h, h)` used to
        select the rows of the full Hadamard matrix :math:`F`
        compute the permutation matrix :math:`G^{T}` with shape :math:`(N, N)`
        (see the :mod:`~spyrit.misc.sampling` submodule)

    Attributes:
        :attr:`H` (torch.nn.Parameter): The measurement matrix of shape
        :math:`(M, h^2)`. It is initialized as a re-ordered subsample of the
        rows of the "full" Hadamard matrix :math:`F` with shape :math:`(N^2, N^2)`.

        :attr:`H_pinv` (torch.nn.Parameter): The pseudo inverse of the measurement
        matrix of shape :math:`(h^2, M)`. It is initialized as
        :math:`H^\dagger = \frac{1}{N}H^{T}` where :math:`N = h^2`.

        :attr:`P` (torch.nn.Parameter): The splitted measurement matrix of
        shape :math:`(2M, h^2)` initialized as
        :math:`P = \begin{bmatrix}{H_{+}}\\{H_{-}}\end{bmatrix}`
        where :math:`H_{+} = \max(0,H)` and :math:`H_{-} = \max(0,-H)`.

        :attr:`Perm` (torch.nn.Parameter): The permutation matrix :math:`G^{T}`
        that is used to re-order the subsample of rows of the "full" Hadamard
        matrix :math:`F` according to descreasing value of the order matrix
        :math:`Ord`. It has shape :math:`(N, N)` where :math:`N = h^2`.

        :attr:`M` (int): Number of measurements performed by the linear operator.

        :attr:`N` (int): Number of pixels in the image. It is initialized as
        :math:`h^2`.

        :attr:`h` (int): Image height :math:`h`.

        :attr:`w` (int): Image width :math:`w`. The image is assumed to be
        square, i.e. :math:`w = h`.

    .. warning::
        For each call, there must be **exactly** as many images in :math:`x` as
        there are measurements in the linear operator used to initialize the class.

    .. note::
        The computation of a Hadamard transform :math:`Fx` benefits a fast
        algorithm, as well as the computation of inverse Hadamard transforms.

    .. note::
        The matrix :math:`H` has shape :math:`(M, N)` with :math:`N = h^2`.

    .. note::
        :math:`H = H_{+} - H_{-}`

    Example:
        >>> Ord = torch.rand([32,32])
        >>> meas_op = HadamSplitDynamic(400, 32, Ord)
        >>> print(meas_op)
        HadamSplitDynamic(
          (Image pixels): 1024
          (H): torch.Size([400, 1024])
          (P): torch.Size([800, 1024])
          (Perm): torch.Size([1024, 1024])
          )
    """

    def __init__(
        self,
        M: int,
        h: int,
        Ord: torch.tensor = None,
        img_shape: tuple = None,  # (height, width)
    ):

        F = spytorch.walsh2_matrix(h)
        # we pass the whole F matrix to the constructor
        super().__init__(F, Ord, (h, h), img_shape)
        self._M = M


# -----------------------------------------------------------------------------

# REGULARIZATION TO BE IMPLEMENTED
# if reg == 'L2':
#     ans = torch.linalg.solve(
#         H_dyn.T @ H_dyn + eta * torch.eye(H_dyn.shape[1]),
#         H_dyn.T @ x.T,
#         driver = 'gelsd').T

# elif reg == 'H1':
#     a, b = spytorch.finite_diff_mat(meas_op.img_h, 'neumann')
#     D2 = (a.T @ a + b.T @ b).to_dense()
#     ans = torch.linalg.solve(H_dyn.T @ H_dyn + eta * D2,
#                             H_dyn.T @ x.T).T

# else:
#     print("No valid regularization specified, using least squares")
#     ans = torch.linalg.lstsq(H_dyn, x.T,
#                         rcond=0.05, driver='gelss').solution.T

# return ans.to(orig_dtype)

# BICUBIC INTERPOLATION TO BE IMPLEMENTED

# elif mode == 'bicubic':
# #     # get the integer part of the field for the 16 nearest neighbours
# #     #      00          01   point   02          03
# #     #       +-----------+-----+-----+-----------+
# #     #       |           |           |           |
# #     #       |           |     |     |           |
# #     #       |        11 |           | 12        |
# #     #    10 +-----------+-----+-----+-----------+ 13
# #     #       |           |     |     |           |
# #     # point + - - - - - + - - + - - + - - - - - +
# #     #       |           |     |     |           |
# #     #    20 +-----------+-----+-----+-----------+ 23
# #     #       |        21 |     |     | 22        |
# #     #       |           |           |           |
# #     #       |           |     |     |           |
# #     #       +-----------+-----+-----+-----------+
# #     #      30          31           32          33

#     def_field_00 = def_field.floor().to(torch.int32) - 1
#     increments = torch.tensor(
#         [[i,j] for i in range(4) for j in range(4)]
#     ).to(torch.int32) # has order 00, 01, 02, 03, 10, 11, ...
#     def_field_stacked = def_field_00.repeat(16, *[1]*def_field.dim())
#     def_field_stacked += increments.expand_as(def_field_stacked)<|MERGE_RESOLUTION|>--- conflicted
+++ resolved
@@ -39,32 +39,29 @@
 # BASE CLASS - FOR INHERITANCE ONLY (INTERAL USE)
 # =============================================================================
 class _Base(nn.Module):
-
-    def __init__(
-        self,
-        H_static: torch.tensor,
-        Ord: torch.tensor = None,
-        meas_shape: tuple = None,
-    ) -> None:
+    
+    def __init__(self,
+                 H_static: torch.tensor,
+                 Ord: torch.tensor=None,
+                 meas_shape: tuple=None,
+                 ) -> None:
         super().__init__()
-
+    
         # H should be stored in float32
         H_static = H_static.to(torch.float32)
         # store meas_shape and check it is correct
         if meas_shape is None:
-            self._meas_shape = (
-                int(math.sqrt(H_static.shape[1])),
-                int(math.sqrt(H_static.shape[1])),
-            )
+            self._meas_shape = (int(math.sqrt(H_static.shape[1])),
+                               int(math.sqrt(H_static.shape[1])))
         else:
             self._meas_shape = meas_shape
         if self._meas_shape[0] * self._meas_shape[1] != H_static.shape[1]:
             raise ValueError(
-                f"The number of pixels in the measurement matrix H "
-                + f"({H_static.shape[1]}) does not match the measurement shape "
-                + f"{self._meas_shape}."
+                f"The number of pixels in the measurement matrix H " +
+                f"({H_static.shape[1]}) does not match the measurement shape " +
+                f"{self._meas_shape}."
             )
-
+        
         if Ord is not None:
             H_static, ind = spytorch.sort_by_significance(
                 H_static, Ord, "rows", False, get_indices=True
@@ -72,71 +69,67 @@
         else:
             ind = torch.arange(H_static.shape[0])
             Ord = torch.arange(H_static.shape[0], 0, -1)
-
+        
         # attributes for internal use
         self._param_H_static = nn.Parameter(
             H_static.to(torch.float32), requires_grad=False
         )
-        self._param_Ord = nn.Parameter(Ord.to(torch.float32), requires_grad=False)
+        self._param_Ord = nn.Parameter(
+            Ord.to(torch.float32), requires_grad=False
+        )
         self._indices = ind.to(torch.int32)
         # need to store M because H_static may be cropped (see HadamSplit)
         self._M = H_static.shape[0]
-
+        
     ### PROPERTIES ------
     @property
     def M(self) -> int:
         """Number of measurements (first dimension of H)"""
         return self._M
-
     @property
     def N(self) -> int:
         """Number of pixels in the image (second dimension of H)"""
         return self.H_static.shape[1]
-
     @property
     def h(self) -> int:
         """Image height"""
         return self.meas_shape[0]
-
     @property
     def w(self) -> int:
         """Image width"""
         return self.meas_shape[1]
-
     @property
     def meas_shape(self) -> tuple:
         """Shape of the measurement patterns (height, width). Note that
         `height * width = N`."""
         return self._meas_shape
-
     @property
     def indices(self) -> torch.tensor:
         """Indices used to sort the rows of H"""
         return self._indices
-
     @property
     def Ord(self) -> torch.tensor:
         """Order matrix used to sort the rows of H"""
         return self._param_Ord.data
-
     @Ord.setter
     def Ord(self, value: torch.tensor) -> None:
         self._set_Ord(value)
-
     @property
     def H_static(self) -> torch.tensor:
         """Static measurement matrix H."""
-        return self._param_H_static.data[: self.M, :]
-
+        return self._param_H_static.data[:self.M, :]
     @property
     def P(self) -> torch.tensor:
         """Measurement matrix P with positive and negative components. Used in
         classes *Split and *HadamSplit."""
-        return self._param_P.data[: 2 * self.M, :]
-
+        return self._param_P.data[:2*self.M, :]
     ### -------------------
-
-    def pinv(self, x: torch.tensor, reg: str = None, eta: float = None) -> torch.tensor:
+    
+    def pinv(self, 
+             x: torch.tensor, 
+             reg: str=None, 
+             eta: float=None
+             ) -> torch.tensor:
         r"""Computes the pseudo inverse solution :math:`y = H^\dagger x`
 
         Args:
@@ -159,7 +152,7 @@
         """
         # equivalent to
         # torch.linalg.solve(H_dyn.T @ H_dyn + reg, H_dyn.T @ x)
-        if hasattr(self, "H_pinv"):
+        if hasattr(self, 'H_pinv'):
             # if the pseudo inverse has been computed
             return x @ self.H_pinv.T.to(x.dtype)
         elif isinstance(self, Linear):
@@ -169,70 +162,74 @@
             H_to_inv = self.H_dyn
         else:
             raise NotImplementedError(
-                "It seems you have instanciated a _Base element. This class "
-                + "Should not be called on its own."
+                "It seems you have instanciated a _Base element. This class " +
+                "Should not be called on its own."
             )
-
+        
         if reg == "L1":
-            return torch.linalg.lstsq(
-                H_to_inv, x.to(H_to_inv.dtype).T, rcond=eta, driver="gelsd"
-            ).solution.to(x.dtype)
+            return torch.linalg.lstsq(H_to_inv, x.to(H_to_inv.dtype).T, 
+                            rcond=eta, driver="gelsd").solution.to(x.dtype)
         elif reg == "L2":
             # if under- over-determined problem ?
-            return (
-                torch.linalg.solve(
-                    H_to_inv.T @ H_to_inv + eta * torch.eye(H_to_inv.shape[1]),
-                    H_to_inv.T @ x.to(H_to_inv.dtype).T,
-                )
-                .to(x.dtype)
-                .T
-            )
-
+            return torch.linalg.solve(
+                H_to_inv.T @ H_to_inv 
+                + eta*torch.eye(H_to_inv.shape[1]), 
+                H_to_inv.T @ x.to(H_to_inv.dtype).T
+            ).to(x.dtype).T
+        
         elif reg is None:
             raise ValueError(
-                "Regularization method not specified. Please compute "
-                + "the dynamic pseudo-inverse or specify a regularization "
-                + "method."
+                "Regularization method not specified. Please compute " +
+                "the dynamic pseudo-inverse or specify a regularization " +
+                "method."
             )
         else:
             raise NotImplementedError(
-                f"Regularization method ({reg}) not implemented. Please "
-                + "use 'L1' or 'L2'."
+                f"Regularization method ({reg}) not implemented. Please " +
+                "use 'L1' or 'L2'."
             )
-
-    def reindex(
-        self, x: torch.tensor, axis: str = "rows", inverse_permutation: bool = False
-    ) -> torch.tensor:
+                
+            
+    def reindex(self, 
+                x: torch.tensor,
+                axis: str="rows",
+                inverse_permutation: bool=False
+                ) -> torch.tensor:
         """Reorder the rows or columns of a tensor according to the indices
         stored in the attribute self.indices. The value stored in
         `self.indices[0]` is the new index of the first row or column of the
         input tensor.
-
+        
         Args:
             x (torch.tensor): Input tensor to be reordered.
-
+            
             axis (str, optional): Axis along which to order the tensor. Must be
             either "rows" or "cols". Defaults to "rows".
-
-            inverse_permutation (bool, optional): If True, the inverse
+            
+            inverse_permutation (bool, optional): If True, the inverse 
             permutation is used. Defaults to False.
-
+        
         Returns:
             torch.tensor: Tensor x with reordered rows or columns according to
             the indices.
-
+        
         .. note::
             This method is identical to the function
             :func:`~spyrit.core.torch.reindex`.
         """
         return spytorch.reindex(
-            x.to(self.indices.device), self.indices, axis, inverse_permutation
+            x.to(self.indices.device),
+            self.indices,
+            axis,
+            inverse_permutation
         )
 
     def _set_Ord(self, Ord: torch.tensor) -> None:
         """Set the order matrix used to sort the rows of H."""
         # unsort the rows of H
-        H_natural = self.reindex(self.H_static, "rows", inverse_permutation=True)
+        H_natural = self.reindex(
+            self.H_static, "rows", inverse_permutation=True
+        )
         # resort the rows of H ; store indices in self._indices
         H_resorted, self._indices = spytorch.sort_by_significance(
             H_natural, Ord, "rows", False, get_indices=True
@@ -248,12 +245,13 @@
         H_pos = nn.functional.relu(H_static)
         H_neg = nn.functional.relu(-H_static)
         self._param_P = nn.Parameter(
-            torch.cat([H_pos, H_neg], 1).view(2 * H_static.shape[0], H_static.shape[1]),
-            requires_grad=False,
+            torch.cat([H_pos, H_neg], 1).view(2 * H_static.shape[0],
+                                                H_static.shape[1]),
+            requires_grad=False
         )
 
     def _attributeslist(self) -> list:
-        # change this list if you upate any attribute in any of the classes
+        # change this list if you upate any attribute in any of the classes 
         # must use strings for attributes because the attributes may not exist
         _list = [
             ("M", "self.M", _Base),
@@ -266,15 +264,12 @@
             ("P.shape", "self.P.shape", Union[LinearSplit, DynamicLinearSplit]),
         ]
         return _list
-
+        
     def __repr__(self) -> str:
         s_begin = f"{self.__class__.__name__}(\n  "
         s_fill = "\n  ".join(
-            [
-                f"({k}): {eval(v)}"
-                for k, v, t in self._attributeslist()
-                if isinstance(self, t)
-            ]
+            [f"({k}): {eval(v)}" 
+             for k,v,t in self._attributeslist() if isinstance(self, t)]
         )
         s_end = "\n  )"
         return s_begin + s_fill + s_end
@@ -354,14 +349,13 @@
           )
     """
 
-    def __init__(
-        self,
-        H: torch.tensor,
-        pinv: bool = False,
-        rtol: float = None,
-        Ord: torch.tensor = None,
-        meas_shape: tuple = None,  # (height, width)
-    ):
+    def __init__(self,
+                 H: torch.tensor,
+                 pinv: bool=False,
+                 rtol: float=None,
+                 Ord: torch.tensor=None,
+                 meas_shape: tuple=None, # (height, width)
+                 ):
         super().__init__(H, Ord, meas_shape)
         if pinv:
             self.set_H_pinv(rtol=rtol)
@@ -370,26 +364,19 @@
     def H_static(self) -> torch.tensor:
         # For name consistency across dynamic & static versions
         return self._param_H_static.data
-
     @property
     def H(self) -> torch.tensor:
-<<<<<<< HEAD
-        return self.H_static[:self.M, :]
-=======
         return self.H_static
-
->>>>>>> f0747d34
     @property
     def H_pinv(self) -> torch.tensor:
         return self._param_H_static_pinv.data
-
     @H_pinv.setter
     def H_pinv(self, value: torch.tensor) -> None:
         self._param_H_static_pinv = nn.Parameter(
             value.to(torch.float64), requires_grad=False
         )
 
-    def set_H_pinv(self, rtol: float = None) -> None:
+    def set_H_pinv(self, rtol: float=None) -> None:
         """Used to set the pseudo inverse of the measurement matrix :math:`H`
         using `torch.linalg.pinv`.
 
@@ -397,7 +384,7 @@
             rtol (float, optional): Regularization parameter (cutoff for small
             singular values, see :mod:`torch.linalg.pinv`). Defaults to None,
             in which case the default value of :mod:`torch.linalg.pinv` is used.
-
+        
         Returns:
             None. The pseudo inverse is stored in the attribute :attr:`H_pinv`.
         """
@@ -460,13 +447,13 @@
         try:
             del self._param_H_static_pinv
             warnings.warn(
-                "The pseudo-inverse H_pinv has been deleted. Please call "
-                + "set_H_pinv() to recompute it."
+                "The pseudo-inverse H_pinv has been deleted. Please call " +
+                "set_H_pinv() to recompute it."
             )
         except AttributeError:
             pass
 
-
+    
 # =============================================================================
 class LinearSplit(Linear):
     # =========================================================================
@@ -541,14 +528,13 @@
           )
     """
 
-    def __init__(
-        self,
-        H: torch.tensor,
-        pinv: bool = False,
-        rtol: float = None,
-        Ord: torch.tensor = None,
-        meas_shape: tuple = None,  # (height, width)
-    ):
+    def __init__(self,
+                 H: torch.tensor,
+                 pinv: bool=False,
+                 rtol: float=None,
+                 Ord: torch.tensor=None,
+                 meas_shape: tuple=None, # (height, width)
+                 ):
         super().__init__(H, pinv, rtol, Ord, meas_shape)
         self._set_P(self.H_static)
 
@@ -699,21 +685,20 @@
           )
     """
 
-    def __init__(
-        self,
-        M: int,
-        h: int,
-        Ord: torch.tensor = None,
-    ):
-
+    def __init__(self,
+                 M: int,
+                 h: int,
+                 Ord: torch.tensor=None,
+                 ):
+        
         F = spytorch.walsh2_matrix(h)
-        # we pass the whole F matrix to the constructor, but override the
+        # we pass the whole F matrix to the constructor, but override the 
         # calls self.H etc to only return the first M rows
-        super().__init__(F, pinv=False, Ord=Ord, meas_shape=(h, h))
+        super().__init__(F, pinv=False, Ord=Ord, meas_shape=(h,h))
         self._M = M
         # set H_pinv as it is the transpose of H / self.N
         self.H_pinv = self.H.T / self.N
-
+        
     def inverse(self, x: torch.tensor) -> torch.tensor:
         r"""Inverse transform of Hadamard-domain images
         :math:`x = H_{had}^{-1}G y` is a Hadamard matrix.
@@ -753,7 +738,7 @@
         # todo: initialize with 1D transform to speed up
         x = 1 / self.N * spytorch.walsh2_torch(x)
         return x.view(b, N)
-
+    
     def _set_Ord(self, Ord: torch.tensor) -> None:
         """Set the order matrix used to sort the rows of H."""
         super()._set_Ord(Ord)
@@ -812,46 +797,42 @@
           )
     """
 
-    def __init__(
-        self,
-        H: torch.tensor,
-        Ord: torch.tensor = None,
-        meas_shape: tuple = None,  # (height, width)
-        img_shape: tuple = None,  # (height, width)
-    ):
+    def __init__(self, 
+                 H: torch.tensor, 
+                 Ord: torch.tensor=None,
+                 meas_shape: tuple=None,  # (height, width)
+                 img_shape: tuple=None,  # (height, width)
+                 ):
         super().__init__(H, Ord, meas_shape)
 
         if img_shape is not None:
             self._img_shape = img_shape
             if img_shape[0] < self.meas_shape[0] or img_shape[1] < self.meas_shape[1]:
                 raise ValueError(
-                    "The image shape must be at least as large as the measurement "
-                    + f"shape. Got image shape {img_shape} and measurement shape "
-                    + f"{self.meas_shape}."
+                    "The image shape must be at least as large as the measurement " +
+                    f"shape. Got image shape {img_shape} and measurement shape " +
+                    f"{self.meas_shape}."
                 )
         else:
             self._img_shape = self.meas_shape
-
+    
     @property
     def img_shape(self) -> tuple:
         """Shape of the image (height, width)."""
         return self._img_shape
-
     @property
     def img_h(self) -> int:
         """Height of the image"""
         return self._img_shape[0]
-
     @property
     def img_w(self) -> int:
         """Width of the image"""
         return self._img_shape[1]
-
+    
     @property
     def H(self) -> torch.tensor:
         """Dynamic measurement matrix H. Equal to self.H_dyn."""
         return self.H_dyn
-
     @property
     def H_dyn(self) -> torch.tensor:
         """Dynamic measurement matrix H."""
@@ -859,16 +840,14 @@
             return self._param_H_dyn.data
         except AttributeError as e:
             raise AttributeError(
-                "The dynamic measurement matrix H has not been set yet. "
-                + "Please call build_H_dyn() before accessing the attribute "
-                + "H_dyn (or H)."
+                "The dynamic measurement matrix H has not been set yet. " +
+                "Please call build_H_dyn() before accessing the attribute " +
+                "H_dyn (or H)."
             ) from e
-
     @property
     def H_pinv(self) -> torch.tensor:
         """Dynamic pseudo-inverse H_pinv. Equal to self.H_dyn_pinv."""
         return self.H_dyn_pinv
-
     @property
     def H_dyn_pinv(self) -> torch.tensor:
         """Dynamic pseudo-inverse H_pinv."""
@@ -876,51 +855,50 @@
             return self._param_H_dyn_pinv.data
         except AttributeError as e:
             raise AttributeError(
-                "The dynamic pseudo-inverse H_pinv has not been set yet. "
-                + "Please call build_H_dyn_pinv() before accessing the attribute "
-                + "H_dyn_pinv (or H_pinv)."
+                "The dynamic pseudo-inverse H_pinv has not been set yet. " +
+                "Please call build_H_dyn_pinv() before accessing the attribute "+
+                "H_dyn_pinv (or H_pinv)."
             ) from e
-
     @H_dyn_pinv.deleter
     def H_dyn_pinv(self) -> None:
         del self._param_H_dyn_pinv
-
-    def build_H_dyn(self, motion: DeformationField, mode: str = "bilinear") -> None:
+    
+    def build_H_dyn(self, motion:DeformationField, mode: str='bilinear') -> None:
         """Compute and store the dynamic measurement matrix `H` from the static
-        measurement matrix `H_static` and the deformation field `motion`. The
+        measurement matrix `H_static` and the deformation field `motion`. The 
         output is stored in the attribute `self.H`.
-
+        
         Args:
-            motion (DeformationField): Deformation field representing the
+            motion (DeformationField): Deformation field representing the 
             motion of the image.
         """
-
+        
         try:
             del self._param_H_dyn
             del self._param_H_dyn_pinv
             warnings.warn(
-                "The dynamic measurement matrix pseudo-inverse H_pinv has "
-                + "been deleted. Please call build_H_dyn_pinv() to recompute it.",
-                UserWarning,
-            )
+                "The dynamic measurement matrix pseudo-inverse H_pinv has " +
+                "been deleted. Please call build_H_dyn_pinv() to recompute it."
+            , UserWarning)
         except AttributeError:
             pass
-
+        
         if hasattr(self, "_param_P"):
             meas_pattern = self.P
         else:
             meas_pattern = self.H_static
         # get H_static, pad it to make it the size of the image
         H_padded = spytorch.center_pad(
-            meas_pattern.reshape(-1, *self._meas_shape), self.img_shape
+            meas_pattern.reshape(-1, *self._meas_shape),
+            self.img_shape
         )
-
+        
         # get deformation field from motion
         # scale from [-1;1] x [-1;1] to [0;width-1] x [0;height-1]
         scale_factor = torch.tensor(self.img_shape) - 1
         def_field = (motion.field + 1) / 2 * scale_factor
-
-        if mode == "bilinear":
+        
+        if mode == 'bilinear':
             # get the integer part of the field for the 4 nearest neighbours
             #   00    point      01
             #    +------+--------+
@@ -938,75 +916,75 @@
             def_field_stacked = torch.stack(
                 [def_field_00, def_field_01, def_field_10, def_field_11]
             )
-
+        
             # compute the weights for the bilinear interpolation
             dx, dy = torch.split((def_field - def_field_00), [1, 1], dim=-1)
             dx, dy = dx.squeeze(-1), dy.squeeze(-1)
             # stack for the 4 nearest neighbours, must match def_field order
-            dxy = torch.stack(
-                [(1 - dx) * (1 - dy), (1 - dx) * dy, dx * (1 - dy), dx * dy]
-            )
-
+            dxy = torch.stack([
+                (1 - dx) * (1 - dy),
+                (1 - dx) * dy,
+                dx * (1 - dy),
+                dx * dy
+            ])
+            
             # combine with H_padded
             H_dxy = H_padded.to(torch.float64) * dxy
-
+            
             # label each frame in the deformation field
-            frames_index = torch.arange(meas_pattern.shape[0]).view(
-                1, meas_pattern.shape[0], 1, 1, 1
-            )
-            frames_index = frames_index.expand(4, -1, self.img_w, self.img_h, -1)
+            frames_index = torch.arange(
+                meas_pattern.shape[0]
+            ).view(1, meas_pattern.shape[0], 1, 1, 1)
+            frames_index = frames_index.expand(
+                4, -1, self.img_w, self.img_h, -1)
             # stack the frames with the def_field_stacked
             def_field_stacked_framed = torch.cat(
                 (frames_index, def_field_stacked), dim=-1
             )
-
-            # keep indices that are within the image AND for which
+            
+            # keep indices that are within the image AND for which 
             # the weights are non-zero
             maxs = torch.tensor([self.img_h, self.img_w])
-            keep = (
-                (def_field_stacked >= 0).all(dim=-1)
-                & (def_field_stacked < maxs).all(dim=-1)
-                & (H_dxy != 0)
-            )
-
+            keep = ((def_field_stacked >= 0).all(dim=-1) 
+                    & (def_field_stacked < maxs).all(dim=-1)
+                    & (H_dxy != 0))
+            
             # get the values and indices for the non-zero weights to add
             # to the dynamic measurement matrix. Linearize the indices
             vals = H_dxy[keep]
             indices = def_field_stacked_framed[keep].T
-
-            H_shape_multiplier = torch.tensor(
-                [
-                    [H_padded.shape[1] * H_padded.shape[2]],
-                    [1],  # accounts for x dimension
-                    [H_padded.shape[2]],  # accounts for y dimension
-                ]
-            )
+            
+            H_shape_multiplier = torch.tensor([
+                [H_padded.shape[1] * H_padded.shape[2]], 
+                [1],                # accounts for x dimension
+                [H_padded.shape[2]] # accounts for y dimension
+            ])
             indices_linearized = (indices * H_shape_multiplier).sum(dim=0)
-
+            
             # add in dynamic measurement matrix
             H_dyn = torch.zeros(H_padded.numel()).to(vals.dtype)
             H_dyn = H_dyn.put_(indices_linearized, vals, accumulate=True)
-            H_dyn = H_dyn.view(meas_pattern.shape[0], self.img_w * self.img_h)
+            H_dyn = H_dyn.view(meas_pattern.shape[0], self.img_w*self.img_h)
             # what is the dtype?
-
+            
             self._param_H_dyn = nn.Parameter(H_dyn, requires_grad=False)
-
-        elif mode == "bicubic":
+            
+        elif mode == 'bicubic':
             raise NotImplementedError(
-                "Bicubic interpolation is not yet implemented. It will be "
-                + "available in a future release."
+                "Bicubic interpolation is not yet implemented. It will be " +
+                "available in a future release."
             )
-
+        
         else:
             raise ValueError(
-                f"Unknown mode '{mode}'. Please use either 'bilinear' or "
-                + "'bicubic'."
+                f"Unknown mode '{mode}'. Please use either 'bilinear' or " +
+                "'bicubic'."
             )
-
-    def build_H_dyn_pinv(self, reg: str = "L1", eta: float = None) -> None:
+         
+    def build_H_dyn_pinv(self, reg: str="L1", eta: float=None) -> None:
         """Computes the pseudo-inverse of the dynamic measurement matrix
-        `H_dyn` and stores it in the attribute `H_dyn_pinv`.
-
+        `H_dyn` and stores it in the attribute `H_dyn_pinv`. 
+        
         This method supposes that the dynamic measurement matrix `H_dyn` has
         already been set using the method `build_H_dyn()`.
 
@@ -1019,49 +997,50 @@
             H_dyn = self.H_dyn.to(torch.float64)
         except AttributeError as e:
             raise AttributeError(
-                "The dynamic measurement matrix H has not been set yet. "
-                + "Please call build_H_dyn() before computing the pseudo-inverse."
+                "The dynamic measurement matrix H has not been set yet. " +
+                "Please call build_H_dyn() before computing the pseudo-inverse."
             ) from e
-
+        
         if reg == "L1":
             pinv = torch.linalg.pinv(H_dyn, atol=eta)
-
+            
         elif reg == "L2":
             if H_dyn.shape[0] >= H_dyn.shape[1]:
-                pinv = (
-                    torch.linalg.inv(H_dyn.T @ H_dyn + eta * torch.eye(H_dyn.shape[1]))
-                    @ H_dyn.T
-                )
+                pinv = torch.linalg.inv(
+                    H_dyn.T @ H_dyn + eta * torch.eye(H_dyn.shape[1])
+                ) @ H_dyn.T
             else:
                 pinv = H_dyn.T @ torch.linalg.inv(
                     H_dyn @ H_dyn.T + eta * torch.eye(H_dyn.shape[0])
                 )
-
-        elif reg == "H1":
+                
+        elif reg =="H1":
             raise NotImplementedError(
-                "H1 regularization has not yet been implemented. It will be "
-                + "available in a future release."
+                "H1 regularization has not yet been implemented. It will be " +
+                "available in a future release."
             )
             # is the problem over- or under-determined?
             if H_dyn.shape[0] >= H_dyn.shape[1]:
                 # Boundary condition matrices
-                Dx, Dy = spytorch.finite_diff_mat(H_dyn.shape[1], boundary="neumann")
+                Dx, Dy = spytorch.finite_diff_mat(H_dyn.shape[1], 
+                                                  boundary='neumann')
                 D2 = Dx.T @ Dx + Dy.T @ Dy
                 pinv = torch.linalg.inv(H_dyn.T @ H_dyn + eta * D2) @ H_dyn.T
             else:
-                Dx, Dy = spytorch.finite_diff_mat(H_dyn.shape[0], boundary="neumann")
+                Dx, Dy = spytorch.finite_diff_mat(H_dyn.shape[0],
+                                                    boundary='neumann')
                 D2 = Dx.T @ Dx + Dy.T @ Dy
                 print(D2.shape, H_dyn.T.shape)
                 pinv = H_dyn.T @ torch.linalg.inv(H_dyn @ H_dyn.T + eta * D2)
-
+                
         else:
             raise NotImplementedError(
-                f"Regularization method '{reg}' is not implemented. Please "
-                + "choose either 'L1' or 'L2'."  # , or 'H1'."
+                f"Regularization method '{reg}' is not implemented. Please " +
+                "choose either 'L1' or 'L2'." #, or 'H1'."
             )
-
+        
         self._param_H_dyn_pinv = nn.Parameter(pinv, requires_grad=False)
-
+        
     def forward(self, x: torch.tensor) -> torch.tensor:
         r"""
         Simulates the measurement of a motion picture.
@@ -1087,7 +1066,7 @@
             :math:`(M, N)` is the shape of the measurement matrix :math:`H`.
             :math:`M` is the number of measurements (and frames) and :math:`N`
             the number of pixels in the image.
-
+            
             :math:`img_shape`: :math:`(2,)`
 
             :math:`output`: :math:`(*, M)`
@@ -1101,7 +1080,7 @@
             torch.Size([10, 400])
         """
         return self._forward_with_static_op(x, self.H_static)
-
+    
     def _set_Ord(self, Ord: torch.tensor) -> None:
         """Set the order matrix used to sort the rows of H."""
         super()._set_Ord(Ord)
@@ -1109,8 +1088,8 @@
         try:
             del self._param_H_dyn
             warnings.warn(
-                "The dynamic measurement matrix H has been deleted. "
-                + "Please call build_H_dyn() to recompute it."
+                "The dynamic measurement matrix H has been deleted. " +
+                "Please call build_H_dyn() to recompute it."
             )
         except AttributeError:
             pass
@@ -1118,31 +1097,32 @@
         try:
             del self._param_H_dyn_pinv
             warnings.warn(
-                "The dynamic pseudo-inverse H_pinv has been deleted. "
-                + "Please call build_H_dyn_pinv() to recompute it."
+                "The dynamic pseudo-inverse H_pinv has been deleted. " +
+                "Please call build_H_dyn_pinv() to recompute it."
             )
         except AttributeError:
             pass
-
-    def _forward_with_static_op(
-        self, x: torch.tensor, op: torch.tensor
-    ) -> torch.tensor:
+    
+    def _forward_with_static_op(self,
+                                x: torch.tensor, 
+                                op: torch.tensor
+                                ) -> torch.tensor:
         r"""Simulates an acquisition with a specific linear operator.
 
         Args:
-            x (torch.tensor): Image tensor of shape :math:`(*, M, N)` where *
+            x (torch.tensor): Image tensor of shape :math:`(*, M, N)` where * 
             denotes any dimension, :math:`M` is the number of measurements and
             :math:`N` the number of pixels in the image.
-
+            
             op (torch.tensor): Operator tensor of shape :math:`(M, N)` where
             :math:`M` is the number of measurements and :math:`N` the number of
             pixels in the image.
 
         Size:
             x: :math:`(*, M, N)`
-
+            
             op: :math:`(M, N)`
-
+            
             output: :math:`(*, M)`
 
         Returns:
@@ -1155,21 +1135,21 @@
         except RuntimeError as e:
             if "subscript i" in str(e):
                 raise RuntimeError(
-                    "The number of measurements in the operator must match "
-                    + "the number of measurements in the input image. Got "
-                    + f"{op.shape[0]} measurements in the operator and "
-                    + f"{x_cropped.shape[-2]} measurements in the input image."
+                    "The number of measurements in the operator must match " +
+                    "the number of measurements in the input image. Got " +
+                    f"{op.shape[0]} measurements in the operator and " +
+                    f"{x_cropped.shape[-2]} measurements in the input image."
                 ) from e
             elif "subscript j" in str(e):
                 raise RuntimeError(
-                    "The number of pixels in the operator must match the "
-                    + "number of pixels in the input image. Got "
-                    + f"{op.shape[1]} pixels in the operator and "
-                    + f"{x_cropped.shape[-1]} pixels in the input image."
+                    "The number of pixels in the operator must match the " +
+                    "number of pixels in the input image. Got " +
+                    f"{op.shape[1]} pixels in the operator and " +
+                    f"{x_cropped.shape[-1]} pixels in the input image."
                 ) from e
             else:
                 raise e
-
+        
 
 # =============================================================================
 class DynamicLinearSplit(DynamicLinear):
@@ -1234,13 +1214,12 @@
             )
     """
 
-    def __init__(
-        self,
-        H: torch.tensor,
-        Ord: torch.tensor = None,
-        meas_shape: tuple = None,  # (height, width)
-        img_shape: tuple = None,  # (height, width)
-    ):
+    def __init__(self, 
+                 H: torch.tensor, 
+                 Ord: torch.tensor=None,
+                 meas_shape: tuple=None, # (height, width)
+                 img_shape: tuple=None,  # (height, width)
+                 ):
         # call constructor of DynamicLinear
         super().__init__(H, Ord, meas_shape, img_shape)
         # initialize P
@@ -1338,7 +1317,7 @@
         super()._set_Ord(Ord)
         # update P
         self._set_P(self.H_static)
-
+    
 
 # =============================================================================
 class DynamicHadamSplit(DynamicLinearSplit):
@@ -1429,17 +1408,16 @@
           )
     """
 
-    def __init__(
-        self,
-        M: int,
-        h: int,
-        Ord: torch.tensor = None,
-        img_shape: tuple = None,  # (height, width)
-    ):
-
-        F = spytorch.walsh2_matrix(h)
+    def __init__(self, 
+                 M: int, 
+                 h: int, 
+                 Ord: torch.tensor=None,
+                 img_shape: tuple=None,  # (height, width)
+                 ):
+        
+        F = spytorch.walsh2_matrix(h)        
         # we pass the whole F matrix to the constructor
-        super().__init__(F, Ord, (h, h), img_shape)
+        super().__init__(F, Ord, (h,h), img_shape)
         self._M = M
 
 
@@ -1451,7 +1429,7 @@
 #         H_dyn.T @ H_dyn + eta * torch.eye(H_dyn.shape[1]),
 #         H_dyn.T @ x.T,
 #         driver = 'gelsd').T
-
+    
 # elif reg == 'H1':
 #     a, b = spytorch.finite_diff_mat(meas_op.img_h, 'neumann')
 #     D2 = (a.T @ a + b.T @ b).to_dense()
@@ -1484,7 +1462,7 @@
 # #     #       |           |     |     |           |
 # #     #       +-----------+-----+-----+-----------+
 # #     #      30          31           32          33
-
+    
 #     def_field_00 = def_field.floor().to(torch.int32) - 1
 #     increments = torch.tensor(
 #         [[i,j] for i in range(4) for j in range(4)]
