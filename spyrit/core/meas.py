"""
Measurement operators, static and dynamic.

There are six classes contained in this module, each representing a different
type of measurement operator. Three of them are static, i.e. they are used to
simulate measurements of still images, and three are dynamic, i.e. they are used
to simulate measurements of moving objects, represented as a sequence of images.
 The inheritance tree is as follows::

      Linear          DynamicLinear
        |                   |
        V                   V
    LinearSplit     DynamicLinearSplit
        |                   |
        V                   V
    HadamSplit      DynamicHadamSplit

"""

import warnings

import math
import torch
import torch.nn as nn
import scipy.signal
import numpy as np

from spyrit.core.warp import DeformationField
import spyrit.core.torch as spytorch


# =============================================================================
# BASE CLASS - FOR INHERITANCE ONLY (INTERAL USE)
# =============================================================================
class _Base(nn.Module):

    def __init__(
        self,
        H_static: torch.tensor,
        Ord: torch.tensor = None,
        meas_shape: tuple = None,
    ) -> None:
        super().__init__()

        # H should be stored in float32
        H_static = H_static.to(torch.float32)
        # store meas_shape and check it is correct
        if meas_shape is None:
            self._meas_shape = (
                int(math.sqrt(H_static.shape[1])),
                int(math.sqrt(H_static.shape[1])),
            )
        else:
            self._meas_shape = meas_shape
        if self._meas_shape[0] * self._meas_shape[1] != H_static.shape[1]:
            raise ValueError(
                f"The number of pixels in the measurement matrix H "
                + f"({H_static.shape[1]}) does not match the measurement shape "
                + f"{self._meas_shape}."
            )
        self._img_shape = self._meas_shape

        if Ord is not None:
            H_static, ind = spytorch.sort_by_significance(
                H_static, Ord, "rows", False, get_indices=True
            )
        else:
            ind = torch.arange(H_static.shape[0])
            Ord = torch.arange(H_static.shape[0], 0, -1)

        # attributes for internal use
        self._param_H_static = nn.Parameter(
            H_static.to(torch.float32), requires_grad=False
        )
        self._param_Ord = nn.Parameter(Ord.to(torch.float32), requires_grad=False)
        self._indices = ind.to(torch.int32)
        # need to store M because H_static may be cropped (see HadamSplit)
        self._M = H_static.shape[0]

    ### PROPERTIES ------
    @property
    def M(self) -> int:
        """Number of measurements (first dimension of H)"""
        return self._M

    @property
    def N(self) -> int:
        """Number of pixels in the image (second dimension of H)"""
        return self.H_static.shape[1]

    @property
    def h(self) -> int:
        """Measurement pattern height"""
        return self.meas_shape[0]

    @property
    def w(self) -> int:
        """Measurement pattern width"""
        return self.meas_shape[1]

    @property
    def meas_shape(self) -> tuple:
        """Shape of the measurement patterns (height, width). Note that
        `height * width = N`."""
        return self._meas_shape

    @property
    def img_shape(self) -> tuple:
        """Shape of the image (height, width)."""
        return self._img_shape

    @property
    def img_h(self) -> int:
        """Height of the image"""
        return self._img_shape[0]

    @property
    def img_w(self) -> int:
        """Width of the image"""
        return self._img_shape[1]

    @property
    def indices(self) -> torch.tensor:
        """Indices used to sort the rows of H"""
        return self._indices

    @property
    def Ord(self) -> torch.tensor:
        """Order matrix used to sort the rows of H"""
        return self._param_Ord.data

    @Ord.setter
    def Ord(self, value: torch.tensor) -> None:
        self._set_Ord(value)

    @property
    def H_static(self) -> torch.tensor:
        """Static measurement matrix H."""
        return self._param_H_static.data[: self.M, :]

    @property
    def P(self) -> torch.tensor:
        """Measurement matrix P with positive and negative components. Used in
        classes *Split and *HadamSplit."""
        return self._param_P.data[: 2 * self.M, :]

    ### -------------------

    def pinv(self, x: torch.tensor, reg: str = "L1", eta: float = 1e-3) -> torch.tensor:
        r"""Computes the pseudo inverse solution :math:`y = H^\dagger x`.

        This method will compute the pseudo inverse solution using the
        measurement matrix pseudo-inverse :math:`H^\dagger` if it has been
        calculated and stored in the attribute :attr:`H_pinv`. If not, the
        pseudo inverse will be not be explicitly computed and the torch
        function :func:`torch.linalg.lstsq` will be used to solve the linear
        system.

        Args:
            :attr:`x` (torch.tensor): batch of measurement vectors. If x has
            more than 1 dimension, the pseudo inverse is applied to each
            image in the batch.

            :attr:`reg` (str, optional): Regularization method to use.
            Available options are 'L1' and 'L2'. This parameter must be
            specified if the pseudo inverse has not been computed. Defaults
            to None.

            :attr:`eta` (float, optional): Regularization parameter. Only
            relevant when :attr:`reg` is specified. Defaults to None.

        Shape:
            :math:`x`: :math:`(*, M)` where * denotes the batch size and `M`
            the number of measurements.

            Output: :math:`(*, N)` where * denotes the batch size and `N`
            the number of pixels in the image.

        Example:
            >>> H = torch.randn([400, 1600])
            >>> meas_op = Linear(H, True)
            >>> x = torch.randn([10, 400])
            >>> y = meas_op.pinv(x)
            >>> print(y.shape)
            torch.Size([10, 1600])
        """
        # have we calculated the pseudo inverse ?
        if hasattr(self, "H_pinv"):
            # if the pseudo inverse has been computed
            ans = x @ self.H_pinv.T.to(x.dtype)

        # if not
        else:

            if isinstance(self, Linear):
                # can we compute the inverse of H ?
                H_to_inv = self.H_static
            elif isinstance(self, DynamicLinear):
                H_to_inv = self.H_dyn
            else:
                raise NotImplementedError(
                    "It seems you have instanciated a _Base element. This class "
                    + "Should not be called on its own."
                )

            if reg == "L1":
                ans = torch.linalg.lstsq(
                    H_to_inv, x.to(H_to_inv.dtype).T, rcond=eta, driver="gelsd"
                ).solution.to(x.dtype)
            elif reg == "L2":
                # if under- over-determined problem ?
                ans = (
                    torch.linalg.solve(
                        H_to_inv.T @ H_to_inv + eta * torch.eye(H_to_inv.shape[1]),
                        H_to_inv.T @ x.to(H_to_inv.dtype).T,
                    )
                    .to(x.dtype)
                    .T
                )
            elif reg == "H1":
                Dx, Dy = spytorch.neumann_boundary(self.img_shape)
                D2 = Dx.T @ Dx + Dy.T @ Dy
                ans = (
                    torch.linalg.solve(
                        H_to_inv.T @ H_to_inv + eta * D2,
                        H_to_inv.T @ x.to(H_to_inv.dtype).T,
                    )
                    .to(x.dtype)
                    .T
                )

            elif reg is None:
                raise ValueError(
                    "Regularization method not specified. Please compute "
                    + "the dynamic pseudo-inverse or specify a regularization "
                    + "method."
                )
            else:
                raise NotImplementedError(
                    f"Regularization method ({reg}) not implemented. Please "
                    + "use 'L1', 'L2' or 'H1'."
                )

        # if we used bicubic b spline, convolve with the kernel
        if hasattr(self, "recon_mode") and self.recon_mode == "bicubic":
            kernel = torch.tensor([[1, 4, 1], [4, 16, 4], [1, 4, 1]]) / 36
            conv = nn.Conv2d(1, 1, kernel_size=3, padding=1, bias=False)
            conv.weight.data = kernel.reshape(1, 1, 3, 3).to(ans.dtype)

            ans = (
                conv(ans.reshape(-1, 1, self.img_h, self.img_w))
                .reshape(-1, self.img_h * self.img_w)
                .data
            )

        return ans

    def reindex(
        self, x: torch.tensor, axis: str = "rows", inverse_permutation: bool = False
    ) -> torch.tensor:
        """Sorts a tensor along a specified axis using the indices tensor. The
        indices tensor is contained in the attribute :attr:`self.indices`.

        The indices tensor contains the new indices of the elements in the values
        tensor. `values[0]` will be placed at the index `indices[0]`, `values[1]`
        at `indices[1]`, and so on.

        Using the inverse permutation allows to revert the permutation: in this
        case, it is the element at index `indices[0]` that will be placed at the
        index `0`, the element at index `indices[1]` that will be placed at the
        index `1`, and so on.

        .. note::
            See :func:`~spyrit.core.torch.reindex()` for more details.

        Args:
            values (torch.tensor): The tensor to sort. Can be 1D, 2D, or any
            multi-dimensional batch of 2D tensors.

            axis (str, optional): The axis to sort along. Must be either 'rows' or
            'cols'. If `values` is 1D, `axis` is not used. Default is 'rows'.

            inverse_permutation (bool, optional): Whether to apply the permutation
            inverse. Default is False.

        Raises:
            ValueError: If `axis` is not 'rows' or 'cols'.

        Returns:
            torch.tensor: The sorted tensor by the given indices along the
            specified axis.
        """
        return spytorch.reindex(x, self.indices.to(x.device), axis, inverse_permutation)

    def _set_Ord(self, Ord: torch.tensor) -> None:
        """Set the order matrix used to sort the rows of H. This is used in
        the Ord.setter property. This method is defined for simplified
        inheritance. For internal use only."""
        # unsort the rows of H
        H_natural = self.reindex(self.H_static, "rows", inverse_permutation=True)
        # resort the rows of H ; store indices in self._indices
        H_resorted, self._indices = spytorch.sort_by_significance(
            H_natural, Ord, "rows", False, get_indices=True
        )
        # update values of H, Ord
        self._param_H_static.data = H_resorted
        self._param_Ord.data = Ord

    def _set_P(self, H_static: torch.tensor) -> None:
        """Set the positive and negative components of the measurement matrix
        P from the static measurement matrix H_static. For internal use only.
        Used in classes *Split and *HadamSplit."""
        H_pos = nn.functional.relu(H_static)
        H_neg = nn.functional.relu(-H_static)
        self._param_P = nn.Parameter(
            torch.cat([H_pos, H_neg], 1).reshape(
                2 * H_static.shape[0], H_static.shape[1]
            ),
            requires_grad=False,
        )

    def _build_pinv(self, tensor: torch.tensor, reg: str, eta: float) -> torch.tensor:

        if reg == "L1":
            pinv = torch.linalg.pinv(tensor, atol=eta)

        elif reg == "L2":
            if tensor.shape[0] >= tensor.shape[1]:
                pinv = (
                    torch.linalg.inv(
                        tensor.T @ tensor + eta * torch.eye(tensor.shape[1])
                    )
                    @ tensor.T
                )
            else:
                pinv = tensor.T @ torch.linalg.inv(
                    tensor @ tensor.T + eta * torch.eye(tensor.shape[0])
                )

        elif reg == "H1":
            # Boundary condition matrices
            Dx, Dy = spytorch.neumann_boundary(self.img_shape)
            D2 = Dx.T @ Dx + Dy.T @ Dy
            pinv = torch.linalg.inv(tensor.T @ tensor + eta * D2) @ tensor.T

        else:
            raise NotImplementedError(
                f"Regularization method '{reg}' is not implemented. Please "
                + "choose either 'L1', 'L2' or 'H1'."
            )
        return pinv

    def _attributeslist(self) -> list:
        _list = [
            ("M", "self.M", _Base),
            ("N", "self.N", _Base),
            ("H.shape", "self.H_static.shape", _Base),
            ("meas_shape", "self._meas_shape", _Base),
            ("H_dyn", "hasattr(self, 'H_dyn')", DynamicLinear),
            ("img_shape", "self.img_shape", DynamicLinear),
            ("H_pinv", "hasattr(self, 'H_pinv')", _Base),
            ("P.shape", "self.P.shape", (LinearSplit, DynamicLinearSplit)),
        ]
        return _list

    def __repr__(self) -> str:
        s_begin = f"{self.__class__.__name__}(\n  "
        s_fill = "\n  ".join(
            [
                f"({k}): {eval(v)}"
                for k, v, t in self._attributeslist()
                if isinstance(self, t)
            ]
        )
        s_end = "\n)"
        return s_begin + s_fill + s_end


# =============================================================================
class Linear(_Base):
    # =========================================================================
    r"""
    Simulates linear measurements :math:`y = Hx`.

    Computes linear measurements from incoming images: :math:`y = Hx`,
    where :math:`H` is a given linear operator (matrix) and :math:`x` is a
    vectorized image or batch of images.

    The class is constructed from a matrix :math:`H` of shape :math:`(M,N)`,
    where :math:`N` represents the number of pixels in the image and
    :math:`M` the number of measurements.

    Args:
        :attr:`H` (:class:`torch.tensor`): measurement matrix (linear operator)
        with shape :math:`(M, N)`.

        :attr:`pinv` (bool): Whether to store the pseudo inverse of the
        measurement matrix :math:`H`. If `True`, the pseudo inverse is
        initialized as :math:`H^\dagger` and stored in the attribute
        :attr:`H_pinv`. It is alwats possible to compute and store the pseudo
        inverse later using the method :meth:`build_H_pinv`. Defaults to `False`.

        :attr:`rtol` (float, optional): Cutoff for small singular values (see
        :mod:`torch.linalg.pinv`). Only relevant when :attr:`pinv` is `True`.

        :attr:`Ord` (torch.tensor, optional): Order matrix used to reorder the
        rows of the measurement matrix :math:`H`. The first new row of :math:`H`
        will correspond to the highest value in :math:`Ord`. Must contain
        :math:`M` values. If some values repeat, the order is kept. Defaults to
        None.

        :attr:`meas_shape` (tuple, optional): Shape of the measurement patterns.
        Must be a tuple of two integers representing the height and width of the
        patterns. If not specified, the shape is suppposed to be a square image.
        If not, an error is raised. Defaults to None.

    Attributes:
        :attr:`H` (torch.tensor): The learnable measurement matrix of shape
        :math:`(M, N)` initialized as :math:`H`.

        :attr:`H_static` (torch.tensor): alias for :attr:`H`.

        :attr:`H_pinv` (torch.tensor, optional): The learnable pseudo inverse
        measurement matrix :math:`H^\dagger` of shape :math:`(N, M)`.

        :attr:`M` (int): Number of measurements performed by the linear operator.

        :attr:`N` (int): Number of pixels in the image.

        :attr:`h` (int): Measurement pattern height.

        :attr:`w` (int): Measurement pattern width.

        :attr:`meas_shape` (tuple): Shape of the measurement patterns
        (height, width). Is equal to `(self.h, self.w)`.

        :attr:`indices` (torch.tensor): Indices used to sort the rows of H.	It
        is used by the method :meth:`reindex()`.

        :attr:`Ord` (torch.tensor): Order matrix used to sort the rows of H. It
        is used by :func:`~spyrit.core.torch.sort_by_significance()`.

    .. note::
        If you know the pseudo inverse of :math:`H` and want to store it, it is
        best to initialize the class with :attr:`pinv` set to `False` and then
        call :meth:`build_H_pinv` to store the pseudo inverse.

    Example 1:
        >>> H = torch.rand([400, 1600])
        >>> meas_op = Linear(H, pinv=False)
        >>> print(meas_op)
        Linear(
          (M): 400
          (N): 1600
          (H.shape): torch.Size([400, 1600])
          (meas_shape): (40, 40)
          (H_pinv): False
        )

    Example 2:
        >>> H = torch.rand([400, 1600])
        >>> meas_op = Linear(H, True)
        >>> print(meas_op)
        Linear(
          (M): 400
          (N): 1600
          (H.shape): torch.Size([400, 1600])
          (meas_shape): (40, 40)
          (H_pinv): True
        )
    """

    def __init__(
        self,
        H: torch.tensor,
        pinv: bool = False,
        rtol: float = None,
        Ord: torch.tensor = None,
        meas_shape: tuple = None,  # (height, width)
    ):
        super().__init__(H, Ord, meas_shape)
        if pinv:
            self.build_H_pinv(reg="L1", eta=rtol)

    @property
    def H(self) -> torch.tensor:
        return self.H_static

    @property
    def H_pinv(self) -> torch.tensor:
        return self._param_H_static_pinv.data

    @H_pinv.setter
    def H_pinv(self, value: torch.tensor) -> None:
        self._param_H_static_pinv = nn.Parameter(
            value.to(torch.float64), requires_grad=False
        )

    @H_pinv.deleter
    def H_pinv(self) -> None:
        del self._param_H_static_pinv

    # Deprecated method - included for backwards compatibility but to remove
    def get_H(self) -> torch.tensor:
        """Deprecated method. Use the attribute self.H instead."""
        warnings.warn(
            "The method get_H() is deprecated and will be removed in a future "
            + "version. Please use the attribute self.H instead."
        )
        return self.H

    def build_H_pinv(self, reg: str = "L1", eta: float = 1e-3) -> None:
        """Used to set the pseudo inverse of the measurement matrix :math:`H`
        using `torch.linalg.pinv`. The result is stored in the attribute
        :attr:`H_pinv`.

        Args:
            rtol (float, optional): Regularization parameter (cutoff for small
            singular values, see :mod:`torch.linalg.pinv`). Defaults to None,
            in which case the default value of :mod:`torch.linalg.pinv` is used.

        Returns:
            None. The pseudo inverse is stored in the attribute :attr:`H_pinv`.
        """
        pinv = self._build_pinv(self.H_static, reg, eta)
        self.H_pinv = pinv

    def forward(self, x: torch.tensor) -> torch.tensor:
        r"""Applies linear transform to incoming images: :math:`y = Hx`.

        This is equivalent to computing :math:`x \cdot H^T`.

        Args:
            :math:`x` (torch.tensor): Batch of vectorized (flattened) images.
            If x has more than 1 dimension, the linear measurement is applied
            to each image in the batch.

        Shape:
            :math:`x`: :math:`(*, N)` where * denotes the batch size and `N`
            the total number of pixels in the image.

            Output: :math:`(*, M)` where * denotes the batch size and `M`
            the number of measurements.

        Example:
            >>> H = torch.randn([400, 1600])
            >>> meas_op = Linear(H)
            >>> x = torch.randn([10, 1600])
            >>> y = meas_op(x)
            >>> print(y.shape)
            torch.Size([10, 400])
        """
        # left multiplication with transpose is equivalent to right mult
        return x @ self.H.T.to(x.dtype)

    def adjoint(self, x: torch.tensor) -> torch.tensor:
        r"""Applies adjoint transform to incoming measurements :math:`y = H^{T}x`

        Args:
            :math:`x` (torch.tensor): batch of measurement vectors. If x has
            more than 1 dimension, the adjoint measurement is applied to each
            measurement in the batch.

        Shape:
            :math:`x`: :math:`(*, M)`

            Output: :math:`(*, N)`

        Example:
            >>> H = torch.randn([400, 1600])
            >>> meas_op = Linear(H)
            >>> x = torch.randn([10, 400]
            >>> y = meas_op.adjoint(x)
            >>> print(y.shape)
            torch.Size([10, 1600])
        """
        # left multiplication is equivalent to right mult with transpose
        return x @ self.H.to(x.dtype)

    def _set_Ord(self, Ord: torch.tensor) -> None:
        """Set the order matrix used to sort the rows of H."""
        super()._set_Ord(Ord)
        # delete self.H_pinv (self._param_H_static_pinv)
        try:
            del self._param_H_static_pinv
            warnings.warn(
                "The pseudo-inverse H_pinv has been deleted. Please call "
                + "build_H_pinv() to recompute it."
            )
        except AttributeError:
            pass


# =============================================================================
class LinearSplit(Linear):
    # =========================================================================
    r"""
    Simulates splitted measurements :math:`y = \begin{bmatrix}{H_{+}}\\{H_{-}}\end{bmatrix}x`.

    Computes linear measurements from incoming images: :math:`y = Px`,
    where :math:`P` is a linear operator (matrix) and :math:`x` is a
    vectorized image or batch of vectorized images.

    The matrix :math:`P` contains only positive values and is obtained by
    splitting a measurement matrix :math:`H` such that
    :math:`P` has a shape of :math:`(2M, N)` and `P[0::2, :] = H_{+}` and
    `P[1::2, :] = H_{-}`, where :math:`H_{+} = \max(0,H)` and
    :math:`H_{-} = \max(0,-H)`.

    The class is constructed from the :math:`M` by :math:`N` matrix :math:`H`,
    where :math:`N` represents the number of pixels in the image and
    :math:`M` the number of measurements. Therefore, the shape of :math:`P` is
    :math:`(2M, N)`.

    Args:
        :attr:`H` (:class:`torch.tensor`): measurement matrix (linear operator)
        with shape :math:`(M, N)`.

        :attr:`pinv` (bool): Whether to store the pseudo inverse of the
        measurement matrix :math:`H`. If `True`, the pseudo inverse is
        initialized as :math:`H^\dagger` and stored in the attribute
        :attr:`H_pinv`. It is alwats possible to compute and store the pseudo
        inverse later using the method :meth:`build_H_pinv`. Defaults to `False`.

        :attr:`rtol` (float, optional): Cutoff for small singular values (see
        :mod:`torch.linalg.pinv`). Only relevant when :attr:`pinv` is `True`.

        :attr:`Ord` (torch.tensor, optional): Order matrix used to reorder the
        rows of the measurement matrix :math:`H`. The first new row of :math:`H`
        will correspond to the highest value in :math:`Ord`. Must contain
        :math:`M` values. If some values repeat, the order is kept. Defaults to
        None.

        :attr:`meas_shape` (tuple, optional): Shape of the measurement patterns.
        Must be a tuple of two integers representing the height and width of the
        patterns. If not specified, the shape is suppposed to be a square image.
        If not, an error is raised. Defaults to None.

    Attributes:
        :attr:`H` (torch.tensor): The learnable measurement matrix of shape
        :math:`(M, N)` initialized as :math:`H`.

        :attr:`H_static` (torch.tensor): alias for :attr:`H`.

        :attr:`P` (torch.tensor): The splitted measurement matrix of shape
        :math:`(2M, N)`.

        :attr:`H_pinv` (torch.tensor, optional): The learnable pseudo inverse
        measurement matrix :math:`H^\dagger` of shape :math:`(N, M)`.

        :attr:`M` (int): Number of measurements performed by the linear operator.

        :attr:`N` (int): Number of pixels in the image.

        :attr:`h` (int): Measurement pattern height.

        :attr:`w` (int): Measurement pattern width.

        :attr:`meas_shape` (tuple): Shape of the measurement patterns
        (height, width). Is equal to `(self.h, self.w)`.

        :attr:`indices` (torch.tensor): Indices used to sort the rows of H.	It
        is used by the method :meth:`reindex()`.

        :attr:`Ord` (torch.tensor): Order matrix used to sort the rows of H. It
        is used by :func:`~spyrit.core.torch.sort_by_significance()`.

    .. note::
        If you know the pseudo inverse of :math:`H` and want to store it, it is
        best to initialize the class with :attr:`pinv` set to `False` and then
        call :meth:`build_H_pinv` to store the pseudo inverse.

    .. note::
        :math:`H = H_{+} - H_{-}`

    Example:
        >>> H = torch.randn(400, 1600)
        >>> meas_op = LinearSplit(H, False)
        >>> print(meas_op)
        LinearSplit(
          (M): 400
          (N): 1600
          (H.shape): torch.Size([400, 1600])
          (meas_shape): (40, 40)
          (H_pinv): False
          (P.shape): torch.Size([800, 1600])
        )
    """

    def __init__(
        self,
        H: torch.tensor,
        pinv: bool = False,
        rtol: float = None,
        Ord: torch.tensor = None,
        meas_shape: tuple = None,  # (height, width)
    ):
        super().__init__(H, pinv, rtol, Ord, meas_shape)
        self._set_P(self.H_static)

    def forward(self, x: torch.tensor) -> torch.tensor:
        r"""Applies linear transform to incoming images: :math:`y = Px`.

        This is equivalent to computing :math:`x \cdot P^T`.

        .. warning::
            This method uses the splitted measurement matrix :math:`P` to compute
            the linear measurements from incoming images. If you want to apply
            the operator :math:`H` directly, use the method :meth:`forward_H`.

        Args:
            :math:`x` (torch.tensor): Batch of vectorized (flattened) images. If
            x has more than 1 dimension, the linear measurement is applied to
            each image in the batch.

        Shape:
            :math:`x`: :math:`(*, N)` where * denotes the batch size and `N`
            the total number of pixels in the image.

            Output: :math:`(*, 2M)` where * denotes the batch size and `M`
            the number of measurements.

        Example:
            >>> H = torch.randn(400, 1600)
            >>> meas_op = LinearSplit(H)
            >>> x = torch.randn(10, 1600)
            >>> y = meas_op(x)
            >>> print(y.shape)
            torch.Size([10, 800])
        """
        return x @ self.P.T.to(x.dtype)

    def forward_H(self, x: torch.tensor) -> torch.tensor:
        r"""Applies linear transform to incoming images: :math:`m = Hx`.

        This method uses the measurement matrix :math:`H` to compute the linear
        measurements from incoming images.

        Args:
            :attr:`x` (torch.tensor): Batch of vectorized (flatten) images. If
            x has more than 1 dimension, the linear measurement is applied to
            each image in the batch.

        Shape:
            :attr:`x`: :math:`(*, N)` where * denotes the batch size and `N`
            the total number of pixels in the image.

            Output: :math:`(*, M)` where * denotes the batch size and `M`
            the number of measurements.

        Example:
            >>> H = torch.randn(400, 1600)
            >>> meas_op = LinearSplit(H)
            >>> x = torch.randn(10, 1600)
            >>> y = meas_op.forward_H(x)
            >>> print(y.shape)
            torch.Size([10, 400])
        """
        # call Linear.forward() method
        return super().forward(x)


# =============================================================================
class HadamSplit(LinearSplit):
    # =========================================================================
    r"""
    Simulates splitted measurements :math:`y = \begin{bmatrix}{H_{+}}\\{H_{-}}\end{bmatrix}x`
    with :math:`H` a Hadamard matrix.

    Computes linear measurements from incoming images: :math:`y = Px`,
    where :math:`P` is a linear operator (matrix) and :math:`x` is a
    vectorized image or batch of vectorized images.

    The matrix :math:`P` contains only positive values and is obtained by
    splitting a Hadamard-based matrix :math:`H` such that
    :math:`P` has a shape of :math:`(2M, N)` and `P[0::2, :] = H_{+}` and
    `P[1::2, :] = H_{-}`, where :math:`H_{+} = \max(0,H)` and
    :math:`H_{-} = \max(0,-H)`.

    :math:`H` is obtained by selecting a re-ordered subsample of :math:`M` rows
    of a "full" Hadamard matrix :math:`F` with shape :math:`(N^2, N^2)`.
    :math:`N` must be a power of 2.

    Args:
        :attr:`M` (int): Number of measurements. It determines the size of the
        Hadamard matrix subsample :math:`H`.

        :attr:`h` (int): Measurement pattern height. The width is taken to be
        equal to the height, so the measurement pattern is square. The Hadamard
        matrix will have shape :math:`(h^2, h^2)`.

        :attr:`Ord` (torch.tensor, optional): Order matrix used to reorder the
        rows of the measurement matrix :math:`H`. The first new row of :math:`H`
        will correspond to the highest value in :math:`Ord`. Must contain
        :math:`M` values. If some values repeat, the order is kept. Defaults to
        None.

    Attributes:
        :attr:`H` (torch.tensor): The learnable measurement matrix of shape
        :math:`(M, N)`.

        :attr:`H_static` (torch.tensor): alias for :attr:`H`.

        :attr:`P` (torch.tensor): The splitted measurement matrix of shape
        :math:`(2M, N)`.

        :attr:`H_pinv` (torch.tensor, optional): The learnable pseudo inverse
        measurement matrix :math:`H^\dagger` of shape :math:`(N, M)`.

        :attr:`M` (int): Number of measurements performed by the linear operator.
        Is equal to the parameter :attr:`M`.

        :attr:`N` (int): Number of pixels in the image, is equal to :math:`h^2`.

        :attr:`h` (int): Measurement pattern height.

        :attr:`w` (int): Measurement pattern width. Is equal to :math:`h`.

        :attr:`meas_shape` (tuple): Shape of the measurement patterns
        (height, width). Is equal to `(self.h, self.h)`.

        :attr:`indices` (torch.tensor): Indices used to sort the rows of H.	It
        is used by the method :meth:`reindex()`.

        :attr:`Ord` (torch.tensor): Order matrix used to sort the rows of H. It
        is used by :func:`~spyrit.core.torch.sort_by_significance()`.

    .. note::
        The computation of a Hadamard transform :math:`Fx` benefits a fast
        algorithm, as well as the computation of inverse Hadamard transforms.

    .. note::
        :math:`H = H_{+} - H_{-}`

    Example:
        >>> h = 32
        >>> Ord = torch.randn(h, h)
        >>> meas_op = HadamSplit(400, h, Ord)
        >>> print(meas_op)
        HadamSplit(
          (M): 400
          (N): 1024
          (H.shape): torch.Size([400, 1024])
          (meas_shape): (32, 32)
          (H_pinv): True
          (P.shape): torch.Size([800, 1024])
        )
    """

    def __init__(
        self,
        M: int,
        h: int,
        Ord: torch.tensor = None,
    ):

        F = spytorch.walsh2_matrix(h)
        # we pass the whole F matrix to the constructor, but override the
        # calls self.H etc to only return the first M rows
        super().__init__(F, pinv=False, Ord=Ord, meas_shape=(h, h))
        self._M = M
        # set H_pinv as it is the transpose of H / self.N
        self.H_pinv = self.H.T / self.N

    def forward_H(self, x: torch.tensor) -> torch.tensor:
        r"""Optimized measurement simulation for Hadamard patterns, using the
        Fast Hadamard Transform.

        The 2D fast Walsh-ordered Walsh-Hadamard transform is applied to the
        incoming linearized data :math:`x`. The linearized data is reshaped to
        a 2D image before the 2D transform, and is then reshaped to a linear
        vector before it is returned.

        Args:
            :math:`x` (torch.tensor): Batch of vectorized (flattened) images. If
            x has more than 1 dimension, the linear measurement is applied to
            the last dimension in the batch.

        Shape:
            :math:`x`: :math:`(*, N)` where * denotes the batch size and `N`
            the total number of pixels in the image.

            Output: :math:`(*, M)` where * denotes the batch size and `M`
            the number of measurements.
        """
        original_shape = x.shape
        x = x.reshape(*original_shape[:-1], self.h, self.w)
        m = spytorch.fwht_2d(x).reshape(original_shape)
<<<<<<< HEAD
        print(m.shape)
        return self.reindex(m, "cols", True)[..., :self.M]
=======
        return self.reindex(m, "rows", True)[..., : self.M]
>>>>>>> c3604cb7

    def inverse(self, y: torch.tensor) -> torch.tensor:
        r"""Inverse transform of Hadamard-domain images :math:`x = H_{had}^{-1}G y`.

        Args:
            :math:`y`:  batch of images in the Hadamard domain

        Shape:
            :math:`y`: :math:`(b*c, N)` with :math:`b` the batch size,
            :math:`c` the number of channels, and :math:`N` the number of
            pixels in the image.

            Output: math:`(b*c, N)`

        Example:
            >>> h = 32
            >>> Ord = torch.randn(h, h)
            >>> meas_op = HadamSplit(400, h, Ord)
            >>> y = torch.randn(10, h**2)
            >>> x = meas_op.inverse(y)
            >>> print(x.shape)
            torch.Size([10, 1024])
        """
        # permutations
        # todo: check walsh2_S_fold_torch to speed up
        b, N = y.shape

        y = self.reindex(y, "cols", False)  # new way
        # x = x @ self.Perm.T               # old way

        y = y.reshape(b, 1, self.h, self.w)
        # inverse of full transform
        # todo: initialize with 1D transform to speed up
        x = 1 / self.N * spytorch.fwht_2d(y, True)
        return x.reshape(b, N)

    def _set_Ord(self, Ord: torch.tensor) -> None:
        """Set the order matrix used to sort the rows of H."""
        super()._set_Ord(Ord)
        # update P
        self._set_P(self.H_static)


# =============================================================================
class DynamicLinear(_Base):
    # =========================================================================
    r"""
    Simulates the measurement of a moving object :math:`y = H \cdot x(t)`.

    Computes linear measurements :math:`y` from incoming images: :math:`y = Hx`,
    where :math:`H` is a linear operator (matrix) and :math:`x` is a
    batch of vectorized images representing a motion picture.

    The class is constructed from a matrix :math:`H` of shape :math:`(M, N)`,
    where :math:`N` represents the number of pixels in the image and
    :math:`M` the number of measurements and the number of frames in the
    animated object.

    .. warning::
        For each call, there must be **exactly** as many images in :math:`x` as
        there are measurements in the linear operator used to initialize the class.

    Args:
        :attr:`H` (torch.tensor): measurement matrix (linear operator) with
        shape :math:`(M, N)`.

        :attr:`Ord` (torch.tensor, optional): Order matrix used to reorder the
        rows of the measurement matrix :math:`H`. The first new row of :math:`H`
        will correspond to the highest value in :math:`Ord`. Must contain
        :math:`M` values. If some values repeat, the order is kept. Defaults to
        None.

        :attr:`meas_shape` (tuple, optional): Shape of the measurement patterns.
        Must be a tuple of two integers representing the height and width of the
        patterns. If not specified, the shape is suppposed to be a square image.
        If not, an error is raised. Defaults to None.

        :attr:`img_shape` (tuple, optional): Shape of the image. Must be a tuple
        of two integers representing the height and width of the image. If not
        specified, the shape is taken as equal to `meas_shape`. Setting this
        value is particularly useful when using an :ref:`extended field of view <_MICCAI24>`.


    Attributes:
        :attr:`H_static` (torch.nn.Parameter): The learnable measurement matrix
        of shape :math:`(M,N)` initialized as :math:`H`.

        :attr:`M` (int): Number of measurements performed by the linear operator.

        :attr:`N` (int): Number of pixels in the image.

        :attr:`h` (int): Measurement pattern height.

        :attr:`w` (int): Measurement pattern width.

        :attr:`meas_shape` (tuple): Shape of the measurement patterns
        (height, width). Is equal to `(self.h, self.w)`.

        :attr:`img_h` (int): Image height.

        :attr:`img_w` (int): Image width.

        :attr:`img_shape` (tuple): Shape of the image (height, width). Is equal
        to `(self.img_h, self.img_w)`.

        :attr:`H_dyn` (torch.tensor): Dynamic measurement matrix :math:`H`.
        Must be set using the method :meth:`build_H_dyn` before being accessed.

        :attr:`H` (torch.tensor): Alias for :attr:`H_dyn`.

        :attr:`H_dyn_pinv` (torch.tensor): Dynamic pseudo-inverse measurement
        matrix :math:`H_{dyn}^\dagger`. Must be set using the method
        :meth:`build_H_dyn_pinv` before being accessed.

        :attr:`H_pinv` (torch.tensor): Alias for :attr:`H_dyn_pinv`.

    .. warning::
        The attributes :attr:`H` and :attr:`H_pinv` are used as aliases for
        :attr:`H_dyn` and :attr:`H_dyn_pinv`. If you want to access the static
        versions of the attributes, be sure to include the suffix `_static`.

    Example:
        >>> H_static = torch.rand([400, 1600])
        >>> meas_op = DynamicLinear(H_static)
        >>> print(meas_op)
        DynamicLinear(
          (M): 400
          (N): 1600
          (H.shape): torch.Size([400, 1600])
          (meas_shape): (40, 40)
          (H_dyn): False
          (img_shape): (40, 40)
          (H_pinv): False
        )

    Reference:
    .. _MICCAI24:
        [MaBP24] (MICCAI 2024 paper #883) Thomas Maitre, Elie Bretin, Romain Phan, Nicolas Ducros,
        Michaël Sdika. Dynamic Single-Pixel Imaging on an Extended Field of View
        without Warping the Patterns. 2024. hal-04533981
    """

    # Class variable
    _measurement_mode = "static"

    def __init__(
        self,
        H: torch.tensor,
        Ord: torch.tensor = None,
        meas_shape: tuple = None,  # (height, width)
        img_shape: tuple = None,  # (height, width)
    ):
        super().__init__(H, Ord, meas_shape)

        if img_shape is not None:
            self._img_shape = img_shape
            if img_shape[0] < self.meas_shape[0] or img_shape[1] < self.meas_shape[1]:
                raise ValueError(
                    "The image shape must be at least as large as the measurement "
                    + f"shape. Got image shape {img_shape} and measurement shape "
                    + f"{self.meas_shape}."
                )
        # else, it is done in the _Base class __init__ (set to meas_shape)

    @property
    def H(self) -> torch.tensor:
        """Dynamic measurement matrix H. Equal to self.H_dyn."""
        return self.H_dyn

    @property
    def H_dyn(self) -> torch.tensor:
        """Dynamic measurement matrix H."""
        try:
            return self._param_H_dyn.data
        except AttributeError as e:
            raise AttributeError(
                "The dynamic measurement matrix H has not been set yet. "
                + "Please call build_H_dyn() before accessing the attribute "
                + "H_dyn (or H)."
            ) from e

    @property
    def recon_mode(self) -> str:
        """Interpolation mode used for reconstruction."""
        return self._recon_mode

    @property
    def H_pinv(self) -> torch.tensor:
        """Dynamic pseudo-inverse H_pinv. Equal to self.H_dyn_pinv."""
        return self.H_dyn_pinv

    @H_pinv.deleter
    def H_pinv(self) -> None:
        del self._param_H_dyn_pinv

    @property
    def H_dyn_pinv(self) -> torch.tensor:
        """Dynamic pseudo-inverse H_pinv."""
        try:
            return self._param_H_dyn_pinv.data
        except AttributeError as e:
            raise AttributeError(
                "The dynamic pseudo-inverse H_pinv has not been set yet. "
                + "Please call build_H_dyn_pinv() before accessing the attribute "
                + "H_dyn_pinv (or H_pinv)."
            ) from e

    @H_dyn_pinv.setter
    def H_dyn_pinv(self, value: torch.tensor) -> None:
        self._param_H_dyn_pinv = nn.Parameter(
            value.to(torch.float64), requires_grad=False
        )

    @H_dyn_pinv.deleter
    def H_dyn_pinv(self) -> None:
        del self._param_H_dyn_pinv

    def build_H_dyn(self, motion: DeformationField, mode: str = "bilinear") -> None:
        """Build the dynamic measurement matrix `H_dyn`.

        Compute and store the dynamic measurement matrix `H_dyn` from the static
        measurement matrix `H_static` and the deformation field `motion`. The
        output is stored in the attribute `self.H_dyn`.

        This is done using the physical version explained in [MaBP24]_.

        Args:

            :attr:`motion` (DeformationField): Deformation field representing the
            motion of the image.

            :attr:`mode` (str): Interpolation mode. Can only be 'bilinear' for
            now. Bicubic interpolation will be available in a future release.
            Defaults to 'bilinear'.

        Returns:

            None. The dynamic measurement matrix is stored in the attribute
            `self.H_dyn`.

        References:
        .. _MaBP24:
            [MaBP24] (MICCAI 2024 paper #883) Thomas Maitre, Elie Bretin, Romain Phan, Nicolas Ducros,
            Michaël Sdika. Dynamic Single-Pixel Imaging on an Extended Field of View
            without Warping the Patterns. 2024. hal-04533981
        """

        # store the mode in attribute
        self._recon_mode = mode

        try:
            del self._param_H_dyn
            del self._param_H_dyn_pinv
            warnings.warn(
                "The dynamic measurement matrix pseudo-inverse H_pinv has "
                + "been deleted. Please call build_H_dyn_pinv() to recompute it.",
                UserWarning,
            )
        except AttributeError:
            pass

        if hasattr(self, "_param_P"):
            meas_pattern = self.P
        else:
            meas_pattern = self.H_static

        n_frames = meas_pattern.shape[0]

        # get deformation field from motion
        # scale from [-1;1] x [-1;1] to [0;width-1] x [0;height-1]
        scale_factor = torch.tensor(self.img_shape) - 1
        def_field = (motion.field + 1) / 2 * scale_factor

        if mode == "bilinear_old":

            # get the integer part of the field for the 4 nearest neighbours
            #   00    point      01
            #    +------+--------+
            #    |      |        |
            #    |      |        |
            #    +------+--------+ point
            #    |      |        |
            #    +------+--------+
            #   10               11

            def_field = spytorch.center_crop(
                def_field.moveaxis(-1, 0), self.meas_shape
            ).moveaxis(0, -1)
            H_padded = meas_pattern.reshape(-1, *self.meas_shape)

            def_field_00 = def_field.floor().to(torch.int16)
            self.def_field_00_1 = def_field_00
            def_field_01 = def_field_00 + torch.tensor([0, 1]).to(torch.int16)
            def_field_10 = def_field_00 + torch.tensor([1, 0]).to(torch.int16)
            def_field_11 = def_field_00 + torch.tensor([1, 1]).to(torch.int16)
            # stack them all up for vectorized operations
            def_field_stacked = torch.stack(
                [def_field_00, def_field_01, def_field_10, def_field_11]
            )

            # compute the weights for the bilinear interpolation
            dx, dy = torch.split((def_field - def_field_00), [1, 1], dim=-1)
            dx, dy = dx.squeeze(-1), dy.squeeze(-1)
            # stack for the 4 nearest neighbours, must match def_field order
            dxy = torch.stack(
                [(1 - dx) * (1 - dy), (1 - dx) * dy, dx * (1 - dy), dx * dy]
            )

            # combine with H_padded
            H_dxy = H_padded.to(torch.float64) * dxy

            # ================
            # ALL CORRECT HERE
            # ================

            # label each frame in the deformation field
            frames_index = torch.arange(meas_pattern.shape[0]).reshape(
                1, meas_pattern.shape[0], 1, 1, 1
            )
            frames_index = frames_index.expand(4, -1, self.img_w, self.img_h, -1)
            # stack the frames with the def_field_stacked
            def_field_stacked_framed = torch.cat(
                (frames_index, def_field_stacked), dim=-1
            )

            # keep indices that are within the image AND for which
            # the weights are non-zero
            maxs = torch.tensor([self.img_w, self.img_h])
            keep = (
                (def_field_stacked >= 0).all(dim=-1)
                & (def_field_stacked < maxs).all(dim=-1)
                & (H_dxy != 0)
            )

            # get the values and indices for the non-zero weights to add
            # to the dynamic measurement matrix. Linearize the indices
            vals = H_dxy[keep]
            indices = def_field_stacked_framed[keep].T

            H_shape_multiplier = torch.tensor(
                [
                    [H_padded.shape[1] * H_padded.shape[2]],
                    [1],  # accounts for x dimension
                    [H_padded.shape[2]],  # accounts for y dimension
                ]
            )
            indices_linearized = (indices * H_shape_multiplier).sum(dim=0)

            # add in dynamic measurement matrix
            H_dyn = torch.zeros(H_padded.numel()).to(vals.dtype)
            H_dyn = H_dyn.put_(indices_linearized, vals, accumulate=True)
            H_dyn = H_dyn.reshape(meas_pattern.shape[0], self.img_w * self.img_h)
            # what is the dtype?

            self._param_H_dyn = nn.Parameter(H_dyn, requires_grad=False)

        else:
            # drawings of the kernels for bilinear and bicubic interpolation
            #   00    point      01
            #    +------+--------+
            #    |      |        |
            #    |      |        |
            #    +------+--------+ point
            #    |      |        |
            #    +------+--------+
            #   10               11

            #      00          01   point   02          03
            #       +-----------+-----+-----+-----------+
            #       |           |           |           |
            #       |           |     |     |           |
            #       |        11 |           | 12        |
            #    10 +-----------+-----+-----+-----------+ 13
            #       |           |     |     |           |
            #       + - - - - - + - - + - - + - - - - - + point
            #       |           |     |     |           |
            #    20 +-----------+-----+-----+-----------+ 23
            #       |        21 |     |     | 22        |
            #       |           |           |           |
            #       |           |     |     |           |
            #       +-----------+-----+-----+-----------+
            #      30          31           32          33

            kernel_size = self._spline(torch.tensor([0]), mode).shape[1]
            kernel_width = kernel_size - 1
            kernel_n_pts = kernel_size**2

            # PART 1: SEPARATE THE INTEGER AND DECIMAL PARTS OF THE FIELD
            # _________________________________________________________________
            # crop def_field to keep only measured area
            # moveaxis because crop expects (h,w) as last dimensions
            def_field = spytorch.center_crop(
                def_field.moveaxis(-1, 0), self.meas_shape
            ).moveaxis(
                0, -1
            )  # shape (n_frames, meas_h, meas_w, 2)
            # coordinate of top-left closest corner
            def_field_floor = def_field.floor().to(torch.int64)
            # shape (n_frames, meas_h, meas_w, 2)
            # compute decimal part in x y direction
            dx, dy = torch.split((def_field - def_field_floor), [1, 1], dim=-1)
            dx, dy = dx.squeeze(-1), dy.squeeze(-1)
            # dx.shape = dy.shape = (n_frames, meas_h, meas_w)
            # evaluate the spline at the decimal part
            dxy = torch.einsum(
                "iajk,ibjk->iabjk", self._spline(dy, mode), self._spline(dx, mode)
            ).reshape(n_frames, kernel_n_pts, self.h * self.w)
            # shape (n_frames, kernel_n_pts, meas_h*meas_w)

            # PART 2: FLATTEN THE INDICES
            # _________________________________________________________________
            # we consider an expanded grid (img_h+k)x(img_w+k), where k is
            # (kernel_width). This allows each part of the (kernel_size^2)-
            # point grid to contribute to the interpolation.
            # get coordinate of point _00
            def_field_00 = def_field_floor - (kernel_size // 2 - 1)
            # shift the grid for phantom rows/columns
            def_field_00 += kernel_width
            # create a mask indicating if either of the 2 indices is out of bounds
            # (w,h) because the def_field is in (x,y) coordinates
            maxs = torch.tensor([self.img_w + kernel_width, self.img_h + kernel_width])
            mask = torch.logical_or(
                (def_field_00 < 0).any(dim=-1), (def_field_00 >= maxs).any(dim=-1)
            )  # shape (n_frames, meas_h, meas_w)
            # trash index receives all the out-of-bounds indices
            trash = (maxs[0] * maxs[1]).to(torch.int64)
            # if the indices are out of bounds, we put the trash index
            # otherwise we put the flattened index (y*w + x)
            flattened_indices = torch.where(
                mask,
                trash,
                def_field_00[..., 0]
                + def_field_00[..., 1] * (self.img_w + kernel_width),
            ).reshape(n_frames, self.h * self.w)

            # PART 3: WARP H MATRIX WITH FLATTENED INDICES
            # _________________________________________________________________
            # Build 4 submatrices with 4 weights for bilinear interpolation
            meas_dxy = (
                meas_pattern.reshape(n_frames, 1, self.h * self.w).to(torch.float64)
                * dxy
            )
            # shape (n_frames, kernel_size^2, meas_h*meas_w)
            # Create a larger H_dyn that will be folded
            meas_dxy_sorted = torch.zeros(
                (
                    n_frames,
                    kernel_n_pts,
                    (self.img_h + kernel_width) * (self.img_w + kernel_width) + 1,
                ),
                # +1 for trash
                dtype=torch.float64,
            )
            # add at flattened_indices the values of meas_dxy (~warping)
            meas_dxy_sorted.scatter_add_(
                2, flattened_indices.unsqueeze(1).expand_as(meas_dxy), meas_dxy
            )
            # drop last column (trash)
            meas_dxy_sorted = meas_dxy_sorted[:, :, :-1]
            self.meas_dxy_sorted = meas_dxy_sorted
            # PART 4: FOLD THE MATRIX
            # _________________________________________________________________
            # define operator
            fold = nn.Fold(
                output_size=(self.img_h, self.img_w),
                kernel_size=(kernel_size, kernel_size),
                padding=kernel_width,
            )
            H_dyn = fold(meas_dxy_sorted).reshape(n_frames, self.img_h * self.img_w)
            # store in _param_H_dyn
            self._param_H_dyn = nn.Parameter(H_dyn, requires_grad=False)

    def build_H_dyn_pinv(self, reg: str = "L1", eta: float = 1e-3) -> None:
        """Computes the pseudo-inverse of the dynamic measurement matrix
        `H_dyn` and stores it in the attribute `H_dyn_pinv`.

        This method supposes that the dynamic measurement matrix `H_dyn` has
        already been set using the method `build_H_dyn()`. An error will be
        raised if `H_dyn` has not been set yet.

        Args:
            :attr:`reg` (str): Regularization method. Can be either 'L1' or 'L2'.
            Defaults to 'L1'.

            :attr:`eta` (float): Regularization parameter. Defaults to 1e-6.

        Raises:
            AttributeError: If the dynamic measurement matrix `H_dyn` has not
            been set yet.
        """
        # later do with regularization parameter
        try:
            H_dyn = self.H_dyn.to(torch.float64)
        except AttributeError as e:
            raise AttributeError(
                "The dynamic measurement matrix H has not been set yet. "
                + "Please call build_H_dyn() before computing the pseudo-inverse."
            ) from e
        pinv = self._build_pinv(H_dyn, reg, eta)
        self.H_dyn_pinv = pinv

    def forward(self, x: torch.tensor) -> torch.tensor:
        r"""
        Simulates the measurement of a motion picture :math:`y = H \cdot x(t)`.

        The output :math:`y` is computed as :math:`y = Hx`, where :math:`H` is
        the measurement matrix and :math:`x` is a batch of vectorized (flattened)
        images.

        .. warning::
            There must be **exactly** as many images as there are measurements
            in the linear operator used to initialize the class, i.e.
            `H.shape[-2] == x.shape[-2]`

        Args:
            :math:`x`: Batch of vectorized (flattened) images.

        Shape:
            :math:`x`: :math:`(*, M, N)`, where * denotes the batch size and
            :math:`(M, N)` is the shape of the measurement matrix :math:`H`.
            :math:`M` is the number of measurements (and frames) and :math:`N`
            the number of pixels in the image.

            :math:`output`: :math:`(*, M)`

        Example:
            >>> x = torch.rand([10, 400, 1600])
            >>> H = torch.rand([400, 1600])
            >>> meas_op = DynamicLinear(H)
            >>> y = meas_op(x)
            >>> print(y.shape)
            torch.Size([10, 400])
        """
        return self._forward_with_static_op(x, self.H_static)

    def _set_Ord(self, Ord: torch.tensor) -> None:
        """Set the order matrix used to sort the rows of H."""
        super()._set_Ord(Ord)
        # delete self.H (self._param_H_dyn)
        try:
            del self._param_H_dyn
            warnings.warn(
                "The dynamic measurement matrix H has been deleted. "
                + "Please call build_H_dyn() to recompute it."
            )
        except AttributeError:
            pass
        # delete self.H_pinv (self._param_H_dyn_pinv)
        try:
            del self._param_H_dyn_pinv
            warnings.warn(
                "The dynamic pseudo-inverse H_pinv has been deleted. "
                + "Please call build_H_dyn_pinv() to recompute it."
            )
        except AttributeError:
            pass

    def _forward_with_static_op(
        self, x: torch.tensor, op: torch.tensor
    ) -> torch.tensor:
        r"""Simulates an acquisition with a specific linear operator.

        Args:
            x (torch.tensor): Image tensor of shape :math:`(*, M, N)` where *
            denotes any dimension, :math:`M` is the number of measurements and
            :math:`N` the number of pixels in the image.

            op (torch.tensor): Operator tensor of shape :math:`(M, N)` where
            :math:`M` is the number of measurements and :math:`N` the number of
            pixels in the image.

        Size:
            x: :math:`(*, M, N)`

            op: :math:`(M, N)`

            output: :math:`(*, M)`

        Returns:
            torch.tensor: Line-by-line dot product of the operator and the
            input image tensor.
        """
        x_cropped = spytorch.center_crop(x, self.meas_shape, self.img_shape)
        try:
            return torch.einsum("ij,...ij->...i", op.to(x.dtype), x_cropped)
        except RuntimeError as e:
            if "subscript i" in str(e):
                raise RuntimeError(
                    "The number of measurements in the operator must match "
                    + "the number of measurements in the input image. Got "
                    + f"{op.shape[0]} measurements in the operator and "
                    + f"{x_cropped.shape[-2]} measurements in the input image."
                ) from e
            elif "subscript j" in str(e):
                raise RuntimeError(
                    "The number of pixels in the operator must match the "
                    + "number of pixels in the input image. Got "
                    + f"{op.shape[1]} pixels in the operator and "
                    + f"{x_cropped.shape[-1]} pixels in the input image."
                ) from e
            else:
                raise e

    @staticmethod
    def _spline(dx, mode):
        """
        Returns a 2D row-like tensor containing the values of dx evaluated at
        each B-spline (2 values for bilinear, 4 for bicubic).
        dx must be between 0 and 1.

        Shapes
            dx: (n_frames, self.h, self.w)
            out: (n_frames, {2,4}, self.h, self.w)
        """
        if mode == "bilinear":
            return torch.stack((1 - dx, dx), dim=1)
        if mode == "bicubic":
            return torch.stack(
                (
                    (1 - dx) ** 3 / 6,
                    2 / 3 - dx**2 * (2 - dx) / 2,
                    2 / 3 - (1 - dx) ** 2 * (1 + dx) / 2,
                    dx**3 / 6,
                ),
                dim=1,
            )
        if mode == "schaum":
            return torch.stack(
                (
                    dx / 6 * (dx - 1) * (2 - dx),
                    (1 - dx / 2) * (1 - dx**2),
                    (1 + (dx - 1) / 2) * (1 - (dx - 1) ** 2),
                    1 / 6 * (dx + 1) * dx * (dx - 1),
                ),
                dim=1,
            )
        else:
            raise NotImplementedError(
                f"The mode {mode} is invalid, please choose bilinear, "
                + "bicubic or schaum."
            )


# =============================================================================
class DynamicLinearSplit(DynamicLinear):
    # =========================================================================
    r"""
    Simulates the measurement of a moving object using a splitted operator
    :math:`y = \begin{bmatrix}{H_{+}}\\{H_{-}}\end{bmatrix} \cdot x(t)`.

    Computes linear measurements :math:`y` from incoming images: :math:`y = Px`,
    where :math:`P` is a linear operator (matrix) and :math:`x` is a batch of
    vectorized images representing a motion picture.

    The matrix :math:`P` contains only positive values and is obtained by
    splitting a measurement matrix :math:`H` such that
    :math:`P` has a shape of :math:`(2M, N)` and `P[0::2, :] = H_{+}` and
    `P[1::2, :] = H_{-}`, where :math:`H_{+} = \max(0,H)` and
    :math:`H_{-} = \max(0,-H)`.

    The class is constructed from the :math:`M` by :math:`N` matrix :math:`H`,
    where :math:`N` represents the number of pixels in the image and
    :math:`M` the number of measurements. Therefore, the shape of :math:`P` is
    :math:`(2M, N)`.

    Args:
        :attr:`H` (torch.tensor): measurement matrix (linear operator) with
        shape :math:`(M, N)` where :math:`M` is the number of measurements and
        :math:`N` the number of pixels in the image.

        :attr:`Ord` (torch.tensor, optional): Order matrix used to reorder the
        rows of the measurement matrix :math:`H`. The first new row of :math:`H`
        will correspond to the highest value in :math:`Ord`. Must contain
        :math:`M` values. If some values repeat, the order is kept. Defaults to
        None.

        :attr:`meas_shape` (tuple, optional): Shape of the measurement patterns.
        Must be a tuple of two integers representing the height and width of the
        patterns. If not specified, the shape is suppposed to be a square image.
        If not, an error is raised. Defaults to None.

        :attr:`img_shape` (tuple, optional): Shape of the image. Must be a tuple
        of two integers representing the height and width of the image. If not
        specified, the shape is taken as equal to `meas_shape`. Setting this
        value is particularly useful when using an :ref:`extended field of view <_MICCAI24>`.

    Attributes:
        :attr:`H_static` (torch.nn.Parameter): The learnable measurement matrix
        of shape :math:`(M,N)` initialized as :math:`H`.

        :attr:`P` (torch.nn.Parameter): The splitted measurement matrix of
        shape :math:`(2M, N)` such that `P[0::2, :] = H_{+}` and `P[1::2, :] = H_{-}`.

        :attr:`M` (int): Number of measurements performed by the linear operator.

        :attr:`N` (int): Number of pixels in the image.

        :attr:`h` (int): Measurement pattern height.

        :attr:`w` (int): Measurement pattern width.

        :attr:`meas_shape` (tuple): Shape of the measurement patterns
        (height, width). Is equal to `(self.h, self.w)`.

        :attr:`img_h` (int): Image height.

        :attr:`img_w` (int): Image width.

        :attr:`img_shape` (tuple): Shape of the image (height, width). Is equal
        to `(self.img_h, self.img_w)`.

        :attr:`H_dyn` (torch.tensor): Dynamic measurement matrix :math:`H`.
        Must be set using the method :meth:`build_H_dyn` before being accessed.

        :attr:`H` (torch.tensor): Alias for :attr:`H_dyn`.

        :attr:`H_dyn_pinv` (torch.tensor): Dynamic pseudo-inverse measurement
        matrix :math:`H_{dyn}^\dagger`. Must be set using the method
        :meth:`build_H_dyn_pinv` before being accessed.

        :attr:`H_pinv` (torch.tensor): Alias for :attr:`H_dyn_pinv`.

    .. warning::
        For each call, there must be **exactly** as many images in :math:`x` as
        there are measurements in the linear operator :math:`P`.

    Example:
        >>> H = torch.rand([400,1600])
        >>> meas_op = DynamicLinearSplit(H)
        >>> print(meas_op)
        DynamicLinearSplit(
          (M): 400
          (N): 1600
          (H.shape): torch.Size([400, 1600])
          (meas_shape): (40, 40)
          (H_dyn): False
          (img_shape): (40, 40)
          (H_pinv): False
          (P.shape): torch.Size([800, 1600])
        )

    Reference:
    .. _MICCAI24:
        [MaBP24] (MICCAI 2024 paper #883) Thomas Maitre, Elie Bretin, Romain Phan, Nicolas Ducros,
        Michaël Sdika. Dynamic Single-Pixel Imaging on an Extended Field of View
        without Warping the Patterns. 2024. hal-04533981
    """

    def __init__(
        self,
        H: torch.tensor,
        Ord: torch.tensor = None,
        meas_shape: tuple = None,  # (height, width)
        img_shape: tuple = None,  # (height, width)
    ):
        # call constructor of DynamicLinear
        super().__init__(H, Ord, meas_shape, img_shape)
        # initialize P
        self._set_P(self.H_static)

    def forward(self, x: torch.tensor) -> torch.tensor:
        r"""
        Simulates the measurement of a motion picture :math:`y = P \cdot x(t)`.

        The output :math:`y` is computed as :math:`y = Px`, where :math:`P` is
        the measurement matrix and :math:`x` is a batch of vectorized (flattened)
        images.

        The matrix :math:`P` contains only positive values and is obtained by
        splitting a measurement matrix :math:`H` such that
        :math:`P` has a shape of :math:`(2M, N)` and `P[0::2, :] = H_{+}` and
        `P[1::2, :] = H_{-}`, where :math:`H_{+} = \max(0,H)` and
        :math:`H_{-} = \max(0,-H)`.

        Args:
            :attr:`x`: Batch of vectorized (flattened) images of shape
            :math:`(*, 2M, N)` where * denotes the batch size, :math:`2M` the
            number of measurements in the measurement matrix :math:`P` and
            :math:`N` the number of pixels in the image.

        Shape:
            :math:`x`: :math:`(*, 2M, N)`

            :math:`P` has a shape of :math:`(2M, N)` where :math:`M` is the
            number of measurements as defined by the first dimension of :math:`H`
            and :math:`N` is the number of pixels in the image.

            :math:`output`: :math:`(*, 2M)`

        Example:
            >>> x = torch.rand([10, 800, 1600])
            >>> H = torch.rand([400, 1600])
            >>> meas_op = DynamicLinearSplit(H)
            >>> y = meas_op(x)
            >>> print(y.shape)
            torch.Size([10, 800])
        """
        return self._forward_with_static_op(x, self.P)

    def forward_H(self, x: torch.tensor) -> torch.tensor:
        r"""
        Simulates the measurement of a motion picture :math:`y = H \cdot x(t)`.

        The output :math:`y` is computed as :math:`y = Hx`, where :math:`H` is
        the measurement matrix and :math:`x` is a batch of vectorized (flattened)
        images. The positive and negative components of the measurement matrix
        are **not** used in this method.

        The matrix :math:`H` can contain positive and negative values and is
        given by the user at initialization.

        Args:
            :attr:`x`: Batch of vectorized (flatten) images of shape
            :math:`(*, M, N)` where * denotes the batch size, and :math:`(M, N)`
            is the shape of the measurement matrix :math:`H`.

        Shape:
            :math:`x`: :math:`(*, M, N)`

            :math:`H` has a shape of :math:`(M, N)` where :math:`M` is the
            number of measurements and :math:`N` is the number of pixels in the
            image.

            :math:`output`: :math:`(*, M)`

        Example:
            >>> x = torch.rand([10, 400, 1600])
            >>> H = torch.rand([400, 1600])
            >>> meas_op = LinearDynamicSplit(H)
            >>> y = meas_op.forward_H(x)
            >>> print(y.shape)
            torch.Size([10, 400])
        """
        return super().forward(x)

    def _set_Ord(self, Ord: torch.tensor) -> None:
        """Set the order matrix used to sort the rows of H."""
        super()._set_Ord(Ord)
        # update P
        self._set_P(self.H_static)


# =============================================================================
class DynamicHadamSplit(DynamicLinearSplit):
    # =========================================================================
    r"""
    Simulates the measurement of a moving object using a splitted operator
    :math:`y = \begin{bmatrix}{H_{+}}\\{H_{-}}\end{bmatrix} \cdot x(t)` with
    :math:`H` a Hadamard matrix.

    Computes linear measurements from incoming images: :math:`y = Px`,
    where :math:`P` is a linear operator (matrix) with positive entries and
    :math:`x` is a batch of vectorized images representing a motion picture.

    The matrix :math:`P` contains only positive values and is obtained by
    splitting a Hadamard-based matrix :math:`H` such that
    :math:`P` has a shape of :math:`(2M, N)` and `P[0::2, :] = H_{+}` and
    `P[1::2, :] = H_{-}`, where :math:`H_{+} = \max(0,H)` and
    :math:`H_{-} = \max(0,-H)`.

    :math:`H` is obtained by selecting a re-ordered subsample of :math:`M` rows
    of a "full" Hadamard matrix :math:`F` with shape :math:`(N^2, N^2)`.
    :math:`N` must be a power of 2.

    Args:
        :attr:`M` (int): Number of measurements. If :math:`M < h^2`, the
        measurement matrix :math:`H` is cropped to :math:`M` rows.

        :attr:`h` (int): Measurement pattern height, must be a power of 2. The
        image is assumed to be square, so the number of pixels in the image is
        :math:`N = h^2`.

        :attr:`Ord` (torch.tensor, optional): Order matrix used to reorder the
        rows of the measurement matrix :math:`H`. The first new row of :math:`H`
        will correspond to the highest value in :math:`Ord`. Must contain
        :math:`M` values. If some values repeat, the order is kept. Defaults to
        None.

        :attr:`img_shape` (tuple, optional): Shape of the image. Must be a tuple
        of two integers representing the height and width of the image. If not
        specified, the shape is taken as equal to `meas_shape`. Setting this
        value is particularly useful when using an :ref:`extended field of view <_MICCAI24>`.


    Attributes:
        :attr:`H_static` (torch.nn.Parameter): The learnable measurement matrix
        of shape :math:`(M,N)` initialized as :math:`H`.

        :attr:`P` (torch.nn.Parameter): The splitted measurement matrix of
        shape :math:`(2M, N)` such that `P[0::2, :] = H_{+}` and `P[1::2, :] = H_{-}`.

        :attr:`M` (int): Number of measurements performed by the linear operator.

        :attr:`N` (int): Number of pixels in the image.

        :attr:`h` (int): Measurement pattern height.

        :attr:`w` (int): Measurement pattern width.

        :attr:`meas_shape` (tuple): Shape of the measurement patterns
        (height, width). Is equal to `(self.h, self.w)`.

        :attr:`img_h` (int): Image height.

        :attr:`img_w` (int): Image width.

        :attr:`img_shape` (tuple): Shape of the image (height, width). Is equal
        to `(self.img_h, self.img_w)`.

        :attr:`H_dyn` (torch.tensor): Dynamic measurement matrix :math:`H`.
        Must be set using the method :meth:`build_H_dyn` before being accessed.

        :attr:`H` (torch.tensor): Alias for :attr:`H_dyn`.

        :attr:`H_dyn_pinv` (torch.tensor): Dynamic pseudo-inverse measurement
        matrix :math:`H_{dyn}^\dagger`. Must be set using the method
        :meth:`build_H_dyn_pinv` before being accessed.

        :attr:`H_pinv` (torch.tensor): Alias for :attr:`H_dyn_pinv`.

    .. note::
        The computation of a Hadamard transform :math:`Fx` benefits a fast
        algorithm, as well as the computation of inverse Hadamard transforms.

    .. note::
        :math:`H = H_{+} - H_{-}`

    Example:
        >>> Ord = torch.rand([32,32])
        >>> meas_op = HadamSplitDynamic(400, 32, Ord)
        >>> print(meas_op)
        DynamicHadamSplit(
          (M): 400
          (N): 1024
          (H.shape): torch.Size([400, 1024])
          (meas_shape): (32, 32)
          (H_dyn): False
          (img_shape): (32, 32)
          (H_pinv): False
          (P.shape): torch.Size([800, 1024])
        )

    Reference:
    .. _MICCAI24:
        [MaBP24] (MICCAI 2024 paper #883) Thomas Maitre, Elie Bretin, Romain Phan, Nicolas Ducros,
        Michaël Sdika. Dynamic Single-Pixel Imaging on an Extended Field of View
        without Warping the Patterns. 2024. hal-04533981
    """

    def __init__(
        self,
        M: int,
        h: int,
        Ord: torch.tensor = None,
        img_shape: tuple = None,  # (height, width)
    ):

        F = spytorch.walsh2_matrix(h)
        # we pass the whole F matrix to the constructor
        super().__init__(F, Ord, (h, h), img_shape)
        self._M = M


# -----------------------------------------------------------------------------

# REGULARIZATION TO BE IMPLEMENTED
# if reg == 'L2':
#     ans = torch.linalg.solve(
#         H_dyn.T @ H_dyn + eta * torch.eye(H_dyn.shape[1]),
#         H_dyn.T @ x.T,
#         driver = 'gelsd').T

# elif reg == 'H1':
#     a, b = spytorch.finite_diff_mat(meas_op.img_h, 'neumann')
#     D2 = (a.T @ a + b.T @ b).to_dense()
#     ans = torch.linalg.solve(H_dyn.T @ H_dyn + eta * D2,
#                             H_dyn.T @ x.T).T

# else:
#     print("No valid regularization specified, using least squares")
#     ans = torch.linalg.lstsq(H_dyn, x.T,
#                         rcond=0.05, driver='gelss').solution.T

# return ans.to(orig_dtype)

# BICUBIC INTERPOLATION TO BE IMPLEMENTED<|MERGE_RESOLUTION|>--- conflicted
+++ resolved
@@ -886,12 +886,7 @@
         original_shape = x.shape
         x = x.reshape(*original_shape[:-1], self.h, self.w)
         m = spytorch.fwht_2d(x).reshape(original_shape)
-<<<<<<< HEAD
-        print(m.shape)
-        return self.reindex(m, "cols", True)[..., :self.M]
-=======
-        return self.reindex(m, "rows", True)[..., : self.M]
->>>>>>> c3604cb7
+        return self.reindex(m, "cols", True)[..., : self.M]
 
     def inverse(self, y: torch.tensor) -> torch.tensor:
         r"""Inverse transform of Hadamard-domain images :math:`x = H_{had}^{-1}G y`.
