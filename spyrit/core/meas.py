import warnings

import torch
import torch.nn as nn
import numpy as np

from spyrit.misc.walsh_hadamard import walsh2_torch, walsh2_matrix
from spyrit.misc.sampling import Permutation_Matrix


# =============================================================================
class DynamicLinear(nn.Module):
    # =========================================================================
    r"""
<<<<<<< HEAD
    Simulates the measurement of a moving object using a measurement matrix.
    
    Computes linear measurements :math:`y` from incoming images: :math:`y = Hx`,
=======
    Simulates the measurement of a moving object using the positive and
    negative components of the measurement matrix.

    Computes linear measurements from incoming images: :math:`y = Hx`,
>>>>>>> 045efe06
    where :math:`H` is a linear operator (matrix) and :math:`x` is a
    batch of vectorized images representing a motion picture.

    The class is constructed from a matrix :math:`H` of shape :math:`(M, N)`,
    where :math:`N` represents the number of pixels in the image and
    :math:`M` the number of measurements and the number of frames in the
    animated object.

    .. warning::
        For each call, there must be **exactly** as many images in :math:`x` as
        there are measurements in the linear operator used to initialize the class.

    Args:
        :attr:`H` (torch.tensor): measurement matrix (linear operator) with
        shape :math:`(M, N)`.

    Attributes:
        :attr:`H` (torch.nn.Parameter): The learnable measurement matrix of
        shape :math:`(M,N)` initialized as :math:`H`.
        
        :attr:`M` (int): Number of measurements performed by the linear operator.
        It is initialized as the first dimension of :math:`H`.
        
        :attr:`N` (int): Number of pixels in the image. It is initialized as the
        second dimension of :math:`H`.
        
        :attr:`h` (int): Image height :math:`h`. The image is assumed to be 
        square, i.e. :math:`h = \text{floor}(\sqrt{N})`. If not, please assign
        :attr:`h` and :attr:`w` manually.
        
        :attr:`w` (int): Image width :math:`w`. The image is assumed to be
        square, i.e. :math:`w = \text{floor}(\sqrt{N})`. If not, please assign
        :attr:`h` and :attr:`w` manually.

    Example:
        >>> H = np.random.random([400, 1600])
        >>> meas_op = DynamicLinear(H)
        >>> print(meas_op)
        DynamicLinear(
          (Image pixels): 1600
          (H): torch.Size([400, 1600])
          )
    """
<<<<<<< HEAD
    
    def __init__(self, H: torch.tensor):
=======

    def __init__(self, H: np.ndarray | torch.tensor, pinv=None, reg: float = 1e-15):
>>>>>>> 045efe06
        super().__init__()

        # nn.Parameter are sent to the device when using .to(device),
<<<<<<< HEAD
        # convert to float 32 for memory efficiency
        H = H.type(torch.FloatTensor)
=======
        # contrary to attributes
        H = torch.tensor(H, dtype=torch.float32)
>>>>>>> 045efe06
        self.H = nn.Parameter(H, requires_grad=False)

        self.M = H.shape[0]
        self.N = H.shape[1]
        self.h = int(self.N**0.5)
        self.w = int(self.N**0.5)
        if self.h * self.w != self.N:
            warnings.warn(
                f"N ({H.shape[1]}) is not a square. Please assign self.h and self.w manually."
            )
<<<<<<< HEAD
        
    def get_H(self) -> torch.tensor:
        r"""Returns the attribute measurement matrix :math:`H`.
        
=======
        if pinv is not None:
            H_pinv = torch.linalg.pinv(H, rcond=reg)
            self.H_pinv = nn.Parameter(H_pinv, requires_grad=False)
        else:
            print("Pseudo inverse will not be instanciated")

    def get_H(self) -> torch.tensor:
        r"""Returns the measurement matrix :math:`H`.

>>>>>>> 045efe06
        Shape:
            Output: :math:`(M, N)`

        Example:
            >>> H1 = np.random.random([400, 1600])
            >>> meas_op = Linear(H1)
            >>> H2 = meas_op.get_H()
            >>> print(H2.shape)
            torch.Size([400, 1600])
        """
        return self.H.data

<<<<<<< HEAD
=======
    def get_H_T(self) -> torch.tensor:
        r"""
        Returns the transpose of the measurement matrix :math:`H`.

        Shape:
            Output: :math:`(N, M)`

        Example:
            >>> H1 = np.random.random([400, 1000])
            >>> meas_op = Linear(H1)
            >>> H2 = meas_op.get_H_T()
            >>> print('Transpose shape:', H2.shape)
            Transpose shape: torch.Size([400, 1000])
        """
        return self.H.T

    def get_H_pinv(self) -> torch.tensor:
        r"""Returns the pseudo inverse of the measurement matrix :math:`H`.

        Shape:
            Output: :math:`(N, M)`

        Example:
            >>> H1 = np.random.random([400, 1000])
            >>> meas_op = Linear(H1, True)
            >>> H2 = meas_op.get_H_pinv()
            >>> print('Pseudo inverse shape:', H2.shape)
            Pseudo inverse shape: torch.Size([1000, 400])
        """
        return self.H_pinv.data

>>>>>>> 045efe06
    def forward(self, x: torch.tensor) -> torch.tensor:
        r"""
        Simulates the measurement of a motion picture.

        The output :math:`y` is computed as :math:`y = Hx`, where :math:`H` is
        the measurement matrix and :math:`x` is a batch of vectorized (flattened)
        images.

        .. warning::
            There must be **exactly** as many images as there are measurements
            in the linear operator used to initialize the class, i.e.
<<<<<<< HEAD
            `H.shape[-2] == x.shape[-2]`
        
=======
            `H.shape[-2:] == x.shape[-2:]

>>>>>>> 045efe06
        Args:
            :math:`x`: Batch of vectorized (flattened) images.

        Shape:
            :math:`x`: :math:`(*, M, N)`, where * denotes the batch size and
            :math:`(M, N)` is the shape of the measurement matrix :math:`H`.
            :math:`M` is the number of measurements (and frames) and :math:`N`
            the number of pixels in the image.
            
            :math:`output`: :math:`(*, M)`

        Example:
            >>> x = torch.rand([10, 400, 1600])
            >>> H = np.random.random([400, 1600])
            >>> meas_op = DynamicLinear(H)
            >>> y = meas_op(x)
            >>> print(y.shape)
            torch.Size([10, 400])
        """
<<<<<<< HEAD
        try :
            return torch.einsum('ij,...ij->...i', self.get_H(), x)
        except RuntimeError as e:
            if "which does not broadcast with previously seen size" in str(e):
                raise ValueError(
                    f"The shape of the input x ({x.shape}) does not match the "
                    + f"shape of the measurement matrix H ({self.get_H().shape})."
                )
            else:
                raise e

    def __str__(self):
        s_begin = f"{self.__class__.__name__}(\n  "
        s_fill = "\n  ".join([f"({k}): {v}" for k, v in self.__attributeslist__()])
        s_end = "\n  )"
        return s_begin + s_fill + s_end

    def __attributeslist__(self):
        return [('Image pixels', self.N), ('H', self.H.shape)]
=======
        return torch.einsum("ij,...ij->...i", self.get_H(), x)
>>>>>>> 045efe06


# =============================================================================
class DynamicLinearSplit(DynamicLinear):
    # =========================================================================
    r"""
    Simulates the measurement of a moving object using the positive and
    negative components of the measurement matrix.
<<<<<<< HEAD
    
    Computes linear measurements :math:`y` from incoming images: :math:`y = Px`,
=======

    Computes linear measurements from incoming images: :math:`y = Px`,
>>>>>>> 045efe06
    where :math:`P` is a linear operator (matrix) and :math:`x` is a batch of
    vectorized images representing a motion picture.

    The matrix :math:`P` contains only positive values and is obtained by
    splitting a given measurement matrix :math:`H` such that
    :math:`P = \begin{bmatrix}{H_{+}}\\{H_{-}}\end{bmatrix}`, where
    :math:`H_{+} = \max(0,H)` and :math:`H_{-} = \max(0,-H)`.

    The class is constructed from the :math:`M` by :math:`N` matrix :math:`H`,
    where :math:`N` represents the number of pixels in the image and
    :math:`M` the number of measurements.

    Args:
        :math:`H` (np.ndarray): measurement matrix (linear operator) with
        shape :math:`(M, N)` where :math:`M` is the number of measurements and
        :math:`N` the number of pixels in the image.

    Attributes:
        :attr:`H` (torch.nn.Parameter): The learnable measurement matrix of
        shape :math:`(M,N)`.
        
        :attr:`P` (torch.nn.Parameter): The splitted measurement matrix of
        shape :math:`(2M, N)` initialized as
        :math:`P = \begin{bmatrix}{H_{+}}\\{H_{-}}\end{bmatrix}`
        where :math:`H_{+} = \max(0,H)` and :math:`H_{-} = \max(0,-H)`

        :attr:`M` (int): Number of measurements performed by the linear operator.
        It is initialized as the first dimension of :math:`H`.
        
        :attr:`N` (int): Number of pixels in the image. It is initialized as the
        second dimension of :math:`H`.
        
        :attr:`h` (int): Image height :math:`h`. The image is assumed to be 
        square, i.e. :math:`h = \text{floor}(\sqrt{N})`. If not, please assign
        :attr:`h` and :attr:`w` manually.
        
        :attr:`w` (int): Image width :math:`w`. The image is assumed to be
        square, i.e. :math:`w = \text{floor}(\sqrt{N})`. If not, please assign
        :attr:`h` and :attr:`w` manually.

    .. warning::
        For each call, there must be **exactly** as many images in :math:`x` as
        there are measurements in the linear operator used to initialize the class.

    Example:
        >>> H = np.array(np.random.random([400,1600]))
        >>> meas_op = DynamicLinearSplit(H)
        >>> print(meas_op)
        DynamicLinearSplit(
            (Image pixels): 1600
            (H): torch.Size([400, 1600])
            (P): torch.Size([800, 1600])
            )
    """
<<<<<<< HEAD
    
    def __init__(self, H: np.ndarray):
=======

    def __init__(self, H: np.ndarray, pinv=None, reg: float = 1e-15):
>>>>>>> 045efe06
        # initialize self.H and self.H_pinv
        super().__init__(H)
        
        # initialize self.P = [ H^+ ]
        #                     [ H^- ]
        zero = torch.zeros(1)
        H_pos = torch.maximum(zero, H)
        H_neg = torch.maximum(zero, -H)
        # concatenate side by side, then reshape vertically
        P = torch.cat([H_pos, H_neg], 1).view(2 * self.M, self.N)
        P = P.type(torch.FloatTensor)   # cast to float 32
        self.P = nn.Parameter(P, requires_grad=False)

    def get_P(self) -> torch.tensor:
<<<<<<< HEAD
        r"""Returns the attribute measurement matrix :math:`P`.
        
        Shape:
            Output: :math:`(2M, N)`, where :math:`(M, N)` is the shape of the
            measurement matrix :math:`H` given at initialization.
        
=======
        r"""Returns the measurement matrix :math:`P`.

        Shape:
            Output: :math:`(2M, N)`

>>>>>>> 045efe06
        Example:
            >>> H = np.random.random([400, 1600])
            >>> meas_op = LinearDynamicSplit(H)
            >>> P = meas_op.get_P()
            >>> print(P.shape)
            torch.Size([800, 1600])
        """
        return self.P.data

    def forward(self, x: torch.tensor) -> torch.tensor:
        r"""
        Simulates the measurement of a motion picture using :math:`P`.

        The output :math:`y` is computed as :math:`y = Px`, where :math:`P` is
        the measurement matrix and :math:`x` is a batch of vectorized (flattened)
        images.

        :math:`P` contains only positive values and is obtained by
        splitting a given measurement matrix :math:`H` such that
        :math:`P = \begin{bmatrix}{H_{+}}\\{H_{-}}\end{bmatrix}`, where
        :math:`H_{+} = \max(0,H)` and :math:`H_{-} = \max(0,-H)`.
<<<<<<< HEAD
        
        The matrix :math:`H` can contain positive and negative values and is
        given by the user at initialization.
        
        .. warning::
            There must be **exactly** as many images as there are measurements
            in the linear operator used to initialize the class, i.e.
            `P.shape[-2] == x.shape[-2]`
        
        Args:
            :math:`x`: Batch of vectorized (flattened) images of shape 
            :math:`(*, 2M, N)` where * denotes the batch size, :math:`2M` the
            number of measurements in the measurement matrix :math:`P` and
            :math:`N` the number of pixels in the image.
        
=======

        .. warning::
            There must be **exactly** as many images as there are measurements
            in the linear operator used to initialize the class, i.e.
            `P.shape[-2:] == x.shape[-2:]

        Args:
            :math:`x`: Batch of vectorized (flatten) images.

>>>>>>> 045efe06
        Shape:
            :math:`x`: :math:`(*, 2M, N)`
            
            :math:`P` has a shape of :math:`(2M, N)` where :math:`M` is the
            number of measurements as defined by the first dimension of :math:`H`
<<<<<<< HEAD
            and :math:`N` is the number of pixels in the image. 
            
=======
            and :math:`N` is the number of pixels in the image.

            :math:`x`: :math:`(*, 2M, N)`

>>>>>>> 045efe06
            :math:`output`: :math:`(*, 2M)`

        Example:
            >>> x = torch.rand([10, 800, 1600])
            >>> H = np.random.random([400, 1600])
            >>> meas_op = DynamicLinearSplit(H)
            >>> y = meas_op(x)
            >>> print(y.shape)
            torch.Size([10, 800])
        """
<<<<<<< HEAD
        try :
            return torch.einsum('ij,...ij->...i', self.get_P(), x)
        except RuntimeError as e:
            if "which does not broadcast with previously seen size" in str(e):
                raise ValueError(
                    f"The shape of the input x ({x.shape}) does not match the "
                    + f"shape of the measurement matrix P ({self.get_P().shape})."
                )
            else:
                raise e
    
=======
        return torch.einsum("ij,...ij->...i", self.get_P(), x)

>>>>>>> 045efe06
    def forward_H(self, x: torch.tensor) -> torch.tensor:
        r"""
        Simulates the measurement of a motion picture using :math:`H`.

        The output :math:`y` is computed as :math:`y = Hx`, where :math:`H` is
        the measurement matrix and :math:`x` is a batch of vectorized (flattened)
        images. The positive and negative components of the measurement matrix
        are **not** used in this method.
<<<<<<< HEAD
        
        The matrix :math:`H` can contain positive and negative values and is
        given by the user at initialization.
        
        .. warning::
            There must be **exactly** as many images as there are measurements
            in the linear operator used to initialize the class, i.e.
            `H.shape[-2:] == x.shape[-2:]`
        
        Args:
            :math:`x`: Batch of vectorized (flatten) images of shape
            :math:`(*, M, N)` where * denotes the batch size, and :math:`(M, N)`
            is the shape of the measurement matrix :math:`H`. 
        
=======

        .. warning::
            There must be **exactly** as many images as there are measurements
            in the linear operator used to initialize the class, i.e.
            `H.shape[-2:] == x.shape[-2:]

        Args:
            :math:`x`: Batch of vectorized (flatten) images.

>>>>>>> 045efe06
        Shape:
            :math:`x`: :math:`(*, M, N)`
            
            :math:`H` has a shape of :math:`(M, N)` where :math:`M` is the
            number of measurements and :math:`N` is the number of pixels in the
<<<<<<< HEAD
            image. 
            
=======
            image.

            :math:`x`: :math:`(*, M, N)`

>>>>>>> 045efe06
            :math:`output`: :math:`(*, M)`

        Example:
            >>> x = torch.rand([10, 400, 1600])
            >>> H = np.random.random([400, 1600])
            >>> meas_op = LinearDynamicSplit(H)
            >>> y = meas_op.forward_H(x)
            >>> print(y.shape)
            torch.Size([10, 400])
        """
<<<<<<< HEAD
        return super().forward(x)
    
    def __attributeslist__(self):
        return super().__attributeslist__() + [('P', self.P.shape)]
=======
        return super.forward(x)
>>>>>>> 045efe06


# =============================================================================
class DynamicHadamSplit(DynamicLinearSplit):
    # =========================================================================
    r"""
    Simulates the measurement of a moving object using the positive and
    negative components of a Hadamard matrix.

    Computes linear measurements from incoming images: :math:`y = Px`,
    where :math:`P` is a linear operator (matrix) with positive entries and
    :math:`x` is a batch of vectorized images representing a motion picture.

    The class relies on a Hadamard-based matrix :math:`H` with shape :math:`(M,N)`
    where :math:`N` represents the number of pixels in the image and
    :math:`M \le N` the number of measurements. :math:`H` is obtained by
    selecting a re-ordered subsample of :math:`M` rows of a "full" Hadamard
    matrix :math:`F` with shape :math:`(N^2, N^2)`. :math:`N` must be a power
    of 2.
    
    The matrix :math:`P` is then obtained by splitting the matrix :math:`H`
    such that :math:`P = \begin{bmatrix}{H_{+}}\\{H_{-}}\end{bmatrix}`, where
    :math:`H_{+} = \max(0,H)` and :math:`H_{-} = \max(0,-H)`.

    Args:
        :attr:`M` (int): Number of measurements
<<<<<<< HEAD
        
        :attr:`h` (int): Image height :math:`h`, must be a power of 2. The
        image is assumed to be square, so the number of pixels in the image is
        :math:`N = h^2`.
        
        :attr:`Ord` (np.ndarray): Order matrix with shape :math:`(h, h)` used to
        select the rows of the full Hadamard matrix :math:`F` 
        compute the permutation matrix :math:`G^{T}` with shape :math:`(N, N)`
        (see the :mod:`~spyrit.misc.sampling` submodule)

    Attributes:
        :attr:`H` (torch.nn.Parameter): The measurement matrix of shape
        :math:`(M, h^2)`. It is initialized as a re-ordered subsample of the
        rows of the "full" Hadamard matrix :math:`F` with shape :math:`(N^2, N^2)`.
        
        :attr:`H_pinv` (torch.nn.Parameter): The pseudo inverse of the measurement
        matrix of shape :math:`(h^2, M)`. It is initialized as 
        :math:`H^\dagger = \frac{1}{N}H^{T}` where :math:`N = h^2`.
        
        :attr:`P` (torch.nn.Parameter): The splitted measurement matrix of
        shape :math:`(2M, h^2)` initialized as
        :math:`P = \begin{bmatrix}{H_{+}}\\{H_{-}}\end{bmatrix}`
        where :math:`H_{+} = \max(0,H)` and :math:`H_{-} = \max(0,-H)`. 
        
        :attr:`Perm` (torch.nn.Parameter): The permutation matrix :math:`G^{T}`
        that is used to re-order the subsample of rows of the "full" Hadamard
        matrix :math:`F` according to descreasing value of the order matrix
        :math:`Ord`. It has shape :math:`(N, N)` where :math:`N = h^2`.
        
        :attr:`M` (int): Number of measurements performed by the linear operator.
        
        :attr:`N` (int): Number of pixels in the image. It is initialized as 
        :math:`h^2`.
        
        :attr:`h` (int): Image height :math:`h`.
        
        :attr:`w` (int): Image width :math:`w`. The image is assumed to be
        square, i.e. :math:`w = h`.

    .. warning::
        For each call, there must be **exactly** as many images in :math:`x` as
        there are measurements in the linear operator used to initialize the class.

=======

        :attr:`h` (int): Image height :math:`h`. The image is assumed to be square.

        :attr:`Ord` (np.ndarray): Order matrix with shape :math:`(h,h)` used to
        compute the permutation matrix :math:`G^{T}` with shape :math:`(N, N)`
        (see the :mod:`~spyrit.misc.sampling` submodule)

>>>>>>> 045efe06
    .. note::
        The computation of a Hadamard transform :math:`Fx` benefits a fast
        algorithm, as well as the computation of inverse Hadamard transforms.
        
    .. note::
        The matrix :math:`H` has shape :math:`(M, N)` with :math:`N = h^2`.

    .. note::
        :math:`H = H_{+} - H_{-}`

    Example:
        >>> Ord = np.random.random([32,32])
        >>> meas_op = HadamSplitDynamic(400, 32, Ord)
        >>> print(meas_op)
        HadamSplitDynamic(
          (Image pixels): 1024
          (H): torch.Size([400, 1024])
          (P): torch.Size([800, 1024])
          (Perm): torch.Size([1024, 1024])
          )
    """
<<<<<<< HEAD
    # ========================================================================= change this ????? ^
=======

>>>>>>> 045efe06
    def __init__(self, M: int, h: int, Ord: np.ndarray):
        F = walsh2_matrix(h)  # full matrix
        Perm = Permutation_Matrix(Ord)
        F = Perm @ F  # If Perm is not learnt, could be computed much faster
        H = F[:M, :]
        w = h  # we assume a square image

        super().__init__(torch.from_numpy(H))
        print("h before", self.h)

        Perm = torch.from_numpy(Perm).float() # float32
        self.Perm = nn.Parameter(Perm, requires_grad=False)
        # overwrite self.h and self.w
        self.h = h
        self.w = w
        print("h after", self.h)

    def __attributeslist__(self):
        return super().__attributeslist__() + [('Perm', self.Perm.shape)]


# =============================================================================
class Linear(DynamicLinear):
    # =========================================================================
    r"""
<<<<<<< HEAD
    Simulates the measurement of an still image using a measurement matrix.
    
=======
    Simulates the measurement of an image using a measurement operator.

>>>>>>> 045efe06
    Computes linear measurements from incoming images: :math:`y = Hx`,
    where :math:`H` is a given linear operator (matrix) and :math:`x` is a
    vectorized image or batch of images.

    The class is constructed from a :math:`M` by :math:`N` matrix :math:`H`,
    where :math:`N` represents the number of pixels in the image and
    :math:`M` the number of measurements.

    Args:
        :attr:`H` (:type:`torch.tensor`): measurement matrix (linear operator) with shape :math:`(M, N)`.

        :attr:`pinv` (Any): Option to have access to pseudo inverse solutions. If not
        `None`, the pseudo inverse is initialized as :math:`H^\dagger` and
        stored in the attribute :attr:`H_pinv`. Defaults to `None` (the pseudo
        inverse is not initiliazed).

        :attr:`reg` (float, optional): Regularization parameter (cutoff for small
        singular values, see :mod:`numpy.linal.pinv`). Only relevant when
        :attr:`pinv` is not `None`.

    Attributes:
        :attr:`H` (torch.tensor): The learnable measurement matrix of shape
        :math:`(M, N)` initialized as :math:`H`

        :attr:`H_pinv` (torch.tensor, optional): The learnable adjoint measurement
        matrix of shape :math:`(N, M)` initialized as :math:`H^\dagger`.
        Only relevant when :attr:`pinv` is not `None`.

        :attr:`M` (int): Number of measurements performed by the linear operator.
        It is initialized as the first dimension of :math:`H`.
        
        :attr:`N` (int): Number of pixels in the image. It is initialized as the
        second dimension of :math:`H`.
        
        :attr:`h` (int): Image height :math:`h`. The image is assumed to be 
        square, i.e. :math:`h = \text{floor}(\sqrt{N})`. If not, please assign
        :attr:`h` and :attr:`w` manually.
        
        :attr:`w` (int): Image width :math:`w`. The image is assumed to be
        square, i.e. :math:`w = \text{floor}(\sqrt{N})`. If not, please assign
        :attr:`h` and :attr:`w` manually.

    .. note::
        If you know the pseudo inverse of :math:`H` and want to store it, it is
        best to initialize the class with :attr:`pinv` set to `None` and then
        call :meth:`set_H_pinv` to store the pseudo inverse.

    Example 1:
        >>> H = np.random.random([400, 1600])
        >>> meas_op = Linear(H, pinv=None)
        >>> print(meas_op)
        Linear(
          (Image pixels): 1600
          (H): torch.Size([400, 1600])
          (H_pinv): None
          )

    Example 2:
        >>> H = np.random.random([400, 1600])
        >>> meas_op = Linear(H, True)
        >>> print(meas_op)
        Linear(
          (Image pixels): 1600
          (H): torch.Size([400, 1600])
          (H_pinv): torch.Size([1600, 400])
          )
    """

    def __init__(self, H: np.ndarray, pinv=None, reg: float=1e-15):
        super().__init__(H)
        if pinv is not None:
            self.set_H_pinv(reg=reg)
        
    def get_H_T(self) -> torch.tensor:
        r"""
        Returns the transpose of the measurement matrix :math:`H`.
        
        Shape:
            Output: :math:`(N, M)`, where :math:`N` is the number of pixels in
            the image and :math:`M` the number of measurements.
            
        Example:
            >>> H1 = np.random.random([400, 1600])
            >>> meas_op = Linear(H1)
            >>> H2 = meas_op.get_H_T()
            >>> print(H2.shape)
            torch.Size([400, 1600])
        """
        return self.H.T
    
    def get_H_pinv(self) -> torch.tensor:
        r"""Returns the pseudo inverse of the measurement matrix :math:`H`.
        
        Shape:
            Output: :math:`(N, M)`
        
        Example:
            >>> H1 = np.random.random([400, 1600])
            >>> meas_op = Linear(H1, True)
            >>> H2 = meas_op.get_H_pinv()
            >>> print(H2.shape)
            torch.Size([1600, 400])
        """
        try:
            return self.H_pinv.data
        except AttributeError as e:
            if "has no attribute 'H_pinv'" in str(e):
                raise AttributeError(
                    "The pseudo inverse has not been initialized. Please set it using self.set_H_pinv()."
                )
            else:
                raise e
    
    def set_H_pinv(self, reg: float=1e-15, pinv: torch.tensor=None) -> None:
        r"""
        Stores in self.H_pinv the pseudo inverse of the measurement matrix :math:`H`.
        
        If :attr:`pinv` is given, it is directly stored as the pseudo inverse. 
        The validity of the pseudo inverse is not checked. If :attr:`pinv` is
        :obj:`None`, the pseudo inverse is computed from the existing
        measurement matrix :math:`H` with regularization parameter :attr:`reg`.
        
        Args:            
            :attr:`reg` (float, optional): Cutoff for small singular values.

            :attr:`H_pinv` (torch.tensor, optional): If given, the tensor is
            directly stored as the pseudo inverse. No checks are performed.
            Otherwise, the pseudo inverse is computed from the existing
            measurement matrix :math:`H`.
        
        .. note:
            Only one of :math:`H_pinv` and :math:`reg` should be given. If both
            are given, :math:`H_pinv` is used and :math:`reg` is ignored.
        
        Shape:
            :attr:`H_pinv`: :math:`(N, M)`, where :math:`N` is the number of
            pixels in the image and :math:`M` the number of measurements.
        
        Example:
            >>> H1 = torch.rand([400, 1600])
            >>> H2 = torch.linalg.pinv(H1)
            >>> meas_op = Linear(H1)
            >>> meas_op.set_H_pinv(H2)
        """
        if pinv is not None:
            H_pinv = pinv.type(torch.FloatTensor) # to float32
        else:
            H_pinv = torch.linalg.pinv(self.get_H(), rcond=reg)
        self.H_pinv = nn.Parameter(H_pinv, requires_grad=False)


    def forward(self, x: torch.tensor) -> torch.tensor:
        r"""Applies linear transform to incoming images: :math:`y = Hx`.

        Args:
            :math:`x` (torch.tensor): Batch of vectorized (flattened) images.
            If x has more than 1 dimension, the linear measurement is applied
            to each image in the batch.

        Shape:
            :math:`x`: :math:`(*, N)` where * denotes the batch size and `N`
            the total number of pixels in the image.

            Output: :math:`(*, M)` where * denotes the batch size and `M`
            the number of measurements.

        Example:
            >>> H = torch.randn([400, 1600])
            >>> meas_op = Linear(H)
            >>> x = torch.randn([10, 1600])
            >>> y = meas_op(x)
            >>> print(y.shape)
            torch.Size([10, 400])
        """
        # left multiplication with transpose is equivalent to right mult
        return x @ self.get_H().T

    def adjoint(self, x: torch.tensor) -> torch.tensor:
        r"""Applies adjoint transform to incoming measurements :math:`y = H^{T}x`

        Args:
            :math:`x` (torch.tensor): batch of measurement vectors. If x has
            more than 1 dimension, the adjoint measurement is applied to each
            measurement in the batch.

        Shape:
            :math:`x`: :math:`(*, M)`

            Output: :math:`(*, N)`

        Example:
            >>> H = torch.randn([400, 1600])
            >>> meas_op = Linear(H)
            >>> x = torch.randn([10, 400]
            >>> y = meas_op.adjoint(x)
            >>> print(y.shape)
            torch.Size([10, 1600])
        """
        # left multiplication is equivalent to right mult with transpose
        return x @ self.get_H_T().T

    def pinv(self, x: torch.tensor) -> torch.tensor:
        r"""Computes the pseudo inverse solution :math:`y = H^\dagger x`

        Args:
            :math:`x` (torch.tensor): batch of measurement vectors. If x has
            more than 1 dimension, the pseudo inverse is applied to each
            image in the batch.

        Shape:
            :math:`x`: :math:`(*, M)`

            Output: :math:`(*, N)`

        Example:
            >>> H = torch.randn([400, 1600])
            >>> meas_op = Linear(H, True)
            >>> x = torch.randn([10, 400])
            >>> y = meas_op.pinv(x)
            >>> print(y.shape)
            torch.Size([10, 1600])
        """
        # Pmat.transpose()*f
        return x @ self.get_H_pinv().T

<<<<<<< HEAD
    def __attributeslist__(self):
        return super().__attributeslist__() \
            + [('H_pinv', self.H_pinv.shape if hasattr(self, 'H_pinv') 
                else None)]
            
=======
>>>>>>> 045efe06

# =============================================================================
class LinearSplit(Linear, DynamicLinearSplit):
    # =========================================================================
    r"""
    Simulates the measurement of a still image using the computed positive and
    negative components of the measurement matrix.

    Computes linear measurements from incoming images: :math:`y = Px`,
    where :math:`P` is a linear operator (matrix) and :math:`x` is a
    vectorized image or batch of vectorized images.

    The matrix :math:`P` contains only positive values and is obtained by
    splitting a measurement matrix :math:`H` such that
    :math:`P = \begin{bmatrix}{H_{+}}\\{H_{-}}\end{bmatrix}`, where
    :math:`H_{+} = \max(0,H)` and :math:`H_{-} = \max(0,-H)`.

    The class is constructed from the :math:`M` by :math:`N` matrix :math:`H`,
    where :math:`N` represents the number of pixels in the image and
    :math:`M` the number of measurements.

    Args:
        :attr:`H` (torch.tensor): measurement matrix (linear operator) with
        shape :math:`(M, N)`, where :math:`M` is the number of measurements and
        :math:`N` the number of pixels in the image.
        
        :attr:`pinv` (Any): Option to have access to pseudo inverse solutions. If not
        `None`, the pseudo inverse is initialized as :math:`H^\dagger` and
        stored in the attribute :attr:`H_pinv`. Defaults to `None` (the pseudo
        inverse is not initiliazed).
        
        :attr:`reg` (float, optional): Regularization parameter (cutoff for small
        singular values, see :mod:`torch.linalg.pinv`). Only relevant when
        :attr:`pinv` is not `None`.

    Attributes:
        :attr:`H` (torch.nn.Parameter): The learnable measurement matrix of
        shape :math:`(M,N)`.
        
        :attr:`P` (torch.nn.Parameter): The splitted measurement matrix of
        shape :math:`(2M, N)` initialized as
        :math:`P = \begin{bmatrix}{H_{+}}\\{H_{-}}\end{bmatrix}`
        where :math:`H_{+} = \max(0,H)` and :math:`H_{-} = \max(0,-H)`

        :attr:`M` (int): Number of measurements performed by the linear operator.
        It is initialized as the first dimension of :math:`H`.
        
        :attr:`N` (int): Number of pixels in the image. It is initialized as the
        second dimension of :math:`H`.
        
        :attr:`h` (int): Image height :math:`h`. The image is assumed to be 
        square, i.e. :math:`h = \text{floor}(\sqrt{N})`. If not, please assign
        :attr:`h` and :attr:`w` manually.
        
        :attr:`w` (int): Image width :math:`w`. The image is assumed to be
        square, i.e. :math:`w = \text{floor}(\sqrt{N})`. If not, please assign
        :attr:`h` and :attr:`w` manually.
    
    .. note::
        If you know the pseudo inverse of :math:`H` and want to store it, it is
        best to initialize the class with :attr:`pinv` set to `None` and then
        call :meth:`set_H_pinv` to store the pseudo inverse.

    Example:
        >>> H = torch.randn(400, 1600)
        >>> meas_op = LinearSplit(H, None)
        >>> print(meas_op)
        LinearSplit(
          (Image pixels): 1600
          (H): torch.Size([400, 1600])
          (P): torch.Size([800, 1600])
          (H_pinv): None
          )
    """

    def __init__(self, H: np.ndarray, pinv=None, reg: float=1e-15):
        print("initializing LinearSplit")
        # initialize from DynamicLinearSplit __init__
        super(Linear, self).__init__(H)
        if pinv is not None:
            self.set_H_pinv(reg)

    def forward(self, x: torch.tensor) -> torch.tensor:
        r"""Applies linear transform to incoming images: :math:`y = Px`.

        This method uses the splitted measurement matrix :math:`P` to compute
        the linear measurements from incoming images. :math:`P` contains only
        positive values and is obtained by splitting a given measurement matrix
        :math:`H` such that :math:`P = \begin{bmatrix}{H_{+}}\\{H_{-}}\end{bmatrix}`,
        where :math:`H_{+} = \max(0,H)` and :math:`H_{-} = \max(0,-H)`.

        Args:
            :math:`x` (torch.tensor): Batch of vectorized (flattened) images. If
            x has more than 1 dimension, the linear measurement is applied to
            each image in the batch.

        Shape:
            :math:`x`: :math:`(*, N)` where * denotes the batch size and `N`
            the total number of pixels in the image.

            Output: :math:`(*, 2M)` where * denotes the batch size and `M`
            the number of measurements.

        Example:
            >>> H = torch.randn(400, 1600)
            >>> meas_op = LinearSplit(H)
            >>> x = torch.randn(10, 1600)
            >>> y = meas_op(x)
            >>> print(y.shape)
            torch.Size([10, 800])
        """
        return x @ self.get_P().T

    def forward_H(self, x: torch.tensor) -> torch.tensor:
        r"""Applies linear transform to incoming images: :math:`m = Hx`.

        This method uses the measurement matrix :math:`H` to compute the linear
        measurements from incoming images.

        Args:
            :attr:`x` (torch.tensor): Batch of vectorized (flatten) images. If
            x has more than 1 dimension, the linear measurement is applied to
            each image in the batch.

        Shape:
            :attr:`x`: :math:`(*, N)` where * denotes the batch size and `N`
            the total number of pixels in the image.

            Output: :math:`(*, M)` where * denotes the batch size and `M`
            the number of measurements.

        Example:
            >>> H = torch.randn(400, 1600)
            >>> meas_op = LinearSplit(H)
            >>> x = torch.randn(10, 1600)
            >>> y = meas_op.forward_H(x)
            >>> print(y.shape)
            torch.Size([10, 400])
        """
        # call Linear.forward() method
        return super(LinearSplit, self).forward(x)


# =============================================================================
class HadamSplit(LinearSplit, DynamicHadamSplit):
    # =========================================================================
    r"""
    Simulates the measurement of a still image using the positive and
    negative components of a Hadamard matrix.

    Computes linear measurements from incoming images: :math:`y = Px`,
    where :math:`P` is a linear operator (matrix) with positive entries and
    :math:`x` is a vectorized image or a batch of images.

    The class relies on a Hadamard-based matrix :math:`H` with shape :math:`(M,N)`
    where :math:`N` represents the number of pixels in the image and
    :math:`M \le N` the number of measurements. :math:`H` is obtained by
    selecting a re-ordered subsample of :math:`M` rows of a "full" Hadamard
    matrix :math:`F` with shape :math:`(N^2, N^2)`. :math:`N` must be a power
    of 2.
    
    The matrix :math:`P` is then obtained by splitting the matrix :math:`H`
    such that :math:`P = \begin{bmatrix}{H_{+}}\\{H_{-}}\end{bmatrix}`, where
    :math:`H_{+} = \max(0,H)` and :math:`H_{-} = \max(0,-H)`.

    Args:
        :attr:`M` (int): Number of measurements
<<<<<<< HEAD
        
        :attr:`h` (int): Image height :math:`h`, must be a power of 2. The
        image is assumed to be square, so the number of pixels in the image is
        :math:`N = h^2`.
        
        :attr:`Ord` (np.ndarray): Order matrix with shape :math:`(h, h)` used to
=======

        :attr:`h` (int): Image height :math:`h`. The image is assumed to be square.

        :attr:`Ord` (np.ndarray): Order matrix with shape :math:`(h,h)` used to
>>>>>>> 045efe06
        compute the permutation matrix :math:`G^{T}` with shape :math:`(N, N)`
        (see the :mod:`~spyrit.misc.sampling` submodule)

    Attributes:
        :attr:`H` (torch.nn.Parameter): The measurement matrix of shape
        :math:`(M, h^2)`. It is initialized as a re-ordered subsample of the
        rows of the "full" Hadamard matrix :math:`F` with shape :math:`(N^2, N^2)`.
        
        :attr:`H_pinv` (torch.nn.Parameter): The pseudo inverse of the measurement
        matrix of shape :math:`(h^2, M)`. It is initialized as 
        :math:`H^\dagger = \frac{1}{N}H^{T}` where :math:`N = h^2`.
        
        :attr:`P` (torch.nn.Parameter): The splitted measurement matrix of
        shape :math:`(2M, h^2)` initialized as
        :math:`P = \begin{bmatrix}{H_{+}}\\{H_{-}}\end{bmatrix}`
        where :math:`H_{+} = \max(0,H)` and :math:`H_{-} = \max(0,-H)`. 
        
        :attr:`Perm` (torch.nn.Parameter): The permutation matrix :math:`G^{T}`
        that is used to re-order the subsample of rows of the "full" Hadamard
        matrix :math:`F` according to descreasing value of the order matrix
        :math:`Ord`. It has shape :math:`(N, N)` where :math:`N = h^2`.
        
        :attr:`M` (int): Number of measurements performed by the linear operator.
        
        :attr:`N` (int): Number of pixels in the image. It is initialized as 
        :math:`h^2`.
        
        :attr:`h` (int): Image height :math:`h`.
        
        :attr:`w` (int): Image width :math:`w`. The image is assumed to be
        square, i.e. :math:`w = h`.

    .. note::
        The computation of a Hadamard transform :math:`Fx` benefits a fast
        algorithm, as well as the computation of inverse Hadamard transforms.
    
    .. note::
        The matrix H has shape :math:`(M,N)` with :math:`N = h^2`.

    .. note::
        :math:`H = H_{+} - H_{-}`

    Example:
        >>> h = 32
        >>> Ord = torch.randn(h, h)
        >>> meas_op = HadamSplit(400, h, Ord)
        >>> print(meas_op)
        HadamSplit(
          (Image pixels): 1024
          (H): torch.Size([400, 1024])
          (P): torch.Size([800, 1024])
          (Perm): torch.Size([1024, 1024])
          (H_pinv): torch.Size([1024, 400])
          )
    """

    def __init__(self, M: int, h: int, Ord: np.ndarray):
<<<<<<< HEAD
        print("initializing HadamSplit")
        # initialize from DynamicHadamSplit (the MRO is not trivial here)
        super(Linear, self).__init__(M, h, Ord)
        self.set_H_pinv(pinv = 1 / self.N * self.get_H_T())
=======
        # initialize from DynamicHadamSplit __init__
        super(LinearSplit, self).__init__(M, h, Ord)
>>>>>>> 045efe06

    def inverse(self, x: torch.tensor) -> torch.tensor:
        r"""Inverse transform of Hadamard-domain images
        :math:`x = H_{had}^{-1}G y` is a Hadamard matrix.

        Args:
            :math:`x`:  batch of images in the Hadamard domain

        Shape:
            :math:`x`: :math:`(b*c, N)` with :math:`b` the batch size,
            :math:`c` the number of channels, and :math:`N` the number of
            pixels in the image.

            Output: math:`(b*c, N)`

        Example:
            >>> h = 32
            >>> Ord = torch.randn(h, h)
            >>> meas_op = HadamSplit(400, h, Ord)
            >>> y = torch.randn(10, h**2)
            >>> x = meas_op.inverse(y)
            >>> print(x.shape)
            torch.Size([10, 1024])
        """
        # permutations
        # todo: check walsh2_S_fold_torch to speed up
        b, N = x.shape
        x = x @ self.Perm.T
        x = x.view(b, 1, self.h, self.w)
        # inverse of full transform
        # todo: initialize with 1D transform to speed up
        x = 1 / self.N * walsh2_torch(x)
<<<<<<< HEAD
        return x.view(b, N)
=======
        return x.view(b, N)

    def pinv(self, x: torch.tensor) -> torch.tensor:
        r"""Pseudo inverse transform of incoming mesurement vectors :math:`x`

        Args:
            :attr:`x`:  batch of measurement vectors.

        Shape:
            x: :math:`(*, M)`

            Output: :math:`(*, N)`

        Example:
            >>> y = torch.rand([85,400], dtype=torch.float)
            >>> x = meas_op.pinv(y)
            >>> print(x.shape)
            torch.Size([85, 1024])
        """
        #
        return self.adjoint(x) / self.N
>>>>>>> 045efe06
<|MERGE_RESOLUTION|>--- conflicted
+++ resolved
@@ -12,16 +12,9 @@
 class DynamicLinear(nn.Module):
     # =========================================================================
     r"""
-<<<<<<< HEAD
     Simulates the measurement of a moving object using a measurement matrix.
     
     Computes linear measurements :math:`y` from incoming images: :math:`y = Hx`,
-=======
-    Simulates the measurement of a moving object using the positive and
-    negative components of the measurement matrix.
-
-    Computes linear measurements from incoming images: :math:`y = Hx`,
->>>>>>> 045efe06
     where :math:`H` is a linear operator (matrix) and :math:`x` is a
     batch of vectorized images representing a motion picture.
 
@@ -65,23 +58,13 @@
           (H): torch.Size([400, 1600])
           )
     """
-<<<<<<< HEAD
     
     def __init__(self, H: torch.tensor):
-=======
-
-    def __init__(self, H: np.ndarray | torch.tensor, pinv=None, reg: float = 1e-15):
->>>>>>> 045efe06
         super().__init__()
 
         # nn.Parameter are sent to the device when using .to(device),
-<<<<<<< HEAD
         # convert to float 32 for memory efficiency
         H = H.type(torch.FloatTensor)
-=======
-        # contrary to attributes
-        H = torch.tensor(H, dtype=torch.float32)
->>>>>>> 045efe06
         self.H = nn.Parameter(H, requires_grad=False)
 
         self.M = H.shape[0]
@@ -92,22 +75,10 @@
             warnings.warn(
                 f"N ({H.shape[1]}) is not a square. Please assign self.h and self.w manually."
             )
-<<<<<<< HEAD
         
     def get_H(self) -> torch.tensor:
         r"""Returns the attribute measurement matrix :math:`H`.
         
-=======
-        if pinv is not None:
-            H_pinv = torch.linalg.pinv(H, rcond=reg)
-            self.H_pinv = nn.Parameter(H_pinv, requires_grad=False)
-        else:
-            print("Pseudo inverse will not be instanciated")
-
-    def get_H(self) -> torch.tensor:
-        r"""Returns the measurement matrix :math:`H`.
-
->>>>>>> 045efe06
         Shape:
             Output: :math:`(M, N)`
 
@@ -120,40 +91,6 @@
         """
         return self.H.data
 
-<<<<<<< HEAD
-=======
-    def get_H_T(self) -> torch.tensor:
-        r"""
-        Returns the transpose of the measurement matrix :math:`H`.
-
-        Shape:
-            Output: :math:`(N, M)`
-
-        Example:
-            >>> H1 = np.random.random([400, 1000])
-            >>> meas_op = Linear(H1)
-            >>> H2 = meas_op.get_H_T()
-            >>> print('Transpose shape:', H2.shape)
-            Transpose shape: torch.Size([400, 1000])
-        """
-        return self.H.T
-
-    def get_H_pinv(self) -> torch.tensor:
-        r"""Returns the pseudo inverse of the measurement matrix :math:`H`.
-
-        Shape:
-            Output: :math:`(N, M)`
-
-        Example:
-            >>> H1 = np.random.random([400, 1000])
-            >>> meas_op = Linear(H1, True)
-            >>> H2 = meas_op.get_H_pinv()
-            >>> print('Pseudo inverse shape:', H2.shape)
-            Pseudo inverse shape: torch.Size([1000, 400])
-        """
-        return self.H_pinv.data
-
->>>>>>> 045efe06
     def forward(self, x: torch.tensor) -> torch.tensor:
         r"""
         Simulates the measurement of a motion picture.
@@ -165,13 +102,8 @@
         .. warning::
             There must be **exactly** as many images as there are measurements
             in the linear operator used to initialize the class, i.e.
-<<<<<<< HEAD
             `H.shape[-2] == x.shape[-2]`
         
-=======
-            `H.shape[-2:] == x.shape[-2:]
-
->>>>>>> 045efe06
         Args:
             :math:`x`: Batch of vectorized (flattened) images.
 
@@ -191,7 +123,6 @@
             >>> print(y.shape)
             torch.Size([10, 400])
         """
-<<<<<<< HEAD
         try :
             return torch.einsum('ij,...ij->...i', self.get_H(), x)
         except RuntimeError as e:
@@ -211,9 +142,6 @@
 
     def __attributeslist__(self):
         return [('Image pixels', self.N), ('H', self.H.shape)]
-=======
-        return torch.einsum("ij,...ij->...i", self.get_H(), x)
->>>>>>> 045efe06
 
 
 # =============================================================================
@@ -222,13 +150,8 @@
     r"""
     Simulates the measurement of a moving object using the positive and
     negative components of the measurement matrix.
-<<<<<<< HEAD
     
     Computes linear measurements :math:`y` from incoming images: :math:`y = Px`,
-=======
-
-    Computes linear measurements from incoming images: :math:`y = Px`,
->>>>>>> 045efe06
     where :math:`P` is a linear operator (matrix) and :math:`x` is a batch of
     vectorized images representing a motion picture.
 
@@ -283,13 +206,8 @@
             (P): torch.Size([800, 1600])
             )
     """
-<<<<<<< HEAD
     
     def __init__(self, H: np.ndarray):
-=======
-
-    def __init__(self, H: np.ndarray, pinv=None, reg: float = 1e-15):
->>>>>>> 045efe06
         # initialize self.H and self.H_pinv
         super().__init__(H)
         
@@ -304,20 +222,12 @@
         self.P = nn.Parameter(P, requires_grad=False)
 
     def get_P(self) -> torch.tensor:
-<<<<<<< HEAD
         r"""Returns the attribute measurement matrix :math:`P`.
         
         Shape:
             Output: :math:`(2M, N)`, where :math:`(M, N)` is the shape of the
             measurement matrix :math:`H` given at initialization.
         
-=======
-        r"""Returns the measurement matrix :math:`P`.
-
-        Shape:
-            Output: :math:`(2M, N)`
-
->>>>>>> 045efe06
         Example:
             >>> H = np.random.random([400, 1600])
             >>> meas_op = LinearDynamicSplit(H)
@@ -339,7 +249,6 @@
         splitting a given measurement matrix :math:`H` such that
         :math:`P = \begin{bmatrix}{H_{+}}\\{H_{-}}\end{bmatrix}`, where
         :math:`H_{+} = \max(0,H)` and :math:`H_{-} = \max(0,-H)`.
-<<<<<<< HEAD
         
         The matrix :math:`H` can contain positive and negative values and is
         given by the user at initialization.
@@ -355,31 +264,13 @@
             number of measurements in the measurement matrix :math:`P` and
             :math:`N` the number of pixels in the image.
         
-=======
-
-        .. warning::
-            There must be **exactly** as many images as there are measurements
-            in the linear operator used to initialize the class, i.e.
-            `P.shape[-2:] == x.shape[-2:]
-
-        Args:
-            :math:`x`: Batch of vectorized (flatten) images.
-
->>>>>>> 045efe06
         Shape:
             :math:`x`: :math:`(*, 2M, N)`
             
             :math:`P` has a shape of :math:`(2M, N)` where :math:`M` is the
             number of measurements as defined by the first dimension of :math:`H`
-<<<<<<< HEAD
             and :math:`N` is the number of pixels in the image. 
             
-=======
-            and :math:`N` is the number of pixels in the image.
-
-            :math:`x`: :math:`(*, 2M, N)`
-
->>>>>>> 045efe06
             :math:`output`: :math:`(*, 2M)`
 
         Example:
@@ -390,7 +281,6 @@
             >>> print(y.shape)
             torch.Size([10, 800])
         """
-<<<<<<< HEAD
         try :
             return torch.einsum('ij,...ij->...i', self.get_P(), x)
         except RuntimeError as e:
@@ -402,10 +292,6 @@
             else:
                 raise e
     
-=======
-        return torch.einsum("ij,...ij->...i", self.get_P(), x)
-
->>>>>>> 045efe06
     def forward_H(self, x: torch.tensor) -> torch.tensor:
         r"""
         Simulates the measurement of a motion picture using :math:`H`.
@@ -414,7 +300,6 @@
         the measurement matrix and :math:`x` is a batch of vectorized (flattened)
         images. The positive and negative components of the measurement matrix
         are **not** used in this method.
-<<<<<<< HEAD
         
         The matrix :math:`H` can contain positive and negative values and is
         given by the user at initialization.
@@ -429,31 +314,13 @@
             :math:`(*, M, N)` where * denotes the batch size, and :math:`(M, N)`
             is the shape of the measurement matrix :math:`H`. 
         
-=======
-
-        .. warning::
-            There must be **exactly** as many images as there are measurements
-            in the linear operator used to initialize the class, i.e.
-            `H.shape[-2:] == x.shape[-2:]
-
-        Args:
-            :math:`x`: Batch of vectorized (flatten) images.
-
->>>>>>> 045efe06
         Shape:
             :math:`x`: :math:`(*, M, N)`
             
             :math:`H` has a shape of :math:`(M, N)` where :math:`M` is the
             number of measurements and :math:`N` is the number of pixels in the
-<<<<<<< HEAD
             image. 
             
-=======
-            image.
-
-            :math:`x`: :math:`(*, M, N)`
-
->>>>>>> 045efe06
             :math:`output`: :math:`(*, M)`
 
         Example:
@@ -464,14 +331,10 @@
             >>> print(y.shape)
             torch.Size([10, 400])
         """
-<<<<<<< HEAD
         return super().forward(x)
     
     def __attributeslist__(self):
         return super().__attributeslist__() + [('P', self.P.shape)]
-=======
-        return super.forward(x)
->>>>>>> 045efe06
 
 
 # =============================================================================
@@ -498,7 +361,6 @@
 
     Args:
         :attr:`M` (int): Number of measurements
-<<<<<<< HEAD
         
         :attr:`h` (int): Image height :math:`h`, must be a power of 2. The
         image is assumed to be square, so the number of pixels in the image is
@@ -542,15 +404,6 @@
         For each call, there must be **exactly** as many images in :math:`x` as
         there are measurements in the linear operator used to initialize the class.
 
-=======
-
-        :attr:`h` (int): Image height :math:`h`. The image is assumed to be square.
-
-        :attr:`Ord` (np.ndarray): Order matrix with shape :math:`(h,h)` used to
-        compute the permutation matrix :math:`G^{T}` with shape :math:`(N, N)`
-        (see the :mod:`~spyrit.misc.sampling` submodule)
-
->>>>>>> 045efe06
     .. note::
         The computation of a Hadamard transform :math:`Fx` benefits a fast
         algorithm, as well as the computation of inverse Hadamard transforms.
@@ -572,11 +425,7 @@
           (Perm): torch.Size([1024, 1024])
           )
     """
-<<<<<<< HEAD
     # ========================================================================= change this ????? ^
-=======
-
->>>>>>> 045efe06
     def __init__(self, M: int, h: int, Ord: np.ndarray):
         F = walsh2_matrix(h)  # full matrix
         Perm = Permutation_Matrix(Ord)
@@ -602,13 +451,8 @@
 class Linear(DynamicLinear):
     # =========================================================================
     r"""
-<<<<<<< HEAD
     Simulates the measurement of an still image using a measurement matrix.
     
-=======
-    Simulates the measurement of an image using a measurement operator.
-
->>>>>>> 045efe06
     Computes linear measurements from incoming images: :math:`y = Hx`,
     where :math:`H` is a given linear operator (matrix) and :math:`x` is a
     vectorized image or batch of images.
@@ -834,14 +678,11 @@
         # Pmat.transpose()*f
         return x @ self.get_H_pinv().T
 
-<<<<<<< HEAD
     def __attributeslist__(self):
         return super().__attributeslist__() \
             + [('H_pinv', self.H_pinv.shape if hasattr(self, 'H_pinv') 
                 else None)]
             
-=======
->>>>>>> 045efe06
 
 # =============================================================================
 class LinearSplit(Linear, DynamicLinearSplit):
@@ -1009,19 +850,12 @@
 
     Args:
         :attr:`M` (int): Number of measurements
-<<<<<<< HEAD
         
         :attr:`h` (int): Image height :math:`h`, must be a power of 2. The
         image is assumed to be square, so the number of pixels in the image is
         :math:`N = h^2`.
         
         :attr:`Ord` (np.ndarray): Order matrix with shape :math:`(h, h)` used to
-=======
-
-        :attr:`h` (int): Image height :math:`h`. The image is assumed to be square.
-
-        :attr:`Ord` (np.ndarray): Order matrix with shape :math:`(h,h)` used to
->>>>>>> 045efe06
         compute the permutation matrix :math:`G^{T}` with shape :math:`(N, N)`
         (see the :mod:`~spyrit.misc.sampling` submodule)
 
@@ -1079,15 +913,10 @@
     """
 
     def __init__(self, M: int, h: int, Ord: np.ndarray):
-<<<<<<< HEAD
         print("initializing HadamSplit")
         # initialize from DynamicHadamSplit (the MRO is not trivial here)
         super(Linear, self).__init__(M, h, Ord)
         self.set_H_pinv(pinv = 1 / self.N * self.get_H_T())
-=======
-        # initialize from DynamicHadamSplit __init__
-        super(LinearSplit, self).__init__(M, h, Ord)
->>>>>>> 045efe06
 
     def inverse(self, x: torch.tensor) -> torch.tensor:
         r"""Inverse transform of Hadamard-domain images
@@ -1120,28 +949,4 @@
         # inverse of full transform
         # todo: initialize with 1D transform to speed up
         x = 1 / self.N * walsh2_torch(x)
-<<<<<<< HEAD
-        return x.view(b, N)
-=======
-        return x.view(b, N)
-
-    def pinv(self, x: torch.tensor) -> torch.tensor:
-        r"""Pseudo inverse transform of incoming mesurement vectors :math:`x`
-
-        Args:
-            :attr:`x`:  batch of measurement vectors.
-
-        Shape:
-            x: :math:`(*, M)`
-
-            Output: :math:`(*, N)`
-
-        Example:
-            >>> y = torch.rand([85,400], dtype=torch.float)
-            >>> x = meas_op.pinv(y)
-            >>> print(x.shape)
-            torch.Size([85, 1024])
-        """
-        #
-        return self.adjoint(x) / self.N
->>>>>>> 045efe06
+        return x.view(b, N)