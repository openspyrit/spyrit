--- conflicted
+++ resolved
@@ -39,7 +39,7 @@
     .. math::
         m =\mathcal{N}\left(Hx\right),
 
-    where :math:`\mathcal{N} \colon\, \mathbb{R}^M \to \mathbb{R}^M` represents a noise operator (e.g., Gaussian), :math:`H \colon\, \mathbb{R}^N \to \mathbb{R}^M` is the acquisition matrix, :math:`M` is the number of measurements, :math:`N` is the dimension of the signal, and :math:`x \in \mathbb{R}^N` is the signal of interest.
+    where :math:`\mathcal{N} \colon\, \mathbb{R}^M \to \mathbb{R}^M` represents a noise operator (e.g., Gaussian), :math:`H\in\mathbb{R}^{M\times N}` is the acquisition matrix, :math:`x \in \mathbb{R}^N` is the signal of interest, :math:`M` is the number of measurements, and :math:`N` is the dimension of the signal.
 
     .. important::
         The vector :math:`x \in \mathbb{R}^N` represents a multi-dimensional array (e.g, an image :math:`X \in \mathbb{R}^{N_1 \times N_2}` with :math:`N = N_1 \times N_2`).
@@ -104,14 +104,8 @@
         super().__init__()
 
         if meas_shape is None:
-<<<<<<< HEAD
-            meas_shape = [H.shape[-1]]
-        if meas_dims is None:
-            meas_dims = list(-range(len(meas_shape)), 0)
-
-=======
             meas_shape = H.shape[-1]
->>>>>>> 51460f4e
+            
         if type(meas_shape) is int:
             meas_shape = [meas_shape]
         self.meas_shape = torch.Size(meas_shape)
@@ -171,81 +165,147 @@
         .. math::
             m = Hx,
 
-        where :math:`H \colon\, \mathbb{R}^N \to \mathbb{R}^M` is the acquisition matrix, :math:`x \in \mathbb{R}^N` is the signal of interest, :math:`M` is the number of measurements, and :math:`N` is the dimension of the signal.
+        where :math:`H\in\mathbb{R}^{M\times N}` is the acquisition matrix, :math:`x \in \mathbb{R}^N` is the signal of interest, :math:`M` is the number of measurements, and :math:`N` is the dimension of the signal.
 
         .. note::
             This method does not degrade measurement with noise. To do so, see :func:`~spyrit.core.meas.forward()`
 
         Args:
-            x (:class:`torch.tensor`): A batch of signals :math:`x`. The
+            :attr:`x` (:class:`torch.tensor`): A batch of signals :math:`x`. The
             dimensions indexed by :attr:`self.meas_dims` must match the measurement
             shape :attr:`self.meas_shape`. 
 
         Returns:
             :class:`torch.tensor`: A batch of measurement of shape :math:`(*, M)` where * denotes
-            all the dimensions of the input tensor that are not included in `self.meas_dims`.
+            all the dimensions of the input tensor that are not included in :attr:`self.meas_dims`.
 
         Example:
-            A 15x4 pixel image:
+            (3, 4) signals of length 15 are measured with an acquisition matrix of shape (10, 15). This produces (3, 4) measurements of length 10.
             
-            >>> H = torch.randn(10, 60)
+            >>> H = torch.randn(10, 15)
             >>> meas_op = Linear(H)
-            >>> x = torch.randn(3, 15, 4)
+            >>> x = torch.randn(3, 4, 15)
             >>> y = meas_op.measure(x)
             >>> print(y.shape)
-            torch.Size([3, 10])
+            torch.Size([3, 4, 10])
+            
+            3 signals of length (15, 4) are measured with an acquisition matrix of shape (10, 60). This produces 3 measurements of length 10. The acquisition matrix applies to both dimensions -2 and -1. 
             
             >>> H = torch.randn(10, 60)
             >>> meas_op = Linear(H, meas_shape=(15, 4))
             >>> x = torch.randn(3, 15, 4)
             >>> y = meas_op.measure(x)
             >>> print(y.shape)
+            >>> print(meas_op.meas_dims)
             torch.Size([3, 10])
+            torch.Size([-2, -1])
         """
         x = self.vectorize(x)
         x = torch.einsum("mn,...n->...m", self.H, x)
         return x
 
     def forward(self, x: torch.tensor):
-        r"""Forward pass (measurement + noise) of the measurement operator.
-
-        The forward pass includes both the measurement and the noise model. It
-        is equivalent to the method `measure()` followed by the noise model
-        :meth:`forward()` method.
+        r"""Simulate noisy measurements
+        
+        .. math::
+            m =\mathcal{N}\left(Hx\right),
+
+        where :math:`\mathcal{N} \colon\, \mathbb{R}^M \to \mathbb{R}^M` represents a noise operator (e.g., Gaussian), :math:`H\in\mathbb{R}^{M\times N}` is the acquisition matrix, :math:`x \in \mathbb{R}^N` is the signal of interest, :math:`M` is the number of measurements, and :math:`N` is the dimension of the signal.
+
+        .. note::
+            This method degrades measurements with noise. To compute :math:`Hx` only, see :func:`~spyrit.core.meas.measure()`.
 
         Args:
-            x (:class:`torch.tensor`): A tensor where the dimensions indexed by
-            `self.meas_dims` match the measurement shape `self.meas_shape`.
+            :attr:`x` (:class:`torch.tensor`): A batch of signals :math:`x`. The
+            dimensions indexed by :attr:`self.meas_dims` must match the measurement
+            shape :attr:`self.meas_shape`. 
 
         Returns:
-            :class:`torch.tensor`: A tensor of shape (*, self.M) where * denotes
-            all the dimensions of the input tensor not included in `self.meas_dims`.
+            :class:`torch.tensor`: A batch of measurement of shape :math:`(*, M)` where * denotes
+            all the dimensions of the input tensor that are not included in :attr:`self.meas_dims`.
 
         Example:
-            >>> matrix = torch.randn(10, 60)
-            >>> meas_op = Linear(matrix, meas_shape=(15, 4)
+            (3, 4) signals of length 15 are measured with an acquisition matrix of shape (10, 15). This produces (3, 4) measurements of length 10.
+            
+            >>> H = torch.randn(10, 15)
+            >>> meas_op = Linear(H)
+            >>> x = torch.randn(3, 4, 15)
+            >>> y = meas_op(x)
+            >>> print(y.shape)
+            torch.Size([3, 4, 10])
+            
+            3 signals of length (15, 4) are measured with an acquisition matrix of shape (10, 60). This produces 3 measurements of length 10. The acquisition matrix applies to both dimensions -2 and -1. 
+            
+            >>> H = torch.randn(10, 60)
+            >>> meas_op = Linear(H, meas_shape=(15, 4))
+            >>> x = torch.randn(3, 15, 4)
+            >>> y = meas_op(x)
+            >>> print(y.shape)
+            >>> print(meas_op.meas_dims)
+            torch.Size([3, 10])
+            torch.Size([-2, -1])
         """
         x = self.measure(x)
         x = self.noise_model(x)
         return x
 
-    def adjoint(self, y: torch.tensor, unvectorize=False):
-        r"""Applies the adjoint (transpose) of the measurement matrix.
+    def adjoint(self, m: torch.tensor, unvectorize=False):
+        r"""        
+        Applies adjoint (transpose) to measurements
+        
+        .. math::
+            x = H^Tm,
+
+        where :math:`H^T\in\mathbb{R}^{N\times M}` is the adjoint of the acquisition matrix, :math:`m \in \mathbb{R}^M` is a measurement.
+
+        Args:
+            :attr:`m` (:class:`torch.tensor`): A batch of measurements :math:`m`. The
+            dimensions indexed by :attr:`self.meas_dims` must match the measurement
+            shape :attr:`self.meas_shape`. 
+            
+            :attr:`unvectorize` (bool, optional): Whether to call :meth:`unvectorize`
+            after the operation. Defaults to False.
+
+        Returns:
+            :class:`torch.tensor`: A batch of measurement of shape :math:`(*, M)` where * denotes
+            all the dimensions of the input tensor that are not included in :attr:`self.meas_dims`.
+            
 
         Args:
             y (:class:`torch.tensor`): A tensor of shape (*, self.M) where * denotes
             0 or more batch dimensions.
 
-            unvectorize (bool, optional): Whether to call :meth:`unvectorize`
-            after the operation. Defaults to False.
+           
 
         Returns:
             :class:`torch.tensor`: A tensor of shape (*, self.N) if `reshape_output` is
             False, or the :meth:`unvectorize`d version of that tensor.
+            
+
+        Example:
+            (3, 4) signals of length 15 are measured with an acquisition matrix of shape (10, 15). This produces (3, 4) measurements of length 10.
+            
+            >>> H = torch.randn(10, 15)
+            >>> meas_op = Linear(H)
+            >>> x = torch.randn(3, 4, 15)
+            >>> y = meas_op.measure(x)
+            >>> print(y.shape)
+            torch.Size([3, 4, 10])
+            
+            3 signals of length (15, 4) are measured with an acquisition matrix of shape (10, 60). This produces 3 measurements of length 10. The acquisition matrix applies to both dimensions -2 and -1. 
+            
+            >>> H = torch.randn(10, 60)
+            >>> meas_op = Linear(H, meas_shape=(15, 4))
+            >>> x = torch.randn(3, 15, 4)
+            >>> y = meas_op.measure(x)
+            >>> print(y.shape)
+            >>> print(meas_op.meas_dims)
+            torch.Size([3, 10])
+            torch.Size([-2, -1])
         """
-        y = torch.einsum("mn,...m->...n", self.H, y)
+        m = torch.einsum("mn,...m->...n", self.H, m)
         if unvectorize:
-            y = self.unvectorize(y)
+            m = self.unvectorize(m)
         return y
 
     def unvectorize(self, input: torch.tensor) -> torch.tensor:
