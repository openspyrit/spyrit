"""
Measurement operators, static and dynamic.

There are six classes contained in this module, each representing a different
type of measurement operator. Three of them are static, i.e. they are used to
simulate measurements of still images, and three are dynamic, i.e. they are used
to simulate measurements of moving objects, represented as a sequence of images.
The inheritance tree is as follows::

      Linear           DynamicLinear
        |                   |
        V                   V
    LinearSplit     DynamicLinearSplit
        |                   |
        V                   V
    HadamSplit2d    DynamicHadamSplit2d

"""

import warnings
from typing import Any, Union
from collections.abc import Iterable

# import memory_profiler as mprof

import torch
import torch.nn as nn

from spyrit.core.warp import DeformationField
import spyrit.core.torch as spytorch




# =============================================================================
class Linear(nn.Module):
    r"""
    Simulates linear measurements

    .. math::
        m =\mathcal{N}\left(Hx\right),

    where :math:`\mathcal{N} \colon\, \mathbb{R}^M \to \mathbb{R}^M` represents a noise operator (e.g., Gaussian), :math:`H\in\mathbb{R}^{M\times N}` is the acquisition matrix, :math:`x \in \mathbb{R}^N` is the signal of interest, :math:`M` is the number of measurements, and :math:`N` is the dimension of the signal.

    .. important::
        The vector :math:`x \in \mathbb{R}^N` represents a multi-dimensional array (e.g, an image :math:`X \in \mathbb{R}^{N_1 \times N_2}` with :math:`N = N_1 \times N_2`).

    Args:
        :attr:`H` (:class:`torch.tensor`): measurement matrix (linear operator)
        with shape :math:`(M, N)`. Only real values are supported.

        :attr:`meas_shape` (tuple, optional): Shape of the underliying
        multi-dimensional array :math:`X`. Must be a tuple of integers
        :math:`(N_1, ... ,N_k)` such that :math:`\prod_k N_k = N`. If not, an
        error is raised. Defaults to None.

        :attr:`meas_dims` (tuple, optional): Dimensions of :math:`X` the
        acquisition matrix applies to. Must be a tuple with the same length as
        :attr:`meas_shape`. If not, an error is raised. Defaults to the last
        dimensions of the multi-dimensional array :math:`X` (e.g., `(-2,-1)`
        when `len(meas_shape)`).

        :attr:`noise_model` (see :mod:`spyrit.core.noise`): Noise model :math:`\mathcal{N}`. Defaults to = `torch.nn.Identity`.

    Attributes:
        :attr:`H` (:class:`torch.tensor`): (Learnable) measurement matrix of shape
        :math:`(M, N)` initialized as :math:`H`.

        :attr:`meas_shape` (tuple): Shape of the underliying
        multi-dimensional array :math:`X`.

        :attr:`meas_dims` (tuple): Dimensions the acquisition matrix applies to.

        :attr:`meas_ndim` (int): Number of dimensions the
        acquisition matrix applies to. This is `len(meas_dims)`

        :attr:`noise_model` (see :mod:`spyrit.core.noise`): Noise model :math:`\mathcal{N}`.

        :attr:`M` (int): Number of measurements :math:`M`.

    Example: (to be updated!)
        Example 1:

        >>> H = torch.rand([400, 1600])
        >>> meas_op = Linear(H)
        >>> print(meas_op)
        Linear(
          (noise_model): Identity()
        )
    """
    def __init__(
        self,
        H: torch.tensor,
        meas_shape: Union[int, torch.Size, Iterable[int]] = None,
        meas_dims: Union[int, torch.Size, Iterable[int]] = None,
        *,
        noise_model: nn.Module = nn.Identity(),
        dtype: torch.dtype = torch.float32,
        device: torch.device = torch.device("cpu"),
    ):
        super().__init__()

        if meas_shape is None:
            meas_shape = H.shape[-1]

        if type(meas_shape) is int:
            meas_shape = [meas_shape]
        self.meas_shape = torch.Size(meas_shape)

        if meas_dims is None:
            meas_dims = list(range(-len(self.meas_shape), 0))
        if type(meas_dims) is int:
            meas_dims = [meas_dims]
        self.meas_dims = torch.Size(meas_dims)

        # don't store H if we use a HadamSplit
        if not isinstance(self, HadamSplit2d):
            self.H = nn.Parameter(H, requires_grad=False).to(dtype=dtype, device=device)
        self.noise_model = noise_model

        # additional attributes
        self.M = H.shape[0]
        self.meas_ndim = len(self.meas_dims)
        self.N = self.meas_shape.numel()
        self.last_dims = tuple(range(-self.meas_ndim, 0))  # for permutations

        if len(self.meas_shape) != len(self.meas_dims):
            raise ValueError("meas_shape and meas_dims must have the same length")
        if H.ndim != 2:
            raise ValueError("matrix must have 2 dimensions")
        if H.shape[1] != self.N:
            raise ValueError(
                f"The number of columns in the matrix ({H.shape[1]}) does "
                + f"not match the number of measured items ({self.N}) "
                + f"in the measurement shape {self.meas_shape}."
            )

        # define the available matrices for reconstruction
        self._available_pinv_matrices = ["H"]
        self._selected_pinv_matrix = "H"  # select default here (no choice)

    @property
    def device(self) -> torch.device:
        # if we have a split object, it has a A matrix
        if self.H.device == getattr(self, 'A', self.H).device:
            return self.H.device
        else:
            raise RuntimeError(
                f"device undefined, H and A are on different device (found {self.H.device} and {self.A.device} respectively)"
            )

    @property
    def dtype(self) -> torch.dtype:
        # if we have a split object, it has a A matrix
        if self.H.dtype == getattr(self, 'A', self.H).dtype:
            return self.H.dtype
        else:
            raise RuntimeError(
                f"dtype undefined, H and A are of different dtype (found {self.H.dtype} and {self.A.dtype} respectively)"
            )

    @property
    def matrix_to_inverse(self) -> str:
        return self._selected_pinv_matrix

    @property
    def get_matrix_to_inverse(self) -> torch.tensor:
        return getattr(self, self._selected_pinv_matrix)

    def set_matrix_to_inverse(self, matrix_name: str) -> None:
        if matrix_name in self._available_pinv_matrices:
            self._selected_pinv_matrix = matrix_name
        else:
            raise KeyError(
                f"Matrix {matrix_name} not available for pinv. Available matrices: {self._available_pinv_matrices.keys()}"
            )

    def measure(self, x: torch.tensor) -> torch.tensor:
        r"""Simulate noiseless measurements

        .. math::
            m = Hx,

        where :math:`H\in\mathbb{R}^{M\times N}` is the acquisition matrix, :math:`x \in \mathbb{R}^N` is the signal of interest, :math:`M` is the number of measurements, and :math:`N` is the dimension of the signal.

        .. note::
            This method does not degrade measurement with noise. To do so, see :func:`~spyrit.core.meas.forward()`

        Args:
            :attr:`x` (:class:`torch.tensor`): A batch of signals :math:`x`. The
            dimensions indexed by :attr:`self.meas_dims` must match the measurement
            shape :attr:`self.meas_shape`.

        Returns:
            :class:`torch.tensor`: A batch of measurement of shape :math:`(*, M)` where * denotes
            all the dimensions of the input tensor that are not included in :attr:`self.meas_dims`.

        Example:
            (3, 4) signals of length 15 are measured with an acquisition matrix of shape (10, 15). This produces (3, 4) measurements of length 10.

            >>> H = torch.randn(10, 15)
            >>> meas_op = Linear(H)
            >>> x = torch.randn(3, 4, 15)
            >>> y = meas_op.measure(x)
            >>> print(y.shape)
            torch.Size([3, 4, 10])

            3 signals of length (15, 4) are measured with an acquisition matrix of shape (10, 60). This produces 3 measurements of length 10. The acquisition matrix applies to both dimensions -2 and -1.

            >>> H = torch.randn(10, 60)
            >>> meas_op = Linear(H, meas_shape=(15, 4))
            >>> x = torch.randn(3, 15, 4)
            >>> y = meas_op.measure(x)
            >>> print(y.shape)
            torch.Size([3, 10])
            >>> print(meas_op.meas_dims)
            torch.Size([-2, -1])
        """
        x = self.vectorize(x)
        x = torch.einsum("mn,...n->...m", self.H, x)
        return x

    def forward(self, x: torch.tensor):
        r"""Simulate noisy measurements

        .. math::
            m =\mathcal{N}\left(Hx\right),

        where :math:`\mathcal{N} \colon\, \mathbb{R}^M \to \mathbb{R}^M` represents a noise operator (e.g., Gaussian), :math:`H\in\mathbb{R}^{M\times N}` is the acquisition matrix, :math:`x \in \mathbb{R}^N` is the signal of interest, :math:`M` is the number of measurements, and :math:`N` is the dimension of the signal.

        .. note::
            This method degrades measurements with noise. To compute :math:`Hx` only, see :func:`~spyrit.core.meas.measure()`.

        Args:
            :attr:`x` (:class:`torch.tensor`): A batch of signals :math:`x`. The
            dimensions indexed by :attr:`self.meas_dims` must match the measurement
            shape :attr:`self.meas_shape`.

        Returns:
            :class:`torch.tensor`: A batch of measurement of shape :math:`(*, M)` where * denotes
            all the dimensions of the input tensor that are not included in :attr:`self.meas_dims`.

        Example:
            Example 1: (3, 4) signals of length 15 are measured with an acquisition matrix of shape (10, 15). This produces (3, 4) measurements of length 10.

            >>> H = torch.randn(10, 15)
            >>> meas_op = Linear(H)
            >>> x = torch.randn(3, 4, 15)
            >>> y = meas_op(x)
            >>> print(y.shape)
            torch.Size([3, 4, 10])

            Example 2: 3 signals of length (15, 4) are measured with an acquisition matrix of shape (10, 60). This produces 3 measurements of length 10. The acquisition matrix applies to both dimensions -2 and -1.

            >>> H = torch.randn(10, 60)
            >>> meas_op = Linear(H, meas_shape=(15, 4))
            >>> x = torch.randn(3, 15, 4)
            >>> y = meas_op(x)
            >>> print(y.shape)
            torch.Size([3, 10])
            >>> print(meas_op.meas_dims)
            torch.Size([-2, -1])
        """
        x = self.measure(x)
        x = self.noise_model(x)
        return x

    def unvectorize(self, input: torch.tensor) -> torch.tensor:
        r"""Unflatten the measured dimensions.

        This method first expands the last dimension into the measurement
        shape (:attr:`self.meas_shape`), and then moves the expanded dimensions to
        their original positions as defined by :attr:`self.meas_dims`.

        Input:
            input (:class:`torch.tensor`): A tensor of shape (:attr:`*, self.N`) where * denotes any batch size.

        Output:
            :class:`torch.tensor`: A tensor whose dimensions given by :attr:`self.meas_dims` have shape :attr:`self.meas_shape`.

        See also:
            For the opposite operation use :meth:`vectorize()`.

        Example:
            >>> import spyrit.core.meas as meas
            >>> matrix = torch.randn(10, 60)
            >>> meas_op = meas.Linear(matrix, meas_shape=(12, 5), meas_dims=(-1,-3))
            >>> x = torch.randn(3, 7, 60)
            >>> print(meas_op.unvectorize(x).shape)
            torch.Size([3, 5, 7, 12])
        """
        # unvectorize the last dimension
        input = input.reshape(*input.shape[:-1], *self.meas_shape)
        # move the measured dimensions to their original positions
        if self.meas_dims != self.last_dims:
            input = torch.movedim(input, self.last_dims, self.meas_dims)
        return input
    
    def adjoint(self, m: torch.tensor, unvectorize=False):
        r"""Apply adjoint of matrix H.

        It computes

        .. math::
            x = H^Tm,

        where :math:`H^T\in\mathbb{R}^{N\times M}` is the adjoint of the
        acquisition matrix, :math:`m \in \mathbb{R}^M` is a measurement.

        Args:
            :attr:`m` (:class:`torch.tensor`): A batch of measurement
            :math:`m` of shape :math:`(*, M)` where :math:`*`  denotes all the
            dimensions that are not included in :attr:`self.meas_dims`


            :attr:`unvectorize` (:obj:`bool`, optional): Whether to unvectorize
            the measurement dimensions. This calls
            :meth:`~spyrit.core.meas.unvectorize()` after mutiplication by the
            adjoint. Defaults to False.

        Returns:
            :class:`torch.tensor`: A batch of signals :math:`x`.
            If :attr:`unvectorize` is :obj:`False`, :math:`x` has shape
            :math:`(*, N)` where :math:`*` is the same as for :attr:`m`. If
            :attr:`unvectorize` is :obj:`True`, :math:`x` is reshaped such that
            the dimensions :attr:`self.meas_dims` match the measurement shape
            :attr:`self.meas_shape`.


        Example:
            Example 2: (3, 4) measurements of length 10 produces (3, 4) signals
            of length 10.

            >>> H = torch.randn(10, 15)
            >>> meas_op = Linear(H)
            >>> m = torch.randn(3, 4, 10)
            >>> x = meas_op.adjoint(m)
            >>> print(x.shape)
            torch.Size([3, 4, 15])


            Example 2: 3 measurements of length 10 produces 3 signals of length
            60

            >>> import spyrit.core.meas as meas
            >>> H = torch.randn(10, 60)
            >>> meas_op = meas.Linear(H, meas_shape=(15, 4))
            >>> m = torch.randn(3, 10)
            >>> x = meas_op.adjoint(m)
            >>> print(x.shape)
            torch.Size([3, 60])

            Using unvectorize=True produces 3 signals of length (15, 4)

            >>> x = meas_op.adjoint(m, unvectorize=True)
            >>> print(x.shape)
            torch.Size([3, 15, 4])
        """
        m = torch.einsum("mn,...m->...n", self.H, m)
        if unvectorize:
            m = self.unvectorize(m)
        return m

<<<<<<< HEAD
=======
    def unvectorize(self, input: torch.tensor) -> torch.tensor:
        r"""Unflatten the measured dimensions.

        This method first expands the last dimension into the measurement
        shape (:attr:`self.meas_shape`), and then moves the expanded dimensions to
        their original positions as defined by :attr:`self.meas_dims`.

        Input:
            :class:`input` (:class:`torch.tensor`): A tensor of shape (:attr:`*, self.N`) where * denotes any batch size.

        Output:
            :class:`torch.tensor`: A tensor whose dimensions given by :attr:`self.meas_dims` have shape :attr:`self.meas_shape`.

        See also:
            For the opposite operation use :meth:`vectorize()`.

        Example:
            >>> import spyrit.core.meas as meas
            >>> matrix = torch.randn(10, 60)
            >>> meas_op = meas.Linear(matrix, meas_shape=(12, 5), meas_dims=(-1,-3))
            >>> x = torch.randn(3, 7, 60)
            >>> print(meas_op.unvectorize(x).shape)
            torch.Size([3, 5, 7, 12])
        """
        # unvectorize the last dimension
        input = input.reshape(*input.shape[:-1], *self.meas_shape)
        # move the measured dimensions to their original positions
        if self.meas_dims != self.last_dims:
            input = torch.movedim(input, self.last_dims, self.meas_dims)
        return input

>>>>>>> 2bcb7baf
    def vectorize(self, input: torch.tensor) -> torch.tensor:
        r"""Flatten the measured dimensions.

        The tensor is flattened at the indicated `self.meas_dims` dimensions. The
        flattened dimensions are then collapsed into one, which is the last
        dimension of the output tensor.

        Input:
            input (:class:`torch.tensor`): A tensor whose dimensions given by :attr:`self.meas_dims` have shape :attr:`self.meas_shape`.

        Output:
            :class:`torch.tensor`: A tensor of shape (:attr:`*, self.meas_shape`) where * denotes all the dimensions of the input tensor not included in :attr:`self.meas_dims`.

        See also:
            For the opposite operation use :meth:`unvectorize()`.

        Example:
            >>> import spyrit.core.meas as meas
            >>> matrix = torch.randn(10, 60)
            >>> meas_op = meas.Linear(matrix, meas_shape=(12, 5), meas_dims=(-1,-3))
            >>> x = torch.randn(3, 5, 7, 12)
            >>> print(meas_op.vectorize(x).shape)
            torch.Size([3, 7, 60])
        """
        # move all measured dimensions to the end
        if self.meas_dims != self.last_dims:
            input = torch.movedim(input, self.meas_dims, self.last_dims)
        # flatten the measured dimensions
        input = input.reshape(*input.shape[: -self.meas_ndim], self.N)
        return input



# =============================================================================
class FreeformLinear(Linear):
    r"""Simulate linear measurements in a region of interest

    .. math::
        m =\mathcal{N}\left(Hx\right), \quad \text{where }x = \text{mask}(\tilde{x})

    where :math:`\mathcal{N} \colon\, \mathbb{R}^M \to \mathbb{R}^M` represents a noise operator (e.g., Gaussian), :math:`H\in\mathbb{R}^{M\times N}` is the acquisition matrix, :math:`x \in \mathbb{R}^N` is the signal in the region of interest, :math:`M` is the number of measurements, :math:`N` is the number of pixels in the region of interest, :math:`\text{mask} \colon\, \mathbb{R}^\tilde{N} \to \mathbb{R}^N` represents the masking operation, :math:`\tilde{x} \in \mathbb{R}^\tilde{N}` is the full signal, and :math:`\tilde{N}\ge N` is the dimension of the full signal :math:`\tilde{x}`.

    Args:
        :attr:`H` (:class:`torch.tensor`): measurement matrix (linear operator)
        with shape :math:`(M, N)`. Only real values are supported.

        :attr:`meas_shape` (tuple): Shape of the underliying
        multi-dimensional array :math:`X`. Must be a tuple of integers
        :math:`(N_1, N_2)` such that :math:`N_1 \times N_2 \ge N`. If not, an
        error is raised.

        :attr:`meas_dims` (tuple, optional): Dimensions of :math:`X` the
        acquisition matrix applies to. Must be a tuple with the same length as
        :attr:`meas_shape`. If not, an error is raised. Defaults to the last
        dimensions of the multi-dimensional array :math:`X` (e.g., `(-2,-1)`
        when `len(meas_shape)`).

        :attr:`index_masked` (:class:`torch.tensor`): Indices of :math:`X`
        where measurement applies. This is a tensor with shape shape
        :math:`(2, N)`.

        :attr:`noise_model` (see :mod:`spyrit.core.noise`): Noise model :math:`\mathcal{N}`. Defaults to = :obj:`torch.nn.Identity`.

    .. note::

        Only tested for measurements in 2D using mask indices.

    Example: Select one every second point on the diagonal of a batch of images
        >>> images = torch.rand(17, 3, 40, 40)
        >>> mask = torch.tensor([[i, i] for i in range(0,40,2)]).T
        >>> H = torch.randn(13, 20)
        >>> meas_op = FreeformLinear(H, meas_shape=(40,40), index_mask=mask)
        >>> x_masked = meas_op(images)
        >>> print(x_masked.shape)
        torch.Size([17, 3, 13])
    """

    def __init__(
        self,
        H: torch.tensor,
        meas_shape: Union[int, torch.Size, Iterable[int]] = None,
        meas_dims: Union[int, torch.Size, Iterable[int]] = None,
        index_mask: torch.tensor = None,  # must have shape (len(meas_shape), H.shape[-1])
        bool_mask: torch.tensor = None,
        *,
        noise_model: nn.Module = nn.Identity(),
        dtype: torch.dtype = torch.float32,
        device: torch.device = torch.device("cpu"),
    ):
        super().__init__(
            H,
            H.shape[-1],  # meas_shape,
            -1,  # meas_dims
            noise_model=noise_model,
            dtype=dtype,
            device=device,
        )

        # select mask type
        if index_mask is not None:
            if bool_mask is not None:
                warnings.warn(
                    "Both index_mask and bool_mask have been specified. Using index_mask."
                )
            self.index_mask = index_mask
            self.mask_type = "index"
            # measurement shape
            if meas_shape is None:
                raise ValueError("meas_shape must be specified when index_mask is used")
            self.meas_shape = meas_shape
            # measurement dimensions
            if meas_dims is None:
                meas_dims = list(range(-len(self.meas_shape), 0))
            if type(meas_dims) is int:
                meas_dims = [meas_dims]
            self.meas_dims = torch.Size(meas_dims)
            self.meas_ndim = len(self.meas_dims)
            self.last_dims = tuple(range(-self.meas_ndim, 0))  # for permutations

        else:
            if bool_mask is not None:
                self.bool_mask = bool_mask
                self.mask_type = "bool"
                self.meas_shape = bool_mask.shape
            else:
                raise ValueError("Either index_mask or bool_mask must be specified.")

        # check mask dimensions in the case of index mask
        if self.mask_type == "index":
            if index_mask.ndim != 2:
                raise ValueError("index_mask must have 2 dimensions.")
            if index_mask.shape[0] != len(self.meas_shape):
                raise ValueError(
                    "The first dimension of index_mask must match the number of dimensions in meas_shape."
                )
            if index_mask.shape[1] != self.N:
                raise ValueError(
                    f"The second dimension of index_mask ({index_mask.shape[1]}) must "
                    + f"match the number of measured items ({self.N})."
                )
        # check in the case of bool mask
        else:
            if bool_mask.shape != meas_shape:
                raise ValueError("bool_mask must have the same shape as meas_shape.")

    def vectorize(self, x: torch.tensor) -> torch.tensor:
        r"""Appplies the saved mask to the input tensor, where the masked
        dimensions are collapsed into one.

        This method first selects the elements from the input tensor at the
        specified dimensions `self.meas_dims` and based on the mask. The selected
        elements are then flattened into a single dimension which is the last
        dimension of the output tensor.

        Args:
            :attr:`x` (:class:`torch.tensor`): The input tensor to select the mask from. The
            dimensions indexed by `self.meas_dims` should match the measurement shape
            `self.meas_shape`.

        Returns:
            :class:`torch.tensor`: A tensor of shape (\*, self.N) where \* denotes
            all the dimensions of the input tensor not included in `self.meas_dims`.

        Example: Select one every second point on the diagonal of a batch of images
            >>> images = torch.rand(17, 3, 40, 40)
            >>> mask = torch.tensor([[i, i] for i in range(0,40,2)]).T
            >>> H = torch.randn(13, 20)
            >>> meas_op = FreeformLinear(H, meas_shape=(40,40), index_mask=mask)
            >>> x_masked = meas_op.vectorize(images)
            >>> print(x_masked.shape)
            torch.Size([17, 3, 20])
        """
        x = torch.movedim(x, self.meas_dims, self.last_dims)

        if self.mask_type == "index":
            return x[(..., *self.index_mask)]

        # not tested yet
        elif self.mask_type == "bool":
            # flatten along the masked dimensions
            x = x.reshape(*x.shape[: -self.meas_ndim], self.N)
            return x[..., self.bool_mask.reshape(-1)]

        else:
            raise ValueError(
                f"mask_type must be either 'index' or 'bool', found {self.mask_type}."
            )

    def measure(self, x: torch.tensor) -> torch.tensor:
        r"""Simulate noiseless measurements.

        The mask is first applied to the input tensor, then the input tensor
        is multiplied by the measurement patterns.

        .. note::
            This method does not include the noise model.

        Args:
            :attr:`x` (:class:`torch.tensor`): A tensor where the dimensions indexed by
            `self.meas_dims` match the measurement shape `self.meas_shape`.

        Returns:
            :class:`torch.tensor`: A tensor of shape (\*, self.M) where \* denotes
            all the dimensions of the input tensor not included in `self.meas_dims`.

        Example: Select one every second point on the diagonal of a batch of images

            >>> images = torch.rand(17, 3, 40, 40)
            >>> mask = torch.tensor([[i, i] for i in range(0,40,2)]).T
            >>> H = torch.randn(13, 20)
            >>> meas_op = FreeformLinear(H, meas_shape=(40,40), index_mask=mask)
            >>> x_masked = meas_op.measure(images)
            >>> print(x_masked.shape)
            torch.Size([17, 3, 13])
        """
        x = self.vectorize(x)
        return torch.einsum("mn,...n->...m", self.H, x)

    def forward(self, x: torch.tensor) -> torch.tensor:
        r"""Simulate measurements.

        The mask is first applied to the input tensor, then the input tensor
        is multiplied by the measurement patterns.

        .. note::
            This method does not include the noise model.

        Args:
            :attr:`x` (:class:`torch.tensor`): A tensor where the dimensions indexed by
            `self.meas_dims` match the measurement shape `self.meas_shape`.

        Returns:
            :class:`torch.tensor`: A tensor of shape (\*, self.M) where \* denotes
            all the dimensions of the input tensor not included in `self.meas_dims`.

        Example: Select one every second point on the diagonal of a batch of images
            >>> from spyrit.core.meas import FreeformLinear
            >>> import torch
            >>> images = torch.rand(17, 3, 40, 40)
            >>> mask = torch.tensor([[i, i] for i in range(0,40,2)]).T
            >>> H = torch.randn(13, 20)
            >>> meas_op = FreeformLinear(H, meas_shape=(40,40), index_mask=mask)
            >>> x_masked = meas_op(images)
            >>> print(x_masked.shape)
            torch.Size([17, 3, 13])
        """
        x = self.measure(x)
        x = self.noise_model(x)
        return x

    def unvectorize(self, x: torch.tensor, fill_value: Any = 0) -> torch.tensor:
        r"""Unflatten the last dimension of a tensor to the measurement shape at
        the measured dimensions based on the mask.

        This method expands the last dimension into the measurement shape
        `self.meas_shape`, filling the elements not in the mask with the
        `fill_value`. The expanded dimensions are then moved to their original
        positions as defined by `self.meas_dims`.

        .. note::
            This function creates a new tensor filled with the `fill_value` and
            then fills the elements in the mask with the corresponding elements.
            The output tensor is not a view of the input tensor.

        Args:
            :attr:`x` (:class:`torch.tensor`): tensor to be expanded. Its last dimension must
            contain `self.N` elements.

            :attr:`fill_value` (Any, optional): Fill value for all the indices not
            covered by the mask. Defaults to 0.

        Returns:
            :class:`torch.tensor`: A tensor where the dimensions indexed by `self.meas_dims`
            match the measurement shape `self.meas_shape`.

        See also:
            For the opposite operation use :meth:`vectorize()`.

        Example:
            >>> images = torch.rand(17, 3, 40, 40)
            >>> mask = torch.tensor([[i, i] for i in range(0,40,2)]).T
            >>> H = torch.randn(13, 20)
            >>> meas_op = FreeformLinear(H, meas_shape=(40,40), index_mask=mask)
            >>> x = torch.randn(17, 3, 20)
            >>> print(meas_op.unvectorize(x).shape)
            torch.Size([17, 3, 40, 40])
        """

        if self.mask_type == "index":
            # create a new tensor with the final shape
            output = torch.full(
                (*x.shape[:-1], *self.meas_shape),
                fill_value,
                dtype=x.dtype,
                device=x.device,
            )
            output[(..., *self.index_mask)] = x

        # not tested yet
        elif self.mask_type == "bool":
            # create a new tensor with an intermediate shape
            output = torch.full(
                (*x.shape[:-1], self.N),
                fill_value,
                dtype=x.dtype,
                device=x.device,
            )
            output[..., self.bool_mask.reshape(-1)] = x
            output = output.reshape(*output.shape[:-1], *self.meas_shape)

        else:
            raise ValueError(
                f"mask_type must be either 'index' or 'bool', found {self.mask_type}."
            )

        return torch.movedim(output, self.last_dims, self.meas_dims)


# =============================================================================
class LinearSplit(Linear):
    r"""
    Simulate linear measurements by splitting an acquisition matrix :math:`H\in \mathbb{R}^{M\times N}` that contains negative values. In pratice, only positive values can be implemented using a DMD. Therefore, we acquire

    .. math::
        y =\mathcal{N}\left(Ax\right),

    where :math:`\mathcal{N} \colon\, \mathbb{R}^{2M} \to \mathbb{R}^{2M}` represents a noise operator (e.g., Gaussian), :math:`A \colon\, \mathbb{R}_+^{2M\times N}` is the acquisition matrix that contains positive DMD patterns, :math:`x \in \mathbb{R}^N` is the signal of interest., :math:`2M` is the number of DMD patterns, and :math:`N` is the dimension of the signal.

    Given a matrix :math:`H`, we define the positive DMD patterns :math:`A` from the positive and negative components :math:`H`. In practice, the even rows of :math:`A` contain the positive components of :math:`H`, while odd rows of :math:`A` contain the negative components of :math:`H`

    .. math::
        \begin{cases}
            A[0::2, :] = H_{+}, \text{ with } H_{+} = \max(0,H),\\
            A[1::2, :] = H_{-}, \text{ with } H_{-} = \max(0,-H).
        \end{cases}

    .. note::
        :math:`H_{+}` and :math:`H_{-}` are such that :math:`H_{+} - H_{-} = H`.

    .. important::
        The vector :math:`x \in \mathbb{R}^N` represents a multi-dimensional array (e.g, an image :math:`X \in \mathbb{R}^{N_1 \times N_2}` with :math:`N = N_1 \times N_2`).

    Args:
        :attr:`H` (:class:`torch.tensor`): measurement matrix (linear operator)
        with shape :math:`(M, N)`. Only real values are supported.

        :attr:`meas_shape` (tuple, optional): Shape of the underliying
        multi-dimensional array :math:`X`. Must be a tuple of integers
        :math:`(N_1, ... ,N_k)` such that :math:`\prod_k N_k = N`. If not, an
        error is raised. Defaults to None.

        :attr:`meas_dims` (tuple, optional): Dimensions of :math:`X` the
        acquisition matrix applies to. Must be a tuple with the same length as
        :attr:`meas_shape`. If not, an error is raised. Defaults to the last
        dimensions of the multi-dimensional array :math:`X` (e.g., `(-2,-1)`
        when `len(meas_shape)`).

        :attr:`noise_model` (see :mod:`spyrit.core.noise`): Noise model :math:`\mathcal{N}`. Defaults to = `torch.nn.Identity`.

    Attributes:
        :attr:`A` (:class:`torch.tensor`): (Learnable) positive measurement
        matrix of shape :math:`(2M, N)` initialized as :math:`A`.

        :attr:`H` (:class:`torch.tensor`): (Learnable) measurement matrix of shape
        :math:`(M, N)` initialized as :math:`H`.

        :attr:`meas_shape` (tuple): Shape of the underliying
        multi-dimensional array :math:`X`.

        :attr:`meas_dims` (tuple): Dimensions the acquisition matrix applies to.

        :attr:`meas_ndim` (int): Number of dimensions the
        acquisition matrix applies to. This is `len(meas_dims)`

        :attr:`noise_model` (see :mod:`spyrit.core.noise`): Noise model :math:`\mathcal{N}`.

        :attr:`M` (int): Number of measurements :math:`M`.

    Examples:

        Example 1: (3, 4) signals of length 15 are measured with an acquisition matrix of shape (10, 15). This produces (3, 4) measurements of length 20.

        >>> import torch
        >>> import spyrit.core.meas as meas
        >>> H = torch.randn(10, 15)
        >>> meas_op = meas.LinearSplit(H)
        >>> x = torch.randn(3, 4, 15)
        >>> y = meas_op(x)
        >>> print(y.shape)
        torch.Size([3, 4, 20])

        Example 2: 3 signals of length (15, 4) are measured with an acquisition matrix of shape (10, 60). This produces 3 measurements of length 20. The acquisition matrix applies to both dimensions -2 and -1.

        >>> import torch
        >>> import spyrit.core.meas as meas
        >>> H = torch.randn(10, 60)
        >>> meas_op = meas.LinearSplit(H, meas_shape=(15, 4))
        >>> x = torch.randn(3, 15, 4)
        >>> y = meas_op(x)
        >>> print(y.shape)
        torch.Size([3, 20])
        >>> print(meas_op.meas_dims)
        torch.Size([-2, -1])
    """

    def __init__(
        self,
        H,
        meas_shape=None,
        meas_dims=None,
        *,
        noise_model=nn.Identity(),
        dtype: torch.dtype = torch.float32,
        device: torch.device = torch.device("cpu"),
    ):
        super().__init__(
            H,
            meas_shape,
            meas_dims,
            noise_model=noise_model,
            dtype=dtype,
            device=device,
        )

        # split positive and negative components
        pos, neg = nn.functional.relu(self.H), nn.functional.relu(-self.H)
        A = torch.cat([pos, neg], 1).reshape(2 * self.M, self.N)
        # A is built from self.H which is cast to device and dtype
        self.A = nn.Parameter(A, requires_grad=False)

        # define the available matrices for reconstruction
        self._available_pinv_matrices = ["H", "A"]
        self._selected_pinv_matrix = "H"  # select default here

        # HERE: device=device, dtype=dtype

    def measure(self, x: torch.tensor):
        r"""Simulate noiseless measurements from matrix A.

        It acquires

        .. math::
            y = Ax,

        where :math:`A \in \mathbb{R}_+^{2M\times N}` is the acquisition matrix that contains positive DMD patterns, :math:`x \in \mathbb{R}^N` is the signal of interest., :math:`2M` is the number of DMD patterns, and :math:`N` is the dimension of the signal.

        Given a matrix :math:`H \in \mathbb{R}^{M\times N}`, we define the positive DMD patterns :math:`A` from the positive and negative components of :math:`H`.

        .. note::

            The acquisition matrix :math:`A` is given by :attr:`self.A`.

        Args:
            :attr:`x` (:class:`torch.tensor`): Signal :math:`x` whose
            dimensions :attr:`self.meas_dims` must have shape
            shape :attr:`self.meas_shape`.

        Returns:
            :class:`torch.tensor`: Measurement vector :math:`y` of length :attr:`2\*self.M`.

        Examples:

            Example 1: (3, 4) signals of length 15 are measured with an acquisition matrix of shape (10, 15). This produces (3, 4) measurements of length 20.

            >>> import spyrit.core.meas as meas
            >>> H = torch.randn(10, 15)
            >>> meas_op = meas.LinearSplit(H)
            >>> x = torch.randn(3, 4, 15)
            >>> y = meas_op.measure(x)
            >>> print(y.shape)
            torch.Size([3, 4, 20])

            Example 2: 3 signals of length (15, 4) are measured with an acquisition matrix of shape (10, 60). This produces 3 measurements of length 20. The acquisition matrix applies to both dimensions -2 and -1.

            >>> import spyrit.core.meas as meas
            >>> H = torch.randn(10, 60)
            >>> meas_op = meas.LinearSplit(H, meas_shape=(15, 4))
            >>> x = torch.randn(3, 15, 4)
            >>> y = meas_op.measure(x)
            >>> print(y.shape)
            torch.Size([3, 20])
            >>> print(meas_op.meas_dims)
            torch.Size([-2, -1])
        """
        x = self.vectorize(x)
        x = torch.einsum("mn,...n->...m", self.A, x)
        return x

    def measure_H(self, x: torch.tensor):
        r"""Simulate noiseless measurements from matrix H.

        It computes

        .. math::
            m = Hx,

        where :math:`H \in \mathbb{R}^{M\times N}` is the acquisition matrix (that may contain negative values), :math:`x \in \mathbb{R}^N` is the signal of interest, :math:`M` is the number of DMD patterns, and :math:`N` is the dimension of the signal.

        .. note::

            The acquisition matrix :math:`H` is given by :attr:`self.H`.

        Args:
            :attr:`x` (:class:`torch.tensor`): Signal :math:`x` whose
            dimensions :attr:`self.meas_dims` must have shape
            shape :attr:`self.meas_shape`.

        Returns:
            :class:`torch.tensor`: Measurement vector :math:`m` of length :attr:`self.M`.

        Examples:
            Example 1: (3, 4) signals of length 15 are measured with an acquisition matrix of shape (10, 15). This produces (3, 4) measurements of length 10.

            >>> import spyrit.core.meas as meas
            >>> H = torch.randn(10, 15)
            >>> meas_op = meas.LinearSplit(H)
            >>> x = torch.randn(3, 4, 15)
            >>> y = meas_op.measure_H(x)
            >>> print(y.shape)
            torch.Size([3, 4, 10])

            Example 2: 3 signals of length (15, 4) are measured with an acquisition matrix of shape (10, 60). This produces 3 measurements of length 10. The acquisition matrix applies to both dimensions -2 and -1.

            >>> import spyrit.core.meas as meas
            >>> H = torch.randn(10, 60)
            >>> meas_op = meas.LinearSplit(H, meas_shape=(15, 4))
            >>> x = torch.randn(3, 15, 4)
            >>> y = meas_op.measure_H(x)
            >>> print(y.shape)
            torch.Size([3, 10])
            >>> print(meas_op.meas_dims)
            torch.Size([-2, -1])
        """
        return super().measure(x)

    def adjoint(self, y: torch.tensor, unvectorize=False):
        r"""Apply adjoint of matrix A.

        It computes

        .. math::
            x = A^Ty,

        where :math:`A \in \mathbb{R}^{2M\times N}` is the acquisition matrix (that may contain negative values) and :math:`y \in \mathbb{R}^{2M}` is a measurement vector.

        .. note::

            The acquisition matrix :math:`A` is given by :attr:`self.A`.

        Args:
            :attr:`y` (:class:`torch.tensor`): Measurement :math:`y` whose dimensions :attr:`self.meas_dims` must have shape :attr:`self.meas_shape`.

        Returns:
            :class:`torch.tensor`: A batch of signals :math:`x` with shape :math:`(*, N)` where :math:`*` is the same as for :attr:`m`.

        Examples:
            Example 1: (3, 4) measurements of length 20 are measured with an acquisition matrix of shape (10, 15). This produces (3, 4) signals of length 15.

            >>> import spyrit.core.meas as meas
            >>> H = torch.randn(10, 15)
            >>> meas_op = meas.LinearSplit(H)
            >>> y = torch.randn(3, 4, 20)
            >>> x = meas_op.adjoint(y)
            >>> print(x.shape)
            torch.Size([3, 4, 15])

            Example 2: 3 measurements of length 20 are measured with an acquisition matrix of shape (10, 60). This produces 3 signals of length 60.

            >>> import spyrit.core.meas as meas
            >>> H = torch.randn(10, 60)
            >>> meas_op = meas.LinearSplit(H, meas_shape=(15, 4))
            >>> m = torch.randn(3, 20)
            >>> x = meas_op.adjoint(m)
            >>> print(x.shape)
            torch.Size([3, 60])
        """
        y = torch.einsum("mn,...m->...n", self.A, y)
        # if unvectorize:
        #     m = self.unvectorize(m)
        return y

    def adjoint_H(self, m: torch.tensor, unvectorize=False):
        r"""Apply adjoint of matrix H.

        It computes

        .. math::
            x = H^Tm,

        where :math:`H \in \mathbb{R}^{M\times N}` is the acquisition matrix (that may contain negative values), :math:`m \in \mathbb{R}^M` is a measurement vector.

        .. note::

            The acquisition matrix :math:`H` is given by :attr:`self.H`.

        Args:
            :attr:`m` (:class:`torch.tensor`): Measurements :math:`m` whose dimensions :attr:`self.meas_dims` must have shape :attr:`self.meas_shape`.

        Returns:
            A batch of signals :math:`x`. If :attr:`unvectorize` is :obj:`False`, :math:`x` has shape :math:`(*, N)` where :math:`*` is the same as for :attr:`m`. If :attr:`unvectorize` is :obj:`True`, :math:`x` is reshaped such that the dimensions :attr:`self.meas_dims` have shape :attr:`self.meas_shape`.

        Examples:
            Example 1: (3, 4) measurements of length 10 are measured with an acquisition matrix of shape (10, 15). This produces (3, 4) signals of length 15.

            >>> import spyrit.core.meas as meas
            >>> H = torch.randn(10, 15)
            >>> meas_op = meas.LinearSplit(H)
            >>> m = torch.randn(3, 4, 10)
            >>> x = meas_op.adjoint_H(m)
            >>> print(x.shape)
            torch.Size([3, 4, 15])

            Example 2: 3 measurements of length 10 are measured with an acquisition matrix of shape (10, 60). This produces 3 signals of length 60.

            >>> import spyrit.core.meas as meas
            >>> H = torch.randn(10, 60)
            >>> meas_op = meas.LinearSplit(H, meas_shape=(15, 4))
            >>> m = torch.randn(3, 10)
            >>> x = meas_op.adjoint_H(m)
            >>> print(x.shape)
            torch.Size([3, 60])

            Using unvectorize=True produces 3 signals of length (15, 4)

            >>> x = meas_op.adjoint_H(m, unvectorize=True)
            >>> print(x.shape)
            torch.Size([3, 15, 4])
        """
        return super().adjoint(m, unvectorize=unvectorize)

    def forward(self, x: torch.tensor):
        r"""Simulate noisy measurements from matrix A.

        It computes

        .. math::
            y =\mathcal{N}\left(Ax\right),

        where :math:`\mathcal{N} \colon\, \mathbb{R}^{2M} \to \mathbb{R}^{2M}` represents a noise operator (e.g., Gaussian), where :math:`A \in \mathbb{R}_+^{2M\times N}` is the acquisition matrix that contains positive DMD patterns, :math:`x \in \mathbb{R}^N` is the signal of interest., :math:`2M` is the number of DMD patterns, and :math:`N` is the dimension of the signal.

        Given a matrix :math:`H \in \mathbb{R}^{M\times N}`, we define the positive DMD patterns :math:`A` from the positive and negative components of :math:`H`.

        .. note::

            The acquisition matrix :math:`A` is given by :attr:`self.A`.

        Args:
            :attr:`x` (:class:`torch.tensor`): Signal :math:`x` whose
            dimensions :attr:`self.meas_dims` must have shape
            shape :attr:`self.meas_shape`.

        Returns:
            :class:`torch.tensor`: Measurement vector :math:`y` of length :attr:`2*self.M`.

        Examples:

            Example 1: (3, 4) signals of length 15 are measured with an acquisition matrix of shape (10, 15). This produces (3, 4) measurements of length 20.

            >>> import spyrit.core.meas as meas
            >>> H = torch.randn(10, 15)
            >>> meas_op = meas.LinearSplit(H)
            >>> x = torch.randn(3, 4, 15)
            >>> y = meas_op(x)
            >>> print(y.shape)
            torch.Size([3, 4, 20])

            Example 2: 3 signals of length (15, 4) are measured with an acquisition matrix of shape (10, 60). This produces 3 measurements of length 20. The acquisition matrix applies to both dimensions -2 and -1.

            >>> import spyrit.core.meas as meas
            >>> H = torch.randn(10, 60)
            >>> meas_op = meas.LinearSplit(H, meas_shape=(15, 4))
            >>> x = torch.randn(3, 15, 4)
            >>> y = meas_op(x)
            >>> print(y.shape)
            torch.Size([3, 20])
            >>> print(meas_op.meas_dims)
            torch.Size([-2, -1])
        """
        return super().forward(x)

    def forward_H(self, x: torch.tensor):
        r"""Simulate noisy measurements from matrix H.

        It computes

        .. math::
            m =\mathcal{N}\left(Hx\right),

        where :math:`\mathcal{N} \colon\, \mathbb{R}^M \to \mathbb{R}^M` represents a noise operator (e.g., Gaussian), :math:`H \in \mathbb{R}^{M\times N}` is the acquisition matrix (that may contain negative values), :math:`x \in \mathbb{R}^N` is the signal of interest, :math:`M` is the number of DMD patterns, and :math:`N` is the dimension of the signal.

        .. note::

            The acquisition matrix :math:`H` is given by :attr:`self.H`.

        Args:
            :attr:`x` (:class:`torch.tensor`): Signal :math:`x` whose
            dimensions :attr:`self.meas_dims` must have shape
            shape :attr:`self.meas_shape`.

        Returns:
            :class:`torch.tensor`: Measurement vector :math:`m` of length :attr:`self.M`.

        Examples:
            Example 1: (3, 4) signals of length 15 are measured with an acquisition matrix of shape (10, 15). This produces (3, 4) measurements of length 10.

            >>> import spyrit.core.meas as meas
            >>> H = torch.randn(10, 15)
            >>> meas_op = meas.LinearSplit(H)
            >>> x = torch.randn(3, 4, 15)
            >>> y = meas_op.forward_H(x)
            >>> print(y.shape)
            torch.Size([3, 4, 10])

            Example 2: 3 signals of length (15, 4) are measured with an acquisition matrix of shape (10, 60). This produces 3 measurements of length 10. The acquisition matrix applies to both dimensions -2 and -1.

            >>> import spyrit.core.meas as meas
            >>> H = torch.randn(10, 60)
            >>> meas_op = meas.LinearSplit(H, meas_shape=(15, 4))
            >>> x = torch.randn(3, 15, 4)
            >>> y = meas_op.forward_H(x)
            >>> print(y.shape)
            torch.Size([3, 10])
            >>> print(meas_op.meas_dims)
            torch.Size([-2, -1])
        """
        x = self.measure_H(x)
        x = self.noise_model(x)
        return x


# =============================================================================
class FreeformLinearSplit(LinearSplit):
    r"""Simulate split measurements in a region of interest

    .. math::
        m =\mathcal{N}\left(Ax\right), \quad \text{where }x = \text{mask}(\tilde{x})

    where :math:`\mathcal{N} \colon\, \mathbb{R}^M \to \mathbb{R}^M` represents a noise operator (e.g., Gaussian), :math:`A\in\mathbb{R}_+^{2M\times N}` is the acquisition matrix, :math:`x \in \mathbb{R}^N` is the signal in the region of interest, :math:`2M` is the number of measurements, :math:`N` is the number of pixels in the region of interest, :math:`\text{mask} \colon\, \mathbb{R}^\tilde{N} \to \mathbb{R}^N` represents the masking operation, :math:`\tilde{x} \in \mathbb{R}^\tilde{N}` is the full signal, and :math:`\tilde{N}\ge N` is the dimension of the full signal :math:`\tilde{x}`.

    Example: Select one every second point on the diagonal of a batch of images
        >>> from spyrit.core.meas import FreeformLinearSplit
        >>> import torch
        >>> images = torch.rand(17, 3, 40, 40)
        >>> mask = torch.tensor([[i, i] for i in range(0,40,2)]).T
        >>> H = torch.randn(13, 20)
        >>> meas_op = FreeformLinearSplit(H, meas_shape=(40,40), index_mask=mask)
        >>> x_masked = meas_op(images)
        >>> print(x_masked.shape)
        torch.Size([17, 3, 26])
    """

    def __init__(
        self,
        H: torch.tensor,
        meas_shape: Union[int, torch.Size, Iterable[int]] = None,
        meas_dims: Union[int, torch.Size, Iterable[int]] = None,
        index_mask: torch.tensor = None,  # must have shape (len(meas_shape), H.shape[-1])
        bool_mask: torch.tensor = None,
        *,
        noise_model: nn.Module = nn.Identity(),
        dtype: torch.dtype = torch.float32,
        device: torch.device = torch.device("cpu"),
    ):
        super().__init__(
            H,
            H.shape[-1],  # meas_shape,
            -1,  # meas_dims
            noise_model=noise_model,
            dtype=dtype,
            device=device,
        )

        # select mask type
        if index_mask is not None:
            if bool_mask is not None:
                warnings.warn(
                    "Both index_mask and bool_mask have been specified. Using index_mask."
                )
            self.index_mask = index_mask
            self.mask_type = "index"
            # measurement shape
            if meas_shape is None:
                raise ValueError("meas_shape must be specified when index_mask is used")
            self.meas_shape = meas_shape
            # measurement dimensions
            if meas_dims is None:
                meas_dims = list(range(-len(self.meas_shape), 0))
            if type(meas_dims) is int:
                meas_dims = [meas_dims]
            self.meas_dims = torch.Size(meas_dims)
            self.meas_ndim = len(self.meas_dims)
            self.last_dims = tuple(range(-self.meas_ndim, 0))  # for permutations

        else:
            if bool_mask is not None:
                self.bool_mask = bool_mask
                self.mask_type = "bool"
                self.meas_shape = bool_mask.shape
            else:
                raise ValueError("Either index_mask or bool_mask must be specified.")

        # check mask dimensions in the case of index mask
        if self.mask_type == "index":
            if index_mask.ndim != 2:
                raise ValueError("index_mask must have 2 dimensions.")
            if index_mask.shape[0] != len(self.meas_shape):
                raise ValueError(
                    "The first dimension of index_mask must match the number of dimensions in meas_shape."
                )
            if index_mask.shape[1] != self.N:
                raise ValueError(
                    f"The second dimension of index_mask ({index_mask.shape[1]}) must "
                    + f"match the number of measured items ({self.N})."
                )
        # check in the case of bool mask
        else:
            if bool_mask.shape != meas_shape:
                raise ValueError("bool_mask must have the same shape as meas_shape.")

    def vectorize(self, x: torch.tensor) -> torch.tensor:
        r"""Appplies the saved mask to the input tensor, where the masked
        dimensions are collapsed into one.

        This method first selects the elements from the input tensor at the
        specified dimensions `self.meas_dims` and based on the mask. The selected
        elements are then flattened into a single dimension which is the last
        dimension of the output tensor.

        Args:
            :attr:`x` (:class:`torch.tensor`): The input tensor to select the mask from. The
            dimensions indexed by `self.meas_dims` should match the measurement shape
            `self.meas_shape`.

        Returns:
            :class:`torch.tensor`: A tensor of shape (\*, self.N) where \* denotes
            all the dimensions of the input tensor not included in `self.meas_dims`.

        Example: Select one every second point on the diagonal of a batch of images
            >>> from spyrit.core.meas import FreeformLinearSplit
            >>> import torch
            >>> images = torch.rand(17, 3, 40, 40)
            >>> mask = torch.tensor([[i, i] for i in range(0,40,2)]).T
            >>> H = torch.randn(13, 20)
            >>> meas_op = FreeformLinearSplit(H, meas_shape=(40,40), index_mask=mask)
            >>> x_masked = meas_op.vectorize(images)
            >>> print(x_masked.shape)
            torch.Size([17, 3, 20])
        """
        x = torch.movedim(x, self.meas_dims, self.last_dims)

        if self.mask_type == "index":
            return x[(..., *self.index_mask)]

        # not tested yet
        elif self.mask_type == "bool":
            # flatten along the masked dimensions
            x = x.reshape(*x.shape[: -self.meas_ndim], self.N)
            return x[..., self.bool_mask.reshape(-1)]

        else:
            raise ValueError(
                f"mask_type must be either 'index' or 'bool', found {self.mask_type}."
            )

    def measure(self, x: torch.tensor) -> torch.tensor:
        r"""Simulate measurements from signal/image.

        The mask is first applied to the input tensor, then the input tensor
        is multiplied by the measurement patterns.

        .. note::
            This method does not include the noise model.

        Args:
            :attr:`x` (:class:`torch.tensor`): A tensor where the dimensions indexed by
            `self.meas_dims` match the measurement shape `self.meas_shape`.

        Returns:
            :class:`torch.tensor`: A tensor of shape (\*, self.M) where \* denotes
            all the dimensions of the input tensor not included in `self.meas_dims`.

        Example: Select one every second point on the diagonal of a batch of images
            >>> from spyrit.core.meas import FreeformLinearSplit
            >>> import torch
            >>> images = torch.rand(17, 3, 40, 40)
            >>> mask = torch.tensor([[i, i] for i in range(0,40,2)]).T
            >>> H = torch.randn(13, 20)
            >>> meas_op = FreeformLinearSplit(H, meas_shape=(40,40), index_mask=mask)
            >>> x_masked = meas_op.measure(images)
            >>> print(x_masked.shape)
            torch.Size([17, 3, 26])
        """
        x = self.vectorize(x)
        return torch.einsum("mn,...n->...m", self.A, x)

    def measure_H(self, x: torch.tensor) -> torch.tensor:
        r"""Simulate measurements from signal/image.

        The mask is first applied to the input tensor, then the input tensor
        is multiplied by the measurement patterns.

        .. note::
            This method does not include the noise model.

        Args:
            :attr:`x` (:class:`torch.tensor`): A tensor where the dimensions indexed by
            `self.meas_dims` match the measurement shape `self.meas_shape`.

        Returns:
            :class:`torch.tensor`: A tensor of shape (\*, self.M) where \* denotes
            all the dimensions of the input tensor not included in `self.meas_dims`.

        Example: Select one every second point on the diagonal of a batch of images
            >>> from spyrit.core.meas import FreeformLinearSplit
            >>> import torch
            >>> images = torch.rand(17, 3, 40, 40)
            >>> mask = torch.tensor([[i, i] for i in range(0,40,2)]).T
            >>> H = torch.randn(13, 20)
            >>> meas_op = FreeformLinearSplit(H, meas_shape=(40,40), index_mask=mask)
            >>> x_masked = meas_op.measure_H(images)
            >>> print(x_masked.shape)
            torch.Size([17, 3, 13])
        """
        x = self.vectorize(x)
        return torch.einsum("mn,...n->...m", self.H, x)

    def forward(self, x: torch.tensor) -> torch.tensor:
        r"""Simulate measurements.

        The mask is first applied to the input tensor, then the input tensor
        is multiplied by the measurement patterns.

        .. note::
            This method does not include the noise model.

        Args:
            :attr:`x` (:class:`torch.tensor`): A tensor where the dimensions indexed by
            `self.meas_dims` match the measurement shape `self.meas_shape`.

        Returns:
            :class:`torch.tensor`: A tensor of shape (\*, self.M) where \* denotes
            all the dimensions of the input tensor not included in `self.meas_dims`.

        Example: Select one every second point on the diagonal of a batch of images
            >>> from spyrit.core.meas import FreeformLinearSplit
            >>> import torch
            >>> images = torch.rand(17, 3, 40, 40)
            >>> mask = torch.tensor([[i, i] for i in range(0,40,2)]).T
            >>> H = torch.randn(13, 20)
            >>> meas_op = FreeformLinearSplit(H, meas_shape=(40,40), index_mask=mask)
            >>> x_masked = meas_op(images)
            >>> print(x_masked.shape)
            torch.Size([17, 3, 26])
        """
        x = self.measure(x)
        x = self.noise_model(x)
        return x

    def forward_H(self, x: torch.tensor) -> torch.tensor:
        r"""Simulate measurements.

        The mask is first applied to the input tensor, then the input tensor
        is multiplied by the measurement patterns.

        .. note::
            This method does not include the noise model.

        Args:
            :attr:`x` (:class:`torch.tensor`): A tensor where the dimensions indexed by
            `self.meas_dims` match the measurement shape `self.meas_shape`.

        Returns:
            :class:`torch.tensor`: A tensor of shape (\*, self.M) where \* denotes
            all the dimensions of the input tensor not included in `self.meas_dims`.

        Example: Select one every second point on the diagonal of a batch of images
            >>> from spyrit.core.meas import FreeformLinearSplit
            >>> import torch
            >>> images = torch.rand(17, 3, 40, 40)
            >>> mask = torch.tensor([[i, i] for i in range(0,40,2)]).T
            >>> H = torch.randn(13, 20)
            >>> meas_op = FreeformLinearSplit(H, meas_shape=(40,40), index_mask=mask)
            >>> x_masked = meas_op.forward_H(images)
            >>> print(x_masked.shape)
            torch.Size([17, 3, 13])
        """
        x = self.measure_H(x)
        x = self.noise_model(x)
        return x

    def unvectorize(self, x: torch.tensor, fill_value: Any = 0) -> torch.tensor:
        r"""Unflatten the last dimension of a tensor to the measurement shape at
        the measured dimensions based on the mask.

        This method expands the last dimension into the measurement shape
        `self.meas_shape`, filling the elements not in the mask with the
        `fill_value`. The expanded dimensions are then moved to their original
        positions as defined by `self.meas_dims`.

        .. note::
            This function creates a new tensor filled with the `fill_value` and
            then fills the elements in the mask with the corresponding elements.
            The output tensor is not a view of the input tensor.

        Args:
            :attr:`x` (:class:`torch.tensor`): tensor to be expanded. Its last dimension must
            contain `self.N` elements.

            :attr:`fill_value` (Any, optional): Fill value for all the indices not
            covered by the mask. Defaults to 0.

        Returns:
            :class:`torch.tensor`: A tensor where the dimensions indexed by `self.meas_dims`
            match the measurement shape `self.meas_shape`.

        See also:
            For the opposite operation use :meth:`vectorize()`.

        Example:
            >>> from spyrit.core.meas import FreeformLinearSplit
            >>> import torch
            >>> images = torch.rand(17, 3, 40, 40)
            >>> mask = torch.tensor([[i, i] for i in range(0,40,2)]).T
            >>> H = torch.randn(13, 20)
            >>> meas_op = FreeformLinearSplit(H, meas_shape=(40,40), index_mask=mask)
            >>> x = torch.randn(17, 3, 20)
            >>> print(meas_op.unvectorize(x).shape)
            torch.Size([17, 3, 40, 40])
        """

        if self.mask_type == "index":
            # create a new tensor with the final shape
            output = torch.full(
                (*x.shape[:-1], *self.meas_shape),
                fill_value,
                dtype=x.dtype,
                device=x.device,
            )
            output[(..., *self.index_mask)] = x

        # not tested yet
        elif self.mask_type == "bool":
            # create a new tensor with an intermediate shape
            output = torch.full(
                (*x.shape[:-1], self.N),
                fill_value,
                dtype=x.dtype,
                device=x.device,
            )
            output[..., self.bool_mask.reshape(-1)] = x
            output = output.reshape(*output.shape[:-1], *self.meas_shape)

        else:
            raise ValueError(
                f"mask_type must be either 'index' or 'bool', found {self.mask_type}."
            )

        return torch.movedim(output, self.last_dims, self.meas_dims)


# =============================================================================
class HadamSplit2d(LinearSplit):
    r"""Simulate 2D Hadamard split acquisitions.

    Considering the acquisition of :math:`2M` square DMD patterns of size :math:`h`, it computes

    .. math::
        y =\mathcal{N}\left(\mathcal{S}\left(AXA^T\right)\right),

    where :math:`\mathcal{N} \colon\, \mathbb{R}^{2M} \to \mathbb{R}^{2M}` represents a noise operator (e.g., Gaussian), :math:`\mathcal{S} \colon\, \mathbb{R}^{2h\times 2h} \to \mathbb{R}^{2M}` is a subsampling operator, :math:`A \in \mathbb{R}_+^{2h\times h}` is the acquisition matrix that contains the positive and negative components of a Hadamard matrix, :math:`X \in \mathbb{R}^{h\times h}` is the (2D) image.


    1. The matrix :math:`A` is obtained by splitting a Hadamard matrix :math:`H\in\mathbb{R}^{h\times h}` such that :math:`A[0::2, :] = H_{+}` and :math:`A[1::2, :] = H_{-}`, where :math:`H_{+} = \max(0,H)` and :math:`H_{-} = \max(0,-H)`.

    .. note::

        :math:`H_{+} - H_{-} = H`.

    2. The subsampling operator keeps the pixels that correspond to the :math:`M` largest values in the order matrix :math:`O\in\mathbb{R}^{h^2 \times h^2}`.

    .. note::

        Subsampling applies to :math:`H_{+}XH_{+}^T` and :math:`H_{-}XH_{-}^T` the same way, independently.

    .. note::
            The operator :math:`\mathcal{S}` returns a vector. In the case :math:`M=h^2` (no subsampling), :math:`\mathcal{S}` is the vectorization operator.

    Args:
        :attr:`h` (int): Image size :math:`h`. Must be a power of 2.

        :attr:`order` (:class:`torch.tensor`, optional): Order matrix :math:`O` that defines the measurements to keep. The first component of :math:`y` will correspond to the index where :attr:`order` is the highest.

        :attr:`fast` (bool, optional): Whether to use the fast Hadamard transform
        algorithm. If False, it uses matrix-vector products. Defaults to True.

        :attr:`reshape_output` (bool, optional): Whether reshape the output of adjoint and pinv methods to images. If False, output are vectors.

        :attr:`noise_model` (see :mod:`spyrit.core.noise`): Noise model :math:`\mathcal{N}`.
        Defaults to `torch.nn.Identity()`.

        :attr:`dtype` (:class:`torch.dtype`, optional): Data type of the measurement
        matrix. Defaults to `torch.float32`.

        :attr:`device` (:obj:`torch.device`, optional): Device of the measurement matrix.
        Defaults to `torch.device("cpu")`.

    .. note:
        The argument :attr:`order` is particularly useful when rearranging the
        measurements by decreasing variance. The variance matrix can simply be
        put as `order`.

    Attributes:

        :attr:`H` (:class:`torch.tensor`): The 2D measurement matrix given by :math:`H\otimes H`.

        :attr:`A` (:class:`torch.tensor`): The 2D acquisition matrix given by :math:`A\otimes A`.

        :attr:`M` (int): Number of measurements :math:`M`.

        :attr:`N` (int): Number of pixels in the image equal to :math:`h^2`.

        :attr:`meas_shape` (torch.Size): Shape of the measurement patterns. Is
        equal to :math:`(h, h)`.

        :attr:`meas_dims` (torch.Size): Dimensions of the image the acquisition
        matrix applies to. Is equal to `(-2, -1)`.

        :attr:`H_static` (:class:`torch.tensor`): alias for :attr:`H`.

        :attr:`H_pinv` (:class:`torch.tensor`, optional): The learnable pseudo inverse
        measurement matrix :math:`H^\dagger` of shape :math:`(N, M)`.

        :attr:`order` (:class:`torch.tensor`): Order matrix :math:`O`. It
        is used by :func:`~spyrit.core.torch.sort_by_significance()`. Defaults to rectangular order (e.g., linear indices).

        :attr:`indices` (:class:`torch.tensor`): Indices used to reorder the measurement vector. It is used by the method :meth:`reindex()`.

    Example:
        >>> import spyrit.core.meas as meas
        >>> h = 32
        >>> meas_op = meas.HadamSplit2d(h, 400)
        >>> print(meas_op.H1d.shape)
        torch.Size([32, 32])
        >>> print(meas_op.M)
        400
    """

    def __init__(
        self,
        h: int,
        M: int = None,
        order: torch.tensor = None,
        fast: bool = True,
        reshape_output: bool = False,
        *,
        noise_model=nn.Identity(),
        dtype: torch.dtype = torch.float32,
        device: torch.device = torch.device("cpu"),
    ):
        meas_dims = (-2, -1)
        meas_shape = (h, h)
        if M is None:
            M = h**2

        # call Linear constructor (avoid setting A)
        super(LinearSplit, self).__init__(
            torch.empty(h**2, h**2),
            meas_shape,
            meas_dims,
            noise_model=noise_model,
            dtype=dtype,
            device=device,
        )

        if order is None:
            order = torch.ones(h, h)
        # 1D version of H
        # H1d = spytorch.walsh_matrix(h).to(dtype=dtype, device=device)
        # self.H1d = nn.Parameter(H1d, requires_grad=False)
        self.H1d = nn.Parameter(spytorch.walsh_matrix(h), requires_grad=False).to(
            dtype=dtype, device=device
        )
        self.M = M  # supercharged self.M
        self.order = order
        self.indices = torch.argsort(-order.flatten(), stable=True).to(
            dtype=torch.int32, device=self.device
        )
        self.fast = fast
        self.reshape_output = reshape_output

    @property
    def dtype(self) -> torch.dtype:
        return self.H1d.dtype

    @property
    def device(self) -> torch.device:
        return self.H1d.device

    @property
    def H(self):
        H = torch.kron(self.H1d, self.H1d)
        H = self.reindex(H, "rows", False)

        # !!!!

        return H[: self.M, :]

    @property
    def A(self):
        H = self.H
        pos, neg = nn.functional.relu(H), nn.functional.relu(-H)
        return torch.cat([pos, neg], 1).reshape(2 * self.M, self.N)

    @property
    def matrix_to_inverse(self):
        return self.H

    def reindex(
        self, x: torch.tensor, axis: str = "rows", inverse_permutation: bool = False
    ) -> torch.tensor:
        """Sorts a tensor along a specified axis using the indices tensor. The
        indices tensor is contained in the attribute :attr:`self.indices`.

        The indices tensor contains the new indices of the elements in the values
        tensor. `values[0]` will be placed at the index `indices[0]`, `values[1]`
        at `indices[1]`, and so on.

        Using the inverse permutation allows to revert the permutation: in this
        case, it is the element at index `indices[0]` that will be placed at the
        index `0`, the element at index `indices[1]` that will be placed at the
        index `1`, and so on.

        .. note::
            See :func:`~spyrit.core.torch.reindex()` for more details.

        Args:
            :attr:`values` (:class:`torch.tensor`): The tensor to sort. Can be 1D, 2D, or any
            multi-dimensional batch of 2D tensors.

            :attr:`axis` (str, optional): The axis to sort along. Must be either 'rows' or
            'cols'. If `values` is 1D, `axis` is not used. Default is 'rows'.

            :attr:`inverse_permutation` (bool, optional): Whether to apply the permutation
            inverse. Default is False.

        Raises:
            ValueError: If `axis` is not 'rows' or 'cols'.

        Returns:
            :class:`torch.tensor`: The sorted tensor by the given indices along the
            specified axis.
        """
        return spytorch.reindex(x, self.indices.to(x.device), axis, inverse_permutation)

    def measure(self, x: torch.tensor) -> torch.tensor:
        r"""Simulate noiseless measurements from matrix A.

        It computes

        .. math::
            y =\mathcal{S}\left(AXA^T\right),

        where :math:`\mathcal{S} \colon\, \mathbb{R}^{2h\times 2h} \to \mathbb{R}^{2M}` is the subsampling operator, :math:`A \colon\, \mathbb{R}_+^{2h\times h}` is the acquisition matrix that contains the positive and negative component of 2D Hadamard patterns, :math:`X \in \mathbb{R}^{h\times h}` is the (2D) image, :math:`2M` is the number of DMD patterns, and :math:`h` is the image size.

        Args:
            :attr:`x` (:class:`torch.tensor`): Image :math:`X` whose
            dimensions :attr:`self.meas_dims` must have shape
            shape :attr:`self.meas_shape`.

        Returns:
            Measurement vector :math:`y \in \mathbb{R}^{2M}`.

        Examples:
            Example 1: No subsampling

            >>> import torch
            >>> import spyrit.core.meas as meas
            >>> h = 32
            >>> Ord = torch.randn(h, h)
            >>> meas_op = meas.HadamSplit2d(h)
            >>> x = torch.empty(10, h, h).uniform_(0, 1)
            >>> y = meas_op.measure(x)
            >>> print(y.shape)
            torch.Size([10, 2048])

            Example 2: With subsampling

            >>> import torch
            >>> import spyrit.core.meas as meas
            >>> h = 32
            >>> Ord = torch.randn(h, h)
            >>> meas_op = meas.HadamSplit2d(h, 49)
            >>> x = torch.empty(8, 2, h, h).uniform_(0, 1)
            >>> y = meas_op.measure_H(x)
            >>> print(y.shape)
            torch.Size([8, 2, 49])
        """
        if self.fast:
            return self.fast_measure(x)
        else:
            return super().measure(x)

    def measure_H(self, x: torch.tensor):
        r"""Simulate noiseless measurements from matrix H.

        It computes

        .. math::
            m =\mathcal{S}\left(HXH^T\right),

        where :math:`\mathcal{S} \colon\, \mathbb{R}^{h\times h} \to \mathbb{R}^{M}` is the subsampling operator, :math:`H \colon\, \mathbb{R}^{h\times h}` is the Hadamard matrix, :math:`X \in \mathbb{R}^{h\times h}` is the (2D) image.

        Args:
            :attr:`x` (:class:`torch.tensor`): Image :math:`X` whose
            dimensions :attr:`self.meas_dims` must have shape
            shape :attr:`self.meas_shape`.

        Returns:
            Measurement vector :math:`m \in \mathbb{R}^{M}`.

        Examples:
            Example 1: No subsampling

            >>> import torch
            >>> import spyrit.core.meas as meas
            >>> h = 32
            >>> meas_op = meas.HadamSplit2d(h)
            >>> x = torch.empty(h, h).uniform_(0, 1)
            >>> y = meas_op.measure(x)
            >>> print(y.shape)
            torch.Size([2048])

            Example 2: With subsampling

            >>> import torch
            >>> import spyrit.core.meas as meas
            >>> h = 32
            >>> meas_op = meas.HadamSplit2d(h, 49)
            >>> x = torch.empty(8, 2, h, h).uniform_(0, 1)
            >>> y = meas_op.measure(x)
            >>> print(y.shape)
            torch.Size([8, 2, 98])
        """
        if self.fast:
            return self.fast_measure_H(x)
        else:
            return super().measure_H(x)

    def adjoint_H(self, m: torch.tensor, unvectorize=False) -> torch.tensor:
        r"""Apply the adjoint of matrix H.

        Args:
            :attr:`m` (:class:`torch.tensor`): Measurement :math:`m` length is :attr:`self.M`.

            :attr:`unvectorize` (bool): whether to apply a :meth:`unvectorize`
            operation at the end of the computation.

        Returns:
            Vectorized image vector :math:`x \in \mathbb{R}^{h^2}`

        Examples:
            Example 1: No subsampling

            >>> import torch
            >>> import spyrit.core.meas as meas
            >>> h = 32
            >>> meas_op = meas.HadamSplit2d(h)
            >>> m = torch.empty(10, h*h).uniform_(0, 1)
            >>> x = meas_op.adjoint_H(m)
            >>> print(x.shape)
            torch.Size([10, 1024])

            Example 2: With subsampling

            >>> import torch
            >>> import spyrit.core.meas as meas
            >>> h, M = 32, 49
            >>> meas_op = meas.HadamSplit2d(h, M)
            >>> m = torch.empty(8, 2, M).uniform_(0, 1)
            >>> x = meas_op.adjoint_H(m)
            >>> print(x.shape)
            torch.Size([8, 2, 1024])
        """
        if self.fast:
            # fast_pinv takes 'vectorize' as argument
            return self.fast_pinv(m, not unvectorize) * self.N
        else:
            return super().adjoint_H(m, unvectorize)

    def fast_measure(self, x: torch.tensor) -> torch.tensor:
        r"""Simulate noiseless measurements from matrix A."""
        Hx = self.fast_measure_H(x)
        x_sum = Hx[..., None, 0]  # indexing while keeping the original shape
        y_pos, y_neg = (x_sum + Hx) / 2, (x_sum - Hx) / 2
        new_shape = y_pos.shape[:-1] + (2 * self.M,)
        y = torch.stack([y_pos, y_neg], -1).reshape(new_shape)
        return y

    def fast_measure_H(self, x: torch.tensor) -> torch.tensor:
        r"""Simulate noiseless measurements from matrix H."""
        x = spytorch.mult_2d_separable(self.H1d, x)
        x = self.vectorize(x)
        x = x.index_select(dim=-1, index=self.indices)
        # x = self.reindex(x, "rows", False)
        return x[..., : self.M]

    def fast_pinv(self, m: torch.tensor, vectorize=False) -> torch.tensor:
        r"""Apply the pseudo inverse of H.

        Args:
            :attr:`m` (:class:`torch.tensor`): Measurement :math:`m` of length :attr:`self.M`.

            :attr:`vectorize` (bool): Whether to apply the :meth:`vectorize` method
            after computation of the pseudo inverse.

        Returns:
            :class:`torch.tensor`: Vectorized image :math:`x` of length :attr:`self.N`.

        .. note::
            We use the separability of the 2D Hadamard transform. Only multiplications
            with the "1D" Hadamard matrix (i.e., :attr:`self.H1d`) are required. If
            the number of measurements is smaller than the number of pixels,
            the measurement vector is zero-padded.

        Examples:
            Example 1: No subsampling

            >>> import torch
            >>> import spyrit.core.meas as meas
            >>> h = 32
            >>> meas_op = meas.HadamSplit2d(h)
            >>> m = torch.empty(10, h*h).uniform_(0, 1)
            >>> x = meas_op.fast_pinv(m)
            >>> print(x.shape)
            torch.Size([10, 32, 32])

            Example 2: With subsampling

            >>> import torch
            >>> import spyrit.core.meas as meas
            >>> h, M = 32, 49
            >>> meas_op = meas.HadamSplit2d(h, M)
            >>> m = torch.empty(8, 2, M).uniform_(0, 1)
            >>> x = meas_op.fast_pinv(m)
            >>> print(x.shape)
            torch.Size([8, 2, 32, 32])

            Example 3: Output are vectors, not images

            >>> import torch
            >>> import spyrit.core.meas as meas
            >>> h, M = 32, 49
            >>> meas_op = meas.HadamSplit2d(h, M)
            >>> m = torch.empty(8, 2, M).uniform_(0, 1)
            >>> x = meas_op.fast_pinv(m, vectorize=True)
            >>> print(x.shape)
            torch.Size([8, 2, 1024])
        """
        if self.N != self.M:
            m = torch.cat(
                (m, torch.zeros(*m.shape[:-1], self.N - self.M, device=m.device)),
                -1,
            )
        m = self.reindex(m, "cols", False)
        m = self.unvectorize(m)
        m = spytorch.mult_2d_separable(self.H1d, m) / self.N

        if vectorize:
            m = self.vectorize(m)
        return m

    def fast_H_pinv(self) -> torch.tensor:
        r"""Return the pseudo inverse of the matrix H"""
        return self.H.T / self.N




# # =============================================================================
# class HadamSplit(LinearSplit):
#     # =========================================================================
#     r"""
#     Simulates splitted measurements :math:`y = \begin{bmatrix}{H_{+}}\\{H_{-}}\end{bmatrix}x`
#     with :math:`H` a Hadamard matrix.

#     Computes linear measurements from incoming images: :math:`y = Px`,
#     where :math:`P` is a linear operator (matrix) and :math:`x` is a
#     vectorized image or batch of vectorized images.

#     The matrix :math:`P` contains only positive values and is obtained by
#     splitting a Hadamard-based matrix :math:`H` such that
#     :math:`P` has a shape of :math:`(2M, N)` and `P[0::2, :] = H_{+}` and
#     `P[1::2, :] = H_{-}`, where :math:`H_{+} = \max(0,H)` and
#     :math:`H_{-} = \max(0,-H)`.

#     :math:`H` is obtained by selecting a re-ordered subsample of :math:`M` rows
#     of a "full" Hadamard matrix :math:`F` with shape :math:`(N^2, N^2)`.
#     :math:`N` must be a power of 2.

#     Args:
#         :attr:`M` (int): Number of measurements. It determines the size of the
#         Hadamard matrix subsample :math:`H`.

#         :attr:`h` (int): Measurement pattern height. The width is taken to be
#         equal to the height, so the measurement pattern is square. The Hadamard
#         matrix will have shape :math:`(h^2, h^2)`.

#         :attr:`Ord` (torch.tensor, optional): Order matrix used to reorder the
#         rows of the measurement matrix :math:`H`. The first new row of :math:`H`
#         will correspond to the highest value in :math:`Ord`. Must contain
#         :math:`M` values. If some values repeat, the order is kept. Defaults to
#         None.

#     Attributes:
#         :attr:`H` (torch.tensor): The learnable measurement matrix of shape
#         :math:`(M, N)`.

#         :attr:`H_static` (torch.tensor): alias for :attr:`H`.

#         :attr:`P` (torch.tensor): The splitted measurement matrix of shape
#         :math:`(2M, N)`.

#         :attr:`H_pinv` (torch.tensor, optional): The learnable pseudo inverse
#         measurement matrix :math:`H^\dagger` of shape :math:`(N, M)`.

#         :attr:`M` (int): Number of measurements performed by the linear operator.
#         Is equal to the parameter :attr:`M`.

#         :attr:`N` (int): Number of pixels in the image, is equal to :math:`h^2`.

#         :attr:`h` (int): Measurement pattern height.

#         :attr:`w` (int): Measurement pattern width. Is equal to :math:`h`.

#         :attr:`meas_shape` (tuple): Shape of the measurement patterns
#         (height, width). Is equal to `(self.h, self.h)`.

#         :attr:`indices` (torch.tensor): Indices used to sort the rows of H.	It
#         is used by the method :meth:`reindex()`.

#         :attr:`Ord` (torch.tensor): Order matrix used to sort the rows of H. It
#         is used by :func:`~spyrit.core.torch.sort_by_significance()`.

#     .. note::
#         The computation of a Hadamard transform :math:`Fx` benefits a fast
#         algorithm, as well as the computation of inverse Hadamard transforms.

#     .. note::
#         :math:`H = H_{+} - H_{-}`

#     Example:
#         >>> h = 32
#         >>> Ord = torch.randn(h, h)
#         >>> meas_op = HadamSplit(400, h, Ord)
#         >>> print(meas_op)
#         HadamSplit(
#           (M): 400
#           (N): 1024
#           (H.shape): torch.Size([400, 1024])
#           (meas_shape): (32, 32)
#           (H_pinv): True
#           (P.shape): torch.Size([800, 1024])
#         )
#     """

#     def __init__(
#         self,
#         M: int,
#         h: int,
#         Ord: torch.tensor = None,
#     ):

#         F = spytorch.walsh_matrix_2d(h)

#         # we pass the whole F matrix to the constructor, but override the
#         # calls self.H etc to only return the first M rows
#         super().__init__(F, pinv=False, Ord=Ord, meas_shape=(h, h))
#         self._M = M

#     @property
#     def H_pinv(self) -> torch.tensor:
#         return self._param_H_static_pinv.data / self.N

#     @H_pinv.setter
#     def H_pinv(self, value: torch.tensor) -> None:
#         self._param_H_static_pinv = nn.Parameter(
#             value.to(torch.float64), requires_grad=False
#         )

#     @H_pinv.deleter
#     def H_pinv(self) -> None:
#         del self._param_H_static_pinv

#     def forward_H(self, x: torch.tensor) -> torch.tensor:
#         r"""Optimized measurement simulation using the Fast Hadamard Transform.

#         The 2D fast Walsh-ordered Walsh-Hadamard transform is applied to the
#         incoming images :math:`x`. This is equivalent to computing :math:`x \cdot H^T`.

#         Args:
#             :math:`x` (torch.tensor): Batch of images of shape :math:`(*,h,w)`.
#             `*` denotes any dimension, for instance `(b,c)` where `b` is the
#             batch size and `c` the number of channels. `h` and `w` are the height
#             and width of the images.

#         Output:
#             torch.tensor: The linear measurements of the input images. It has
#             shape :math:`(*,M)` where * denotes any number of dimensions and
#             `M` the number of measurements.

#         Shape:
#             :math:`x`: :math:`(*,h,w)` where * denotes any dimension, for
#             instance `(b,c)` where `b` is the batch size and `c` the number of
#             channels. `h` and `w` are the height and width of the images.

#             Output: :math:`(*,M)` where * denotes denotes any number of
#             dimensions and `M` the number of measurements.
#         """
#         m = spytorch.fwht_2d(x)
#         m_flat = self.vectorize(m)
#         return self.reindex(m_flat, "cols", True)[..., : self.M]

#     def build_H_pinv(self):
#         """Build the pseudo-inverse (inverse) of the Hadamard matrix H.

#         This computes the pseudo-inverse of the Hadamard matrix H, and stores it
#         in the attribute H_pinv. In the case of an invertible matrix, the
#         pseudo-inverse is the inverse.

#         Args:
#             None.

#         Returns:
#             None. The pseudo-inverse is stored in the attribute H_pinv.
#         """
#         # the division by self.N is done in the property so as to avoid
#         # memory overconsumption
#         self.H_pinv = self.H.T

#     def pinv(self, y, *args, **kwargs):
#         y_padded = torch.zeros(y.shape[:-1] + (self.N,), device=y.device, dtype=y.dtype)
#         y_padded[..., : self.M] = y
#         return self.inverse(y_padded)

#     def inverse(self, y: torch.tensor) -> torch.tensor:
#         r"""Inverse transform of Hadamard-domain images.

#         It can be described as :math:`x = H_{had}^{-1}G y`, where :math:`y` is
#         the input Hadamard-domain measurements, :math:`H_{had}^{-1}` is the inverse
#         Hadamard transform, and :math:`G` is the reordering matrix.

#         .. note::
#             For this inverse to work, the input vector must have the same number
#             of measurements as there are pixels in the original image
#             (:math:`M = N`), i.e. no subsampling is allowed.

#         .. warning::
#             This method is deprecated and will be removed in a future version.
#             Use self.pinv instead.

#         Args:
#             :math:`y`: batch of images in the Hadamard domain of shape
#             :math:`(*,c,M)`. `*` denotes any size, `c` the number of
#             channels, and `M` the number of measurements (with `M = N`).

#         Output:
#             :math:`x`: batch of images of shape :math:`(*,c,h,w)`. `*` denotes
#             any size, `c` the number of channels, and `h`, `w` the height and
#             width of the image (with `h \times w = N = M`).

#         Shape:
#             :math:`y`: :math:`(*, c, M)` with :math:`*` any size,
#             :math:`c` the number of channels, and :math:`N` the number of
#             measurements (with `M = N`).

#             Output: math:`(*, c, h, w)` with :math:`h` and :math:`w` the height
#             and width of the image.

#         Example:
#             >>> h = 32
#             >>> Ord = torch.randn(h, h)
#             >>> meas_op = HadamSplit(400, h, Ord)
#             >>> y = torch.randn(10, h**2)
#             >>> x = meas_op.inverse(y)
#             >>> print(x.shape)
#             torch.Size([10, 32, 32])
#         """
#         # permutations
#         y = self.reindex(y, "cols", False)
#         y = self.unvectorize(y)
#         # inverse of full transform
#         x = 1 / self.N * spytorch.fwht_2d(y, True)
#         return x

#     def _pinv_mult(self, y):
#         """We use fast walsh-hadamard transform to compute the pseudo inverse.

#         Args:
#             y (torch.tensor): batch of images in the Hadamard domain of shape
#             (*,M). * denotes any size, and M the number of measurements.

#         Returns:
#             torch.tensor: batch of images in the image domain of shape (*,N).
#         """
#         # zero-pad the measurements until size N
#         y_shape = y.shape
#         y_new_shape = y_shape[:-1] + (self.N,)
#         y_new = torch.zeros(y_new_shape, device=y.device, dtype=y.dtype)
#         y_new[..., : y_shape[-1]] = y

#         # unsort the measurements
#         y_new = self.reindex(y_new, "cols", False)
#         y_new = self.unvectorize(y_new)

#         # inverse of full transform
#         return 1 / self.N * spytorch.fwht_2d(y_new, True)

#     def _set_Ord(self, Ord: torch.tensor) -> None:
#         """Set the order matrix used to sort the rows of H."""
#         # get only the indices, as done in spyrit.core.torch.sort_by_significance
#         self._indices = torch.argsort(-Ord.flatten(), stable=True).to(torch.int32)
#         # update the Ord attribute
#         self._param_Ord.data = Ord.to(self.device)


# =============================================================================
class DynamicLinear(Linear):
    r"""Simulates the measurement of a moving object :math:`y = H \cdot x(t)`.

    Computes linear measurements :math:`y` from incoming images: :math:`y = Hx`,
    where :math:`H` is a linear operator (matrix) and :math:`x` is a
    batch of vectorized images representing a motion picture.

    The class is constructed from a matrix :math:`H` of shape :math:`(M, N)`,
    where :math:`N` represents the number of pixels in the image and
    :math:`M` the number of measurements and the number of frames in the
    animated object.

    .. warning::
        For each call, there must be **exactly** as many images in :math:`x` as
        there are measurements in the linear operator used to initialize the class.

    Args:
        :attr:`H` (torch.tensor): measurement matrix (linear operator) with
        shape :math:`(M, N)`.

        :attr:`Ord` (torch.tensor, optional): Order matrix used to reorder the
        rows of the measurement matrix :math:`H`. The first new row of :math:`H`
        will correspond to the highest value in :math:`Ord`. Must contain
        :math:`M` values. If some values repeat, the order is kept. Defaults to
        None.

        :attr:`meas_shape` (tuple, optional): Shape of the measurement patterns.
        Must be a tuple of two integers representing the height and width of the
        patterns. If not specified, the shape is suppposed to be a square image.
        If not, an error is raised. Defaults to None.

        :attr:`img_shape` (tuple, optional): Shape of the image. Must be a tuple
        of two integers representing the height and width of the image. If not
        specified, the shape is taken as equal to `meas_shape`. Setting this
        value is particularly useful when using an :ref:`extended field of view <_MICCAI24>`.

        :attr:`white_acq` (torch.tensor, optional): Eventual spatial gain resulting from
        detector inhomogeneities. Must have the same shape as the measurement patterns.

    Attributes:
        :attr:`H_static` (torch.nn.Parameter): The learnable measurement matrix
        of shape :math:`(M,N)` initialized as :math:`H`.  Only real values are supported.

        :attr:`M` (int): Number of measurements performed by the linear operator.

        :attr:`N` (int): Number of pixels in the image.

        :attr:`h` (int): Measurement pattern height.

        :attr:`w` (int): Measurement pattern width.

        :attr:`meas_shape` (tuple): Shape of the measurement patterns
        (height, width). Is equal to `(self.h, self.w)`.

        :attr:`img_h` (int): Image height.

        :attr:`img_w` (int): Image width.

        :attr:`img_shape` (tuple): Shape of the image (height, width). Is equal
        to `(self.img_h, self.img_w)`.

        :attr:`H_dyn` (torch.tensor): Dynamic measurement matrix :math:`H`.
        Must be set using the method :meth:`build_H_dyn` before being accessed.

        :attr:`H` (torch.tensor): Alias for :attr:`H_dyn`.

        :attr:`H_dyn_pinv` (torch.tensor): Dynamic pseudo-inverse measurement
        matrix :math:`H_{dyn}^\dagger`. Must be set using the method
        :meth:`build_H_dyn_pinv` before being accessed.

        :attr:`H_pinv` (torch.tensor): Alias for :attr:`H_dyn_pinv`.

    .. warning::
        The attributes :attr:`H` and :attr:`H_pinv` are used as aliases for
        :attr:`H_dyn` and :attr:`H_dyn_pinv`. If you want to access the static
        versions of the attributes, be sure to include the suffix `_static`.

    Example:
        # >>> H_static = torch.rand([400, 1600])
        # >>> meas_op = DynamicLinear(H_static, 10)
        # >>> print(meas_op)
        # DynamicLinear(
        #   (noise_model): Identity()
        # )

    Reference:

        [MaBP24] (MICCAI 2024 paper #883) Thomas Maitre, Elie Bretin, Romain Phan, Nicolas Ducros,
        Michaël Sdika. Dynamic Single-Pixel Imaging on an Extended Field of View
        without Warping the Patterns. 2024. hal-04533981
    """

    def __init__(
        self,
        H: torch.tensor,
        time_dim: int,
        img_shape: Union[int, torch.Size, Iterable[int]] = None,
        meas_shape: Union[int, torch.Size, Iterable[int]] = None,
        meas_dims: Union[int, torch.Size, Iterable[int]] = None,
        *,
        noise_model: nn.Module = nn.Identity(),
        dtype: torch.dtype = torch.float32,
        device: torch.device = torch.device("cpu"),
        white_acq: torch.tensor = None,
    ):
        super().__init__(
            H,
            meas_shape,
            meas_dims,
            noise_model=noise_model,
            dtype=dtype,
            device=device,
        )

        self.time_dim = time_dim
        self.white_acq = white_acq
        if self.time_dim in self.meas_dims:
            raise RuntimeError(
                f"The time dimension must not be in the measurement dimensions. Found {self.time_dim} in {self.meas_dims}."
            )
        
        self.img_shape = img_shape if img_shape is not None else meas_shape
        self.img_h, self.img_w = self.img_shape  # for legacy
        self.h, self.w = self.meas_shape  # for legacy

        # define the available matrices for reconstruction
        self._available_pinv_matrices = ["H_dyn"]
        self._selected_pinv_matrix = "H_dyn"  # select default here

    @property
    def recon_mode(self) -> str:
        """Interpolation mode used for reconstruction."""
        return self._recon_mode
    
    @property
    def H_dyn(self) -> torch.tensor:
        """Dynamic measurement matrix H."""
        try:
            return self._param_H_dyn.data
        except AttributeError as e:
            raise AttributeError(
                "The dynamic measurement matrix H has not been set yet. "
                + "Please call build_H_dyn() before accessing the attribute "
                + "H_dyn (or H)."
            ) from e
    
    def measure(self, x):
        r"""Simulate noiseless measurements
        
        Args:
            :attr:`x` (:class:`torch.tensor`): a tensor whose time dimension
            matches with `self.time_dim`, and measured dimensions match with
            `self.meas_dims`. All other dimensions (`*`) are batches.
        
        Returns:
            :class:`torch.tensor`: A tensor of shape `(*, M)`, where `*`
            corresponds to the previously mentioned batch dimensions, and
            `M` is the number of measurements (also the number of frames) 
        """
        x = spytorch.center_crop(x, self.meas_shape)
        # vectorize with the time dimension being the second-to-last dimension
        x = self.vectorize(x)
        # here index m is the number of mesurements
        # it is also the number of frames ie. time dimension
        x = torch.einsum("mn,...mn->...m", self.H, x)
        return x
    
    def forward(self, x: torch.tensor) -> torch.tensor:
        r"""Simulates noisy dynamic measurements.
        
        .. important::
            Docstring to be completed. 
        """
        x = self.measure(x)
        x = self.noise_model(x)
        return x

    def build_H_dyn(
        self,
        motion: DeformationField,
        mode: str = "bilinear",
        warping: bool = False,
    ) -> None:
        r"""Build the dynamic measurement matrix `H_dyn`.

        Compute and store the dynamic measurement matrix `H_dyn` from the static
        measurement matrix `H_static` and the deformation field `motion`. The
        output is stored in the attribute `self.H_dyn`.

        This is done using the physical version explained in [MaBP24]_.

        Args:

            :attr:`motion` (DeformationField): Deformation field representing the
            motion of the image. Need to pass the inverse deformation field when
            :attr:`warping` is set to False, and the direct deformation field when
            :attr:`warping` is set to True.

            :attr:`mode` (str): Mode according to which the dynamic matrix is constructed. When warping the patterns,
            it refers to the interpolation method. When the patterns are not warped, it refers to the regularity of
            the solution that is sought after. Defaults to 'bilinear'.

            :attr:`warping` (bool): Whether to warp the patterns when building
            the dynamic measurement matrix. It's been shown [MaBP24] that warping
            the patterns induces a bias in the model. Defaults to 'False'.

        Returns:

            None. The dynamic measurement matrix is stored in the attribute
            `self.H_dyn`.

        References:

                [MaBP24] (MICCAI 2024 paper #883) Thomas Maitre, Elie Bretin, Romain Phan, Nicolas Ducros,
                Michaël Sdika. Dynamic Single-Pixel Imaging on an Extended Field of View
                without Warping the Patterns. 2024. hal-04533981
        """

        if self.img_shape != motion.img_shape:
            raise RuntimeError(
                "The measurement operator img_shape must be the same as the motion field."
            )

        if self.device != motion.device:
            raise RuntimeError(
                "The device of the motion and the measurement operator must be the same."
            )

        # store the method and mode in attribute
        self._recon_mode = mode
        self._recon_warping = warping

        try:
            del self._param_H_dyn
            del self._param_H_dyn_pinv
            warnings.warn(
                "The dynamic measurement matrix pseudo-inverse H_pinv has "
                + "been deleted. Please call self.build_H_dyn_pinv() to "
                + "recompute it.",
                UserWarning,
            )
        except AttributeError:
            pass

        n_frames = motion.n_frames

        # get deformation field from motion
        # scale from [-1;1] x [-1;1] to [0;width-1] x [0;height-1]
        scale_factor = (torch.tensor(self.img_shape) - 1).to(self.device)
        def_field = (motion.field + 1) / 2 * scale_factor

        if isinstance(self, DynamicLinearSplit):
            meas_pattern = self.A
        else:
            meas_pattern = self.H

        if self.white_acq is not None:
            # for eventual spatial gain
            meas_pattern *= self.white_acq.ravel().unsqueeze(0)  

        if not warping:
            # drawings of the kernels for bilinear and bicubic 'interpolation'
            #   00    point      01
            #    +------+--------+
            #    |      |        |
            #    |      |        |
            #    +------+--------+ point
            #    |      |        |
            #    +------+--------+
            #   10               11

            #      00          01   point   02          03
            #       +-----------+-----+-----+-----------+
            #       |           |           |           |
            #       |           |     |     |           |
            #       |        11 |           | 12        |
            #    10 +-----------+-----+-----+-----------+ 13
            #       |           |     |     |           |
            #       + - - - - - + - - + - - + - - - - - + point
            #       |           |     |     |           |
            #    20 +-----------+-----+-----+-----------+ 23
            #       |        21 |     |     | 22        |
            #       |           |           |           |
            #       |           |     |     |           |
            #       +-----------+-----+-----+-----------+
            #      30          31           32          33

            kernel_size = self._spline(torch.tensor([0]), mode).shape[1]
            kernel_width = kernel_size - 1
            kernel_n_pts = kernel_size**2
            
            # Memory optimization: Clear CUDA cache before large allocations
            if self.device.type == 'cuda':
                torch.cuda.empty_cache()

            # PART 1: SEPARATE THE INTEGER AND DECIMAL PARTS OF THE FIELD
            # _________________________________________________________________
            # crop def_field to keep only measured area
            # moveaxis because crop expects (h,w) as last dimensions
            def_field = spytorch.center_crop(
                def_field.moveaxis(-1, 0), self.meas_shape
            ).moveaxis(
                0, -1
            )  # shape (n_frames, meas_h, meas_w, 2)

            # coordinate of top-left closest corner
            def_field_floor = def_field.floor().to(torch.int64)
            # shape (n_frames, meas_h, meas_w, 2)
            # compute decimal part in x y direction
            dx, dy = torch.split((def_field - def_field_floor), [1, 1], dim=-1)
            dx, dy = dx.squeeze(-1), dy.squeeze(-1)
            # dx.shape = dy.shape = (n_frames, meas_h, meas_w)
            # evaluate the spline at the decimal part
            dxy = torch.einsum(
                "iajk,ibjk->iabjk", self._spline(dy, mode), self._spline(dx, mode)
            ).reshape(n_frames, kernel_n_pts, self.h * self.w)
            # shape (n_frames, kernel_n_pts, meas_h*meas_w)
            
            # Memory optimization: explicitly delete large intermediate tensors
            del dx, dy, def_field
            if self.device.type == 'cuda':
                torch.cuda.empty_cache()

            # PART 2: FLATTEN THE INDICES
            # _________________________________________________________________
            # we consider an expanded grid (img_h+k)x(img_w+k), where k is
            # (kernel_width). This allows each part of the (kernel_size^2)-
            # point grid to contribute to the interpolation.
            # get coordinate of point _00
            def_field_00 = def_field_floor - (kernel_size // 2 - 1)
            del def_field_floor
            # shift the grid for phantom rows/columns
            def_field_00 += kernel_width
            # create a mask indicating if either of the 2 indices is out of bounds
            # (w,h) because the def_field is in (x,y) coordinates
            maxs = torch.tensor(
                [self.img_w + kernel_width, self.img_h + kernel_width],
                device=self.device,
            )
            mask = torch.logical_or(
                (def_field_00 < 0).any(dim=-1), (def_field_00 >= maxs).any(dim=-1)
            )  # shape (n_frames, meas_h, meas_w)
            # trash index receives all the out-of-bounds indices
            trash = (maxs[0] * maxs[1]).to(torch.int64).to(self.device)
            # if the indices are out of bounds, we put the trash index
            # otherwise we put the flattened index (y*w + x)
            flattened_indices = torch.where(
                mask,
                trash,
                def_field_00[..., 0]
                + def_field_00[..., 1] * (self.img_w + kernel_width),
            ).reshape(n_frames, self.h * self.w)
            
            del def_field_00, mask
            if self.device.type == 'cuda':
                torch.cuda.empty_cache()

            # PART 3: WARP H MATRIX WITH FLATTENED INDICES
            # _________________________________________________________________
            # Build 4 submatrices with 4 weights for bilinear interpolation
            meas_dxy = (
                meas_pattern.reshape(n_frames, 1, self.h * self.w).to(dxy.dtype) * dxy
            )

            del dxy, meas_pattern
            
            # Memory optimization: Check if we need chunked processing
            sparse_size = (self.img_h + kernel_width) * (self.img_w + kernel_width) + 1
            max_memory_per_tensor = 1e9  # ~1GB limit per tensor
            expected_size = n_frames * kernel_n_pts * sparse_size * meas_dxy.element_size()
            
            print(f"Expected tensor size: {expected_size/1e9:.2f} GB")
            
            if expected_size > max_memory_per_tensor:
                print(f"Using chunked processing to avoid OOM (tensor would be {expected_size/1e9:.2f} GB)")
                
                # Process in smaller chunks
                chunk_size = max(1, int(max_memory_per_tensor / (kernel_n_pts * sparse_size * meas_dxy.element_size())))
                print(f"Processing {n_frames} frames in chunks of {chunk_size}")
                H_dyn_chunks = []
                
                for i in range(0, n_frames, chunk_size):
                    end_idx = min(i + chunk_size, n_frames)
                    chunk_frames = end_idx - i
                    print(f"Processing chunk {i//chunk_size + 1}/{(n_frames + chunk_size - 1)//chunk_size}: frames {i} to {end_idx-1}")
                    
                    # Create smaller tensor for this chunk
                    meas_dxy_sorted_chunk = torch.zeros(
                        (chunk_frames, kernel_n_pts, sparse_size),
                        dtype=meas_dxy.dtype,
                        device=self.device,
                    )
                    
                    # add at flattened_indices the values of meas_dxy for this chunk
                    meas_dxy_sorted_chunk.scatter_add_(
                        2, 
                        flattened_indices[i:end_idx].unsqueeze(1).expand_as(meas_dxy[i:end_idx]), 
                        meas_dxy[i:end_idx]
                    )
                    
                    # drop last column (trash)
                    meas_dxy_sorted_chunk = meas_dxy_sorted_chunk[:, :, :-1]
                    
                    # FOLD THE MATRIX for this chunk
                    fold = nn.Fold(
                        output_size=(self.img_h, self.img_w),
                        kernel_size=(kernel_size, kernel_size),
                        padding=kernel_width,
                    )
                    H_dyn_chunk = fold(meas_dxy_sorted_chunk).reshape(chunk_frames, self.img_h * self.img_w)
                    H_dyn_chunks.append(H_dyn_chunk.clone())  # Clone to ensure memory is copied
                    
                    # Clean up chunk memory
                    del meas_dxy_sorted_chunk, H_dyn_chunk
                    if self.device.type == 'cuda':
                        torch.cuda.empty_cache()
                
                # Concatenate all chunks
                H_dyn = torch.cat(H_dyn_chunks, dim=0)
                del H_dyn_chunks
                print("Chunked processing completed successfully")
                
            else:
                print("Using standard processing (tensor fits in memory)")
                # Create a larger H_dyn that will be folded
                meas_dxy_sorted = torch.zeros(
                    (n_frames, kernel_n_pts, sparse_size),
                    dtype=meas_dxy.dtype,
                    device=self.device,
                )
                # add at flattened_indices the values of meas_dxy
                meas_dxy_sorted.scatter_add_(
                    2, flattened_indices.unsqueeze(1).expand_as(meas_dxy), meas_dxy
                )
                
                # drop last column (trash)
                meas_dxy_sorted = meas_dxy_sorted[:, :, :-1]
                
                # PART 4: FOLD THE MATRIX
                # _________________________________________________________________
                # define operator
                fold = nn.Fold(
                    output_size=(self.img_h, self.img_w),
                    kernel_size=(kernel_size, kernel_size),
                    padding=kernel_width,
                )
                H_dyn = fold(meas_dxy_sorted).reshape(n_frames, self.img_h * self.img_w)

                # Memory optimization: Clean up after folding
                del meas_dxy_sorted
            
            # Clean up remaining variables
            del flattened_indices, meas_dxy
            if self.device.type == 'cuda':
                torch.cuda.empty_cache()

        else:
            print('Be careful to use the inverse deformation field when warping = True.')
            
            # Memory optimization: Clear cache before warping operations
            if self.device.type == 'cuda':
                torch.cuda.empty_cache()

            det = self.calc_det(def_field)

            meas_pattern = meas_pattern.reshape(
                meas_pattern.shape[0], 1, self.meas_shape[0], self.meas_shape[1]
            )
            
            # Memory optimization: Use in-place operations when possible
            meas_pattern_ext = torch.zeros(
                (meas_pattern.shape[0], 1, self.img_shape[0], self.img_shape[1]),
                dtype=motion.field.dtype,  # Use correct dtype from start
                device=self.device
            )
            
            amp_max_h = (self.img_shape[0] - self.meas_shape[0]) // 2
            amp_max_w = (self.img_shape[1] - self.meas_shape[1]) // 2
            meas_pattern_ext[
                :,
                :,
                amp_max_h : self.meas_shape[0] + amp_max_h,
                amp_max_w : self.meas_shape[1] + amp_max_w,
            ] = meas_pattern
            
            del meas_pattern

            H_dyn = nn.functional.grid_sample(
                meas_pattern_ext,
                motion.field,
                mode=mode,
                padding_mode="zeros",
                align_corners=True,
            )
            
            # Memory optimization: Clean up before final computation
            del meas_pattern_ext
            if self.device.type == 'cuda':
                torch.cuda.empty_cache()
                
            H_dyn = det.reshape((det.shape[0], -1)) * H_dyn.reshape(
                (H_dyn.shape[0], -1)
            )
            
            del det
            
        self._param_H_dyn = nn.Parameter(H_dyn, requires_grad=False).to(self.device) # store in _param_H_dyn
        
        # Memory optimization: Clean up H_dyn variable (data is now in parameter)
        del H_dyn
        if self.device.type == 'cuda':
            torch.cuda.empty_cache()
            print(f"Final memory after storing H_dyn: {torch.cuda.memory_allocated()/1024**3:.2f} GB")
        

    def calc_det(self, def_field):
        r"""Computes the determinant of the deformation field. It is used for the 'warping the patterns'
        method.

        Args:
            :attr:`def_field` (:class:`torch.tensor`): a tensor of shape
            (t, h, w, 2), where t, h, w can be any dimensions.

        Returns:
            :class:`torch.tensor`: The determinant for each frame of the
            deformation field, it has shape (t, h, w).        
        """
        # Memory optimization: Clear cache before computation
        if self.device.type == 'cuda':
            torch.cuda.empty_cache()
            
        # def_field of shape (n_frames, img_shape[0], img_shape[1], 2) in range [0, h-1] x [0, w-1]
        v1, v2 = def_field[:, :, :, 0], def_field[:, :, :, 1]
        n_frames = def_field.shape[0]

        # Memory-efficient gradient computation
        # Compute gradients for v1
        diff_v1_dim1 = torch.diff(v1, dim=1)
        ones_v1_dim1 = torch.ones(n_frames, 1, v1.shape[2], device=v1.device, dtype=v1.dtype)
        dy_v1 = torch.cat([diff_v1_dim1, ones_v1_dim1], dim=1)
        del diff_v1_dim1, ones_v1_dim1
        
        diff_v1_dim2 = torch.diff(v1, dim=2)
        ones_v1_dim2 = torch.ones(n_frames, v1.shape[1], 1, device=v1.device, dtype=v1.dtype)
        dx_v1 = torch.cat([diff_v1_dim2, ones_v1_dim2], dim=2)
        del diff_v1_dim2, ones_v1_dim2, v1
        
        # Compute gradients for v2
        diff_v2_dim1 = torch.diff(v2, dim=1)
        ones_v2_dim1 = torch.ones(n_frames, 1, v2.shape[2], device=v2.device, dtype=v2.dtype)
        dy_v2 = torch.cat([diff_v2_dim1, ones_v2_dim1], dim=1)
        del diff_v2_dim1, ones_v2_dim1
        
        diff_v2_dim2 = torch.diff(v2, dim=2)
        ones_v2_dim2 = torch.ones(n_frames, v2.shape[1], 1, device=v2.device, dtype=v2.dtype)
        dx_v2 = torch.cat([diff_v2_dim2, ones_v2_dim2], dim=2)
        del diff_v2_dim2, ones_v2_dim2, v2

        # Compute determinant
        det = dx_v1 * dy_v2 - dx_v2 * dy_v1
        
        # Clean up
        del dx_v1, dy_v1, dx_v2, dy_v2
        if self.device.type == 'cuda':
            torch.cuda.empty_cache()

        return det


    def build_H_dyn_pinv(self, reg: str = "rcond", eta: float = 1e-3) -> None:
        """Computes the pseudo-inverse of the dynamic measurement matrix
        `H_dyn` and stores it in the attribute `H_dyn_pinv`.

        This method supposes that the dynamic measurement matrix `H_dyn` has
        already been set using the method `build_H_dyn()`. An error will be
        raised if `H_dyn` has not been set yet.

        Args:
            :attr:`reg` (str): Regularization method. Can be either 'rcond',
            'L2' or 'H1'. Defaults to 'rcond'.

            :attr:`eta` (float): Regularization parameter. Defaults to 1e-6.

        Raises:
            AttributeError: If the dynamic measurement matrix `H_dyn` has not
            been set yet.
        """
        # later do with regularization parameter
        try:
            H_dyn = self.H_dyn.to(torch.float64)
        except AttributeError as e:
            raise AttributeError(
                "The dynamic measurement matrix H has not been set yet. "
                + "Please call build_H_dyn() before computing the pseudo-inverse."
            ) from e
        self.H_dyn_pinv = self._build_pinv(H_dyn, reg, eta)

<<<<<<< HEAD
=======
    def forward(self, x: torch.tensor) -> torch.tensor:
        r"""
        Simulates the measurement of a motion picture :math:`y = H \cdot x(t)`.

        The output :math:`y` is computed as :math:`y = Hx`, where :math:`H` is
        the measurement matrix and :math:`x` is a batch of images.

        Args:
            :attr:`x`: Batch of images of shape :math:`(*, t, c, h, w)`. `*`
            denotes any dimension (e.g. the batch size), `t` the number of frames,
            `c` the number of channels, and `h`, `w` the height and width of the
            images.

        Output:
            :attr:`y`: Linear measurements of the input images. It has shape
            :math:`(*, c, M)` where * denotes any number of dimensions, `c` the
            number of channels, and `M` the number of measurements.

        .. warning::
            There must be **exactly** as many images as there are measurements
            in the linear operator used to initialize the class, i.e.
            `t = M`.

        Shape:
            :math:`x`: :math:`(*, t, c, h, w)`, where * denotes the batch size,
            `t` the number of frames, `c` the number of channels, and `h`, `w`
            the height and width of the images.

            :math:`output`: :math:`(*, c, M)`, where * denotes the batch size,
            `c` the number of channels, and `M` the number of measurements.

        Example:
            # >>> x = torch.rand([10, 400, 3, 40, 40])
            # >>> H = torch.rand([400, 1600])
            # >>> meas_op = DynamicLinear(H, 10)
            # >>> y = meas_op(x)
            # >>> print(y.shape)
            # torch.Size([10, 3, 400])
        """
        return self._dynamic_forward_with_op(x, self.H_static)

>>>>>>> 2bcb7baf
    def forward_H_dyn(self, x: torch.tensor) -> torch.tensor:
        r"""Simulates the acquisition of measurements using the dynamic measurement matrix H_dyn.

        This supposes the dynamic measurement matrix H_dyn has been set using the
        method build_H_dyn(). An error will be raised if H_dyn has not been set yet.

        Args:
            :attr:`x` (torch.tensor): still image of shape (\*, h, w). \* denotes any dimension.
            h and w are the height and width of the image. If h and w are larger
            than the measurement pattern, the image is center-cropped to the measurement
            pattern size.

        Returns:
            torch.tensor: Measurement of the input image. It has shape (\*, M).
        """
        # x = spytorch.center_crop(x, self.meas_shape)   
        # return self._static_forward_with_op(x, self.H_dyn)

        # I think it is better for this function to perform the product H_dyn @ x (no noise involved), ask Nicolas later. (TODO: update docstring if we keep this)
        x = self.vectorize(x)  # don't need to crop because H_dyn has extended FOV
        x = torch.einsum("mn,...n->...m", self.H_dyn, x)
        return x
    
    def adjoint(self, y: torch.tensor) -> torch.tensor:
        r"""Adjoint operation of the dynamic measurement operator.

        Computes :math:`x = H_{dyn}^T y`, where :math:`y` is the input
        measurements, and :math:`H_{dyn}^T` is the adjoint of the dynamic
        measurement matrix.

        This supposes the dynamic measurement matrix `H_dyn` has been set using
        the method `build_H_dyn()`. An error will be raised if `H_dyn` has not
        been set yet.

        Args:
            y (torch.tensor): batch of measurements of shape :math:`(*, M)`.
            `*` denotes any size, and `M` the number of measurements (with
            `M` equal to the number of frames).

        Returns:
            torch.tensor: batch of images in the image domain of shape
            :math:`(*, h, w)`. `*` denotes any size, and `h`, `w` the height
            and width of the image.
        """ 

        y = torch.einsum("mn,...m->...n", self.H_dyn, y)
        return y

    def vectorize(self, input:torch.tensor) -> torch.tensor:
        r"""Flattens across the measured dimensions, brings the flattened
        dimension to the end, and brings the time dimension to the second-to-last
        position."""
        # concatenate time and measurement dimensions
        time_and_meas_dims = torch.Size([self.time_dim, *self.meas_dims])
        time_and_last_dims = torch.Size(list(range(-len(self.meas_shape)-1, 0)))
        # move only if necessary
        if time_and_meas_dims != time_and_last_dims:
            input = torch.movedim(input, time_and_meas_dims, time_and_last_dims)
        # flatten the last measured dimensions
        # input = input.reshape(*input.shape[: -self.meas_ndim], self.N)
        input = input.reshape(*input.shape[: -self.meas_ndim], -1)   # this way it works even for img_shape and meas_shape
        return input

    def unvectorize(self, input:torch.tensor) -> torch.tensor:
        r"""Unflattens an input tensor, does the inverse operation of
        :meth:`vectorize` 
        
        .. important::
            To be completed
        """
        # unflatten the last dimension
        input = input.reshape(*input.shape[: -1], *self.meas_shape)
        # compare the dimensions
        time_and_meas_dims = torch.Size(self.time_dim, self.meas_dims)
        time_and_last_dims = torch.Size(list(range(-len(self.meas_shape)-1, 0)))
        # move dimensions if necessary
        if time_and_meas_dims != time_and_last_dims:
            input = torch.movedim(input, time_and_last_dims, time_and_meas_dims)
        return input

    def _spline(self, dx, mode):
        """
        Returns a 2D row-like tensor containing the values of dx evaluated at
        each B-spline (2 values for bilinear, 4 for bicubic).
        dx must be between 0 and 1.

        Shapes
            dx: (n_frames, self.h, self.w)
            out: (n_frames, {2,4}, self.h, self.w)
        """
        if mode == "bilinear":
            ans = torch.stack((1 - dx, dx), dim=1)
        elif mode == "bicubic":
            ans = torch.stack(
                (
                    (1 - dx) ** 3 / 6,
                    2 / 3 - dx**2 * (2 - dx) / 2,
                    2 / 3 - (1 - dx) ** 2 * (1 + dx) / 2,
                    dx**3 / 6,
                ),
                dim=1,
            )
        elif mode == "schaum":
            ans = torch.stack(
                (
                    dx / 6 * (dx - 1) * (2 - dx),
                    (1 - dx / 2) * (1 - dx**2),
                    (1 + (dx - 1) / 2) * (1 - (dx - 1) ** 2),
                    1 / 6 * (dx + 1) * dx * (dx - 1),
                ),
                dim=1,
            )
        else:
            raise NotImplementedError(
                f"The mode {mode} is invalid, please choose bilinear, "
                + "bicubic or schaum."
            )
        return ans.to(self.device)
    


# =============================================================================
class DynamicLinearSplit(DynamicLinear):
    # =========================================================================
    r"""
    Simulates the measurement of a moving object using a splitted operator
    :math:`y = \begin{bmatrix}{H_{+}}\\{H_{-}}\end{bmatrix} \cdot x(t)`.

    Computes linear measurements :math:`y` from incoming images: :math:`y = Px`,
    where :math:`P` is a linear operator (matrix) and :math:`x` is a batch of
    vectorized images representing a motion picture.

    The matrix :math:`P` contains only positive values and is obtained by
    splitting a measurement matrix :math:`H` such that
    :math:`P` has a shape of :math:`(2M, N)` and `P[0::2, :] = H_{+}` and
    `P[1::2, :] = H_{-}`, where :math:`H_{+} = \max(0,H)` and
    :math:`H_{-} = \max(0,-H)`.

    The class is constructed from the :math:`M` by :math:`N` matrix :math:`H`,
    where :math:`N` represents the number of pixels in the image and
    :math:`M` the number of measurements. Therefore, the shape of :math:`P` is
    :math:`(2M, N)`.

    .. note::
        It is possible to reconstruct the image using either the unsplit matrix
        or the splitted one. This cas be changed

    Args:
        :attr:`H` (torch.tensor): measurement matrix (linear operator) with
        shape :math:`(M, N)` where :math:`M` is the number of measurements and
        :math:`N` the number of pixels in the image. Only real values are supported.

        :attr:`Ord` (torch.tensor, optional): Order matrix used to reorder the
        rows of the measurement matrix :math:`H`. The first new row of :math:`H`
        will correspond to the highest value in :math:`Ord`. Must contain
        :math:`M` values. If some values repeat, the order is kept. Defaults to
        None.

        :attr:`meas_shape` (tuple, optional): Shape of the measurement patterns.
        Must be a tuple of two integers representing the height and width of the
        patterns. If not specified, the shape is suppposed to be a square image.
        If not, an error is raised. Defaults to None.

        :attr:`img_shape` (tuple, optional): Shape of the image. Must be a tuple
        of two integers representing the height and width of the image. If not
        specified, the shape is taken as equal to `meas_shape`. Setting this
        value is particularly useful when using an :ref:`extended field of view <_MICCAI24>`.

        :attr:`white_acq` (torch.tensor, optional): Eventual spatial gain resulting from
        detector inhomogeneities. Must have the same shape as the measurement patterns.

    Attributes:
        :attr:`H_static` (torch.nn.Parameter): The learnable measurement matrix
        of shape :math:`(M,N)` initialized as :math:`H`.

        :attr:`P` (torch.nn.Parameter): The splitted measurement matrix of
        shape :math:`(2M, N)` such that `P[0::2, :] = H_{+}` and `P[1::2, :] = H_{-}`.

        :attr:`M` (int): Number of measurements performed by the linear operator.

        :attr:`N` (int): Number of pixels in the image.

        :attr:`h` (int): Measurement pattern height.

        :attr:`w` (int): Measurement pattern width.

        :attr:`meas_shape` (tuple): Shape of the measurement patterns
        (height, width). Is equal to `(self.h, self.w)`.

        :attr:`img_h` (int): Image height.

        :attr:`img_w` (int): Image width.

        :attr:`img_shape` (tuple): Shape of the image (height, width). Is equal
        to `(self.img_h, self.img_w)`.

        :attr:`H_dyn` (torch.tensor): Dynamic measurement matrix :math:`H`.
        Must be set using the method :meth:`build_H_dyn` before being accessed.

        :attr:`H` (torch.tensor): Alias for :attr:`H_dyn`.

        :attr:`H_dyn_pinv` (torch.tensor): Dynamic pseudo-inverse measurement
        matrix :math:`H_{dyn}^\dagger`. Must be set using the method
        :meth:`build_H_dyn_pinv` before being accessed.

        :attr:`H_pinv` (torch.tensor): Alias for :attr:`H_dyn_pinv`.

    .. warning::
        For each call, there must be **exactly** as many images in :math:`x` as
        there are measurements in the linear operator :math:`P`.

    Example:
        >>> H = torch.rand([400,1600])
        >>> meas_op = DynamicLinearSplit(H)
        >>> print(meas_op)
        DynamicLinearSplit(
            (M): 400
            (N): 1600
            (H.shape): torch.Size([400, 1600])
            (meas_shape): (40, 40)
            (H_dyn): False
            (img_shape): (40, 40)
            (H_pinv): False
            (P.shape): torch.Size([800, 1600])
        )

    Reference:
    .. _MICCAI24:
        [MaBP24] (MICCAI 2024 paper #883) Thomas Maitre, Elie Bretin, Romain Phan, Nicolas Ducros,
        Michaël Sdika. Dynamic Single-Pixel Imaging on an Extended Field of View
        without Warping the Patterns. 2024. hal-04533981
    """

    def __init__(
        self,
        H: torch.tensor,
        time_dim: int,
        img_shape: Union[int, torch.Size, Iterable[int]] = None,
        meas_shape: Union[int, torch.Size, Iterable[int]] = None,
        meas_dims: Union[int, torch.Size, Iterable[int]] = None,
        *,
        noise_model: nn.Module = nn.Identity(),
        dtype: torch.dtype = torch.float32,
        device: torch.device = torch.device("cpu"),
        white_acq: torch.tensor = None,
    ):
        # call constructor of DynamicLinear
        super().__init__(
            H, time_dim, img_shape, meas_shape, meas_dims, noise_model=noise_model,
            dtype=dtype, device=device, white_acq=white_acq
        )
                
        # split positive and negative components
        pos, neg = nn.functional.relu(self.H), nn.functional.relu(-self.H)
        A = torch.cat([pos, neg], 1).reshape(2 * self.M, self.N)
        
        # A is built from self.H which is cast to device and dtype
        self.A = nn.Parameter(A, requires_grad=False)

        # define the available matrices for reconstruction
        self._available_pinv_matrices = ["H_dyn", "A_dyn"]
        self._selected_pinv_matrix = "H_dyn"  # select default here
    
    def measure(self, x: torch.tensor) -> torch.tensor:
        r"""Simulate noiseless dynamic measurements from matrix A.
        
        Args:
            x (torch.tensor): input tensor. Has shape defined by measurement
            shapes given at initialization.
        
        Returns:
            torch.tensor: measured tensor.
        """
        x = spytorch.center_crop(x, self.meas_shape)
        # vectorize with the time dimension being the second-to-last dimension
        x = self.vectorize(x)
        # here index m is the number of mesurements
        # it is also the number of frames ie. time dimension
        x = torch.einsum("mn,...mn->...m", self.A, x)
        return x

    def measure_H(self, x: torch.tensor) -> torch.tensor:
        r"""Simulate noiseless measurements from matrix H

        Args:
            x (torch.tensor): input tensor. Has shape defined by measurement
            shapes given at initialization.
        
        Returns:
            torch.tensor: measured tensor.
        """
        return super().measure(x)

    def forward(self, x: torch.tensor) -> torch.tensor:
        # r"""
        # Simulates the measurement of a motion picture :math:`y = P \cdot x(t)`.

        # The output :math:`y` is computed as :math:`y = Px`, where :math:`P` is
        # the measurement matrix and :math:`x` is a batch of images.

        # The matrix :math:`P` contains only positive values and is obtained by
        # splitting a measurement matrix :math:`H` such that
        # :math:`P` has a shape of :math:`(2M, N)` and `P[0::2, :] = H_{+}` and
        # `P[1::2, :] = H_{-}`, where :math:`H_{+} = \max(0,H)` and
        # :math:`H_{-} = \max(0,-H)`.

        # If you want to measure with the original matrix :math:`H`, use the
        # method :meth:`forward_H`.

        # Args:
        #     :attr:`x`: Batch of images of shape :math:`(*, t, c, h, w)` where *
        #     denotes any dimension (e.g. the batch size), :math:`t` the number of
        #     frames, :math:`c` the number of channels, and :math:`h`, :math:`w`
        #     the height and width of the images.

        # Output:
        #     :math:`y`: Linear measurements of the input images. It has shape
        #     :math:`(*, c, 2M)` where * denotes any number of dimensions, :math:`c`
        #     the number of channels, and :math:`M` the number of measurements.

        # .. important::
        #     There must be as many images as there are measurements in the split
        #     linear operator, i.e. :math:`t = 2M`.

        # .. important::
        #     This docstring is NOT up to date    
        
        # Shape:
        #     :math:`x`: :math:`(*, t, c, h, w)`

        #     :math:`P` has a shape of :math:`(2M, N)` where :math:`M` is the
        #     number of measurements as defined by the first dimension of :math:`H`
        #     and :math:`N` is the number of pixels in the image.

        #     :math:`output`: :math:`(*, c, 2M)` or :math:`(*, c, t)`

        # Example:
        #     >>> x = torch.rand([10, 800, 3, 40, 40])
        #     >>> H = torch.rand([400, 1600])
        #     >>> meas_op = DynamicLinearSplit(H)
        #     >>> y = meas_op(x)
        #     >>> print(y.shape)
        #     torch.Size([10, 3, 800])
        # """

        # -------------

        #TDOO : review and update docstring
        # it is ok to use super().forward, because measure method has been redefined
        return super().forward(x)

    def forward_H(self, x: torch.tensor) -> torch.tensor:
        # r"""
        # Simulates the measurement of a motion picture :math:`y = H \cdot x(t)`.

        # The output :math:`y` is computed as :math:`y = Hx`, where :math:`H` is
        # the measurement matrix and :math:`x` is a batch of images.

        # The matrix :math:`H` can contain positive and negative values and is
        # given by the user at initialization. If you want to measure with the
        # splitted matrix :math:`P`, use the method :meth:`forward`.

        # Args:
        #     :attr:`x`: Batch of images of shape :math:`(*, t, c, h, w)` where *
        #     denotes any dimension (e.g. the batch size), :math:`t` the number of
        #     frames, :math:`c` the number of channels, and :math:`h`, :math:`w`
        #     the height and width of the images.

        # Output:
        #     :math:`y`: Linear measurements of the input images. It has shape
        #     :math:`(*, c, M)` where * denotes any number of dimensions, :math:`c`
        #     the number of channels, and :math:`M` the number of measurements.

        # .. important::
        #     There must be as many images as there are measurements in the original
        #     linear operator, i.e. :math:`t = M`.

        # Shape:
        #     :math:`x`: :math:`(*, t, c, h, w)`

        #     :math:`H` has a shape of :math:`(M, N)` where :math:`M` is the
        #     number of measurements and :math:`N` is the number of pixels in the
        #     image.

        #     :math:`output`: :math:`(*, c, M)`

        # Example:
        #     >>> x = torch.rand([10, 400, 3, 40, 40])
        #     >>> H = torch.rand([400, 1600])
        #     >>> meas_op = LinearDynamicSplit(H)
        #     >>> y = meas_op.forward_H(x)
        #     >>> print(y.shape)
        #     torch.Size([10, 3, 400])
        # """

        # -------------

        #TDOO : review and update docstring
        x = self.measure_H(x)
        x = self.noise_model(x)
        return x


# =============================================================================
class DynamicHadamSplit2d(DynamicLinearSplit):
    # =========================================================================
    r"""
    Simulates the measurement of a moving object using a splitted operator
    :math:`y = \begin{bmatrix}{H_{+}}\\{H_{-}}\end{bmatrix} \cdot x(t)` with
    :math:`H` a Hadamard matrix.

    Computes linear measurements from incoming images: :math:`y = Px`,
    where :math:`P` is a linear operator (matrix) with positive entries and
    :math:`x` is a batch of vectorized images representing a motion picture.

    The matrix :math:`P` contains only positive values and is obtained by
    splitting a Hadamard-based matrix :math:`H` such that
    :math:`P` has a shape of :math:`(2M, N)` and `P[0::2, :] = H_{+}` and
    `P[1::2, :] = H_{-}`, where :math:`H_{+} = \max(0,H)` and
    :math:`H_{-} = \max(0,-H)`.

    :math:`H` is obtained by selecting a re-ordered subsample of :math:`M` rows
    of a "full" Hadamard matrix :math:`F` with shape :math:`(N^2, N^2)`.
    :math:`N` must be a power of 2.

    Args:
        :attr:`M` (int): Number of measurements. If :math:`M < h^2`, the
        measurement matrix :math:`H` is cropped to :math:`M` rows.

        :attr:`h` (int): Measurement pattern height, must be a power of 2. The
        image is assumed to be square, so the number of pixels in the image is
        :math:`N = h^2`.

        :attr:`Ord` (torch.tensor, optional): Order matrix used to reorder the
        rows of the measurement matrix :math:`H`. The first new row of :math:`H`
        will correspond to the highest value in :math:`Ord`. Must contain
        :math:`M` values. If some values repeat, the order is kept. Defaults to
        None.

        :attr:`img_shape` (tuple, optional): Shape of the image. Must be a tuple
        of two integers representing the height and width of the image. If not
        specified, the shape is taken as equal to `meas_shape`. Setting this
        value is particularly useful when using an :ref:`extended field of view <_MICCAI24>`.

        :attr:`white_acq` (torch.tensor, optional): Eventual spatial gain resulting from
        detector inhomogeneities. Must have the same shape as the measurement patterns.

    Attributes:
        :attr:`H_static` (torch.nn.Parameter): The learnable measurement matrix
        of shape :math:`(M,N)` initialized as :math:`H`.

        :attr:`P` (torch.nn.Parameter): The splitted measurement matrix of
        shape :math:`(2M, N)` such that `P[0::2, :] = H_{+}` and `P[1::2, :] = H_{-}`.

        :attr:`M` (int): Number of measurements performed by the linear operator.

        :attr:`N` (int): Number of pixels in the image.

        :attr:`h` (int): Measurement pattern height.

        :attr:`w` (int): Measurement pattern width.

        :attr:`meas_shape` (tuple): Shape of the measurement patterns
        (height, width). Is equal to `(self.h, self.w)`.

        :attr:`img_h` (int): Image height.

        :attr:`img_w` (int): Image width.

        :attr:`img_shape` (tuple): Shape of the image (height, width). Is equal
        to `(self.img_h, self.img_w)`.

        :attr:`H_dyn` (torch.tensor): Dynamic measurement matrix :math:`H`.
        Must be set using the method :meth:`build_H_dyn` before being accessed.

        :attr:`H` (torch.tensor): Alias for :attr:`H_dyn`.

        :attr:`H_dyn_pinv` (torch.tensor): Dynamic pseudo-inverse measurement
        matrix :math:`H_{dyn}^\dagger`. Must be set using the method
        :meth:`build_H_dyn_pinv` before being accessed.

        :attr:`H_pinv` (torch.tensor): Alias for :attr:`H_dyn_pinv`.

    .. note::
        The computation of a Hadamard transform :math:`Fx` benefits a fast
        algorithm, as well as the computation of inverse Hadamard transforms.

    .. note::
        :math:`H = H_{+} - H_{-}`

    Example:
        >>> Ord = torch.rand([32,32])
        >>> meas_op = HadamSplitDynamic(400, 32, Ord)
        >>> print(meas_op)
        DynamicHadamSplit(
            (M): 400
            (N): 1024
            (H.shape): torch.Size([400, 1024])
            (meas_shape): (32, 32)
            (H_dyn): False
            (img_shape): (32, 32)
            (H_pinv): False
            (P.shape): torch.Size([800, 1024])
        )

    Reference:
    .. _MICCAI24:
        [MaBP24] (MICCAI 2024 paper #883) Thomas Maitre, Elie Bretin, Romain Phan, Nicolas Ducros,
        Michaël Sdika. Dynamic Single-Pixel Imaging on an Extended Field of View
        without Warping the Patterns. 2024. hal-04533981
    """

    def __init__(
        self,
        time_dim: int,
        h: int,
        M: int = None,
        order: torch.tensor = None,
        fast: bool = True,
        reshape_output: bool = False,
        img_shape: Union[int, torch.Size, Iterable[int]] = None,
        *,
        noise_model: nn.Module = nn.Identity(),
        dtype: torch.dtype = torch.float32,
        device: torch.device = torch.device("cpu"),
        white_acq: torch.tensor = None,  
    ):
        meas_dims = (-2, -1)
        meas_shape = (h, h)
        if M is None:
            M = h**2

        # call Linear constructor (avoid setting A)
        super(DynamicLinearSplit, self).__init__(
            torch.empty(h**2, h**2, dtype=dtype, device=device),  # dummy H
            time_dim,
            img_shape,
            meas_shape,
            meas_dims,
            noise_model=noise_model,
            dtype=dtype,
            device=device,
            white_acq=white_acq
        )


        if order is None:
            order = torch.ones(h, h)
        # 1D version of H
        # H1d = spytorch.walsh_matrix(h).to(dtype=dtype, device=device)
        # self.H1d = nn.Parameter(H1d, requires_grad=False)
        self.H1d = nn.Parameter(spytorch.walsh_matrix(h), requires_grad=False).to(
            dtype=dtype, device=device
        )
        self.M = M  # supercharged self.M
        self.order = order
        self.indices = torch.argsort(-order.flatten(), stable=True).to(
            dtype=torch.int32, device=self.device
        )
        self.fast = fast
        self.reshape_output = reshape_output

    @property
    def dtype(self) -> torch.dtype:
        return self.H1d.dtype

    @property
    def device(self) -> torch.device:
        return self.H1d.device

    @property
    def H(self):
        H = torch.kron(self.H1d, self.H1d)
        H = self.reindex(H, "rows", False)

        # !!!!

        return H[: self.M, :]

    @property
    def A(self):
        H = self.H
        pos, neg = nn.functional.relu(H), nn.functional.relu(-H)
        return torch.cat([pos, neg], 1).reshape(2 * self.M, self.N)

    @property
    def matrix_to_inverse(self):
        return self.H

    def reindex(
        self, x: torch.tensor, axis: str = "rows", inverse_permutation: bool = False
    ) -> torch.tensor:
        """Sorts a tensor along a specified axis using the indices tensor. The
        indices tensor is contained in the attribute :attr:`self.indices`.

        The indices tensor contains the new indices of the elements in the values
        tensor. `values[0]` will be placed at the index `indices[0]`, `values[1]`
        at `indices[1]`, and so on.

        Using the inverse permutation allows to revert the permutation: in this
        case, it is the element at index `indices[0]` that will be placed at the
        index `0`, the element at index `indices[1]` that will be placed at the
        index `1`, and so on.

        .. note::
            See :func:`~spyrit.core.torch.reindex()` for more details.

        Args:
            values (:class:`torch.tensor`): The tensor to sort. Can be 1D, 2D, or any
            multi-dimensional batch of 2D tensors.

            axis (str, optional): The axis to sort along. Must be either 'rows' or
            'cols'. If `values` is 1D, `axis` is not used. Default is 'rows'.

            inverse_permutation (bool, optional): Whether to apply the permutation
            inverse. Default is False.

        Raises:
            ValueError: If `axis` is not 'rows' or 'cols'.

        Returns:
            :class:`torch.tensor`: The sorted tensor by the given indices along the
            specified axis.
        """
        return spytorch.reindex(x, self.indices.to(x.device), axis, inverse_permutation)

    def measure(self, x: torch.tensor) -> torch.tensor:
        r"""Simulate noiseless measurements from matrix A.

        It computes

        .. math::
            y =\mathcal{S}\left(AXA^T\right),

        where :math:`\mathcal{S} \colon\, \mathbb{R}^{2h\times 2h} \to \mathbb{R}^{2M}` is the subsampling operator, :math:`A \colon\, \mathbb{R}_+^{2h\times h}` is the acquisition matrix that contains the positive and negative component of 2D Hadamard patterns, :math:`X \in \mathbb{R}^{h\times h}` is the (2D) image, :math:`2M` is the number of DMD patterns, and :math:`h` is the image size.

        Args:
            :attr:`x` (:class:`torch.tensor`): Image :math:`X` whose
            dimensions :attr:`self.meas_dims` must have shape
            shape :attr:`self.meas_shape`.

        Returns:
            Measurement vector :math:`y \in \mathbb{R}^{2M}`.

        Examples:
            Example 1: No subsampling

            >>> import torch
            >>> import spyrit.core.meas as meas
            >>> h = 32
            >>> Ord = torch.randn(h, h)
            >>> meas_op = meas.HadamSplit2d(h)
            >>> x = torch.empty(10, h, h).uniform_(0, 1)
            >>> y = meas_op.measure(x)
            >>> print(y.shape)
            torch.Size([10, 2048])

            Example 2: With subsampling

            >>> import torch
            >>> import spyrit.core.meas as meas
            >>> h = 32
            >>> Ord = torch.randn(h, h)
            >>> meas_op = meas.HadamSplit2d(h, 49)
            >>> x = torch.empty(8, 2, h, h).uniform_(0, 1)
            >>> y = meas_op.measure_H(x)
            >>> print(y.shape)
            torch.Size([8, 2, 49])
        """
        if self.fast:
            x = spytorch.center_crop(x, self.meas_shape)

            time_and_meas_dims = torch.Size([self.time_dim, *self.meas_dims])
            time_and_last_dims = torch.Size([1, -2, -1])
            if time_and_meas_dims != time_and_last_dims:
                x = torch.movedim(x, time_and_meas_dims, time_and_last_dims)

            return self.fast_measure(x)
        else:
            return super().measure(x)

    def measure_H(self, x: torch.tensor):
        r"""Simulate noiseless measurements from matrix H.

        It computes

        .. math::
            m =\mathcal{S}\left(HXH^T\right),

        where :math:`\mathcal{S} \colon\, \mathbb{R}^{h\times h} \to \mathbb{R}^{M}` is the subsampling operator, :math:`H \colon\, \mathbb{R}^{h\times h}` is the Hadamard matrix, :math:`X \in \mathbb{R}^{h\times h}` is the (2D) image.

        Args:
            :attr:`x` (:class:`torch.tensor`): Image :math:`X` whose
            dimensions :attr:`self.meas_dims` must have shape
            shape :attr:`self.meas_shape`.

        Returns:
            Measurement vector :math:`m \in \mathbb{R}^{M}`.

        Examples:
            Example 1: No subsampling

            >>> import torch
            >>> import spyrit.core.meas as meas
            >>> h = 32
            >>> meas_op = meas.HadamSplit2d(h)
            >>> x = torch.empty(h, h).uniform_(0, 1)
            >>> y = meas_op.measure(x)
            >>> print(y.shape)
            torch.Size([2048])

            Example 2: With subsampling

            >>> import torch
            >>> import spyrit.core.meas as meas
            >>> h = 32
            >>> meas_op = meas.HadamSplit2d(h, 49)
            >>> x = torch.empty(8, 2, h, h).uniform_(0, 1)
            >>> y = meas_op.measure(x)
            >>> print(y.shape)
            torch.Size([8, 2, 98])
        """
        if self.fast:
            x = spytorch.center_crop(x, self.meas_shape)

            time_and_meas_dims = torch.Size([self.time_dim, *self.meas_dims])
            time_and_last_dims = torch.Size([1, -2, -1])
            if time_and_meas_dims != time_and_last_dims:
                x = torch.movedim(x, time_and_meas_dims, time_and_last_dims)

            return self.fast_measure_H(x)
        else:
            return super().measure_H(x)

    def adjoint_H(self, m: torch.tensor, unvectorize=False) -> torch.tensor:
        r"""Apply the adjoint of matrix H.

        Args:
            :attr:`m` (:class:`torch.tensor`): Measurement :math:`m` length is :attr:`self.M`.

            :attr:`unvectorize` (bool): whether to apply a :meth:`unvectorize`
            operation at the end of the computation.

        Returns:
            Vectorized image vector :math:`x \in \mathbb{R}^{h^2}`

        Examples:
            Example 1: No subsampling
            >>> import torch
            >>> import spyrit.core.meas as meas
            >>> h = 32
            >>> meas_op = meas.HadamSplit2d(h)
            >>> m = torch.empty(10, h*h).uniform_(0, 1)
            >>> x = meas_op.adjoint_H(m)
            >>> print(x.shape)
            torch.Size([10, 1024])

            Example 2: With subsampling
            >>> import torch
            >>> import spyrit.core.meas as meas
            >>> h, M = 32, 49
            >>> meas_op = meas.HadamSplit2d(h, M)
            >>> m = torch.empty(8, 2, M).uniform_(0, 1)
            >>> x = meas_op.adjoint_H(m)
            >>> print(x.shape)
            torch.Size([8, 2, 1024])
        """
        if self.fast:
            # fast_pinv takes 'vectorize' as argument
            return self.fast_pinv(m, not unvectorize) * self.N
        else:
            return super().adjoint_H(m, unvectorize)

    def fast_measure(self, x: torch.tensor) -> torch.tensor:
        r"""Simulate noiseless measurements from matrix A. Assumes time_dim = 1; use measure otherwise.
        Each time step uses a different split 2D Hadamard pattern (positive/negative parts)."""
        pattern_indices = self.indices[:self.M]
        
        # Find indices to 2D coordinates in the Hadamard sampling map (for separable transform)
        row_indices = pattern_indices // self.h
        col_indices = pattern_indices % self.h
        
        # Extract all required rows and columns from H1d
        H1d_rows = self.H1d[row_indices, :]  # shape (M, h)
        H1d_cols = self.H1d[:, col_indices]  # shape (h, M)
        
        # Split the 1D patterns into positive and negative parts
        H1d_rows_pos = nn.functional.relu(H1d_rows)   # shape (M, h)
        H1d_rows_neg = nn.functional.relu(-H1d_rows)  # shape (M, h)
        H1d_cols_pos = nn.functional.relu(H1d_cols)   # shape (h, M)
        H1d_cols_neg = nn.functional.relu(-H1d_cols)  # shape (h, M)

        # For split 2D Hadamard: H_pos = H_row_pos \otimes H_col_pos + H_row_neg \otimes H_col_neg
        #                        H_neg = H_row_pos \otimes H_col_neg + H_row_neg \otimes H_col_pos
        
        x_pos, x_neg = x[:, ::2], x[:, 1::2]

        # Compute the four separable components
        m_pp = torch.einsum('th,btchw,wt->bct', H1d_rows_pos, x_pos, H1d_cols_pos)
        m_nn = torch.einsum('th,btchw,wt->bct', H1d_rows_neg, x_pos, H1d_cols_neg)
        m_pn = torch.einsum('th,btchw,wt->bct', H1d_rows_pos, x_neg, H1d_cols_neg)
        m_np = torch.einsum('th,btchw,wt->bct', H1d_rows_neg, x_neg, H1d_cols_pos)
        
        # Combine to get positive and negative measurements
        y_pos = m_pp + m_nn
        y_neg = m_pn + m_np
        
        # Interleave positive and negative measurements: [pos0, neg0, pos1, neg1, ...]
        y = torch.stack([y_pos, y_neg], dim=-1)  # shape (b, c, M, 2)
        y = y.reshape(*y.shape[:-2], 2 * self.M)  # shape (b, c, 2*M)
        
        return y

    def fast_measure_H(self, x: torch.tensor) -> torch.tensor:
        r"""Simulate noiseless measurements from matrix H. Assumes time_dim = 1; use measure_H otherwise.
        Each time step k uses a different 2D Hadamard pattern."""
        pattern_indices = self.indices[:self.M]
        
        # Find indices to 2D coordinates in the Hadamard sampling map (for separable transform)
        row_indices = pattern_indices // self.h
        col_indices = pattern_indices % self.h
        
        # Extract all required rows and columns from H1d
        H1d_rows = self.H1d[row_indices, :]  # shape (M, h)
        H1d_cols = self.H1d[:, col_indices]  # shape (h, M)
        
        # Vectorized separable 2D transform using the kronecker structure
        # x shape: (b, t, c, h, w) -> we want (b, c, t)
        m = torch.einsum('th,btchw,wt->bct', H1d_rows, x, H1d_cols)
        
        return m
        

    def fast_pinv(self, m: torch.tensor, vectorize=False) -> torch.tensor:
        r"""Apply the pseudo inverse of H.

        Args:
            :attr:`m` (:class:`torch.tensor`): Measurement :math:`m` of length :attr:`self.M`.

            :attr:`vectorize` (bool): Whether to apply the :meth:`vectorize` method
            after computation of the pseudo inverse.

        Returns:
            :class:`torch.tensor`: Vectorized image :math:`x` of length :attr:`self.N`.

        .. note::
            We use the separability of the 2D Hadamard transform. Only multiplications
            with the "1D" Hadamard matrix (i.e., :attr:`self.H1d`) are required. If
            the number of measurements is smaller than the number of pixels,
            the measurement vector is zero-padded.

        Examples:
            Example 1: No subsampling

            >>> import torch
            >>> import spyrit.core.meas as meas
            >>> h = 32
            >>> meas_op = meas.HadamSplit2d(h)
            >>> m = torch.empty(10, h*h).uniform_(0, 1)
            >>> x = meas_op.fast_pinv(m)
            >>> print(x.shape)
            torch.Size([10, 32, 32])

            Example 2: With subsampling

            >>> import torch
            >>> import spyrit.core.meas as meas
            >>> h, M = 32, 49
            >>> meas_op = meas.HadamSplit2d(h, M)
            >>> m = torch.empty(8, 2, M).uniform_(0, 1)
            >>> x = meas_op.fast_pinv(m)
            >>> print(x.shape)
            torch.Size([8, 2, 32, 32])

            Example 3: Output are vectors, not images

            >>> import torch
            >>> import spyrit.core.meas as meas
            >>> h, M = 32, 49
            >>> meas_op = meas.HadamSplit2d(h, M)
            >>> m = torch.empty(8, 2, M).uniform_(0, 1)
            >>> x = meas_op.fast_pinv(m, vectorize=True)
            >>> print(x.shape)
            torch.Size([8, 2, 1024])
        """
        if self.N != self.M:
            m = torch.cat(
                (m, torch.zeros(*m.shape[:-1], self.N - self.M, device=m.device)),
                -1,
            )
        m = self.reindex(m, "cols", False)
        m = self.unvectorize(m)
        m = spytorch.mult_2d_separable(self.H1d, m) / self.N

        if vectorize:
            m = self.vectorize(m)
        return m

    def fast_H_pinv(self) -> torch.tensor:
        r"""Return the pseudo inverse of the matrix H"""
        return self.H.T / self.N
<|MERGE_RESOLUTION|>--- conflicted
+++ resolved
@@ -361,8 +361,39 @@
             m = self.unvectorize(m)
         return m
 
-<<<<<<< HEAD
-=======
+
+    def vectorize(self, input: torch.tensor) -> torch.tensor:
+        r"""Flatten the measured dimensions.
+
+        The tensor is flattened at the indicated `self.meas_dims` dimensions. The
+        flattened dimensions are then collapsed into one, which is the last
+        dimension of the output tensor.
+
+        Input:
+            input (:class:`torch.tensor`): A tensor whose dimensions given by :attr:`self.meas_dims` have shape :attr:`self.meas_shape`.
+
+        Output:
+            :class:`torch.tensor`: A tensor of shape (:attr:`*, self.meas_shape`) where * denotes all the dimensions of the input tensor not included in :attr:`self.meas_dims`.
+
+        See also:
+            For the opposite operation use :meth:`unvectorize()`.
+
+        Example:
+            >>> import spyrit.core.meas as meas
+            >>> matrix = torch.randn(10, 60)
+            >>> meas_op = meas.Linear(matrix, meas_shape=(12, 5), meas_dims=(-1,-3))
+            >>> x = torch.randn(3, 5, 7, 12)
+            >>> print(meas_op.vectorize(x).shape)
+            torch.Size([3, 7, 60])
+        """
+        # move all measured dimensions to the end
+        if self.meas_dims != self.last_dims:
+            input = torch.movedim(input, self.meas_dims, self.last_dims)
+        # flatten the measured dimensions
+        input = input.reshape(*input.shape[: -self.meas_ndim], self.N)
+        return input
+
+
     def unvectorize(self, input: torch.tensor) -> torch.tensor:
         r"""Unflatten the measured dimensions.
 
@@ -392,38 +423,6 @@
         # move the measured dimensions to their original positions
         if self.meas_dims != self.last_dims:
             input = torch.movedim(input, self.last_dims, self.meas_dims)
-        return input
-
->>>>>>> 2bcb7baf
-    def vectorize(self, input: torch.tensor) -> torch.tensor:
-        r"""Flatten the measured dimensions.
-
-        The tensor is flattened at the indicated `self.meas_dims` dimensions. The
-        flattened dimensions are then collapsed into one, which is the last
-        dimension of the output tensor.
-
-        Input:
-            input (:class:`torch.tensor`): A tensor whose dimensions given by :attr:`self.meas_dims` have shape :attr:`self.meas_shape`.
-
-        Output:
-            :class:`torch.tensor`: A tensor of shape (:attr:`*, self.meas_shape`) where * denotes all the dimensions of the input tensor not included in :attr:`self.meas_dims`.
-
-        See also:
-            For the opposite operation use :meth:`unvectorize()`.
-
-        Example:
-            >>> import spyrit.core.meas as meas
-            >>> matrix = torch.randn(10, 60)
-            >>> meas_op = meas.Linear(matrix, meas_shape=(12, 5), meas_dims=(-1,-3))
-            >>> x = torch.randn(3, 5, 7, 12)
-            >>> print(meas_op.vectorize(x).shape)
-            torch.Size([3, 7, 60])
-        """
-        # move all measured dimensions to the end
-        if self.meas_dims != self.last_dims:
-            input = torch.movedim(input, self.meas_dims, self.last_dims)
-        # flatten the measured dimensions
-        input = input.reshape(*input.shape[: -self.meas_ndim], self.N)
         return input
 
 
@@ -2718,50 +2717,6 @@
             ) from e
         self.H_dyn_pinv = self._build_pinv(H_dyn, reg, eta)
 
-<<<<<<< HEAD
-=======
-    def forward(self, x: torch.tensor) -> torch.tensor:
-        r"""
-        Simulates the measurement of a motion picture :math:`y = H \cdot x(t)`.
-
-        The output :math:`y` is computed as :math:`y = Hx`, where :math:`H` is
-        the measurement matrix and :math:`x` is a batch of images.
-
-        Args:
-            :attr:`x`: Batch of images of shape :math:`(*, t, c, h, w)`. `*`
-            denotes any dimension (e.g. the batch size), `t` the number of frames,
-            `c` the number of channels, and `h`, `w` the height and width of the
-            images.
-
-        Output:
-            :attr:`y`: Linear measurements of the input images. It has shape
-            :math:`(*, c, M)` where * denotes any number of dimensions, `c` the
-            number of channels, and `M` the number of measurements.
-
-        .. warning::
-            There must be **exactly** as many images as there are measurements
-            in the linear operator used to initialize the class, i.e.
-            `t = M`.
-
-        Shape:
-            :math:`x`: :math:`(*, t, c, h, w)`, where * denotes the batch size,
-            `t` the number of frames, `c` the number of channels, and `h`, `w`
-            the height and width of the images.
-
-            :math:`output`: :math:`(*, c, M)`, where * denotes the batch size,
-            `c` the number of channels, and `M` the number of measurements.
-
-        Example:
-            # >>> x = torch.rand([10, 400, 3, 40, 40])
-            # >>> H = torch.rand([400, 1600])
-            # >>> meas_op = DynamicLinear(H, 10)
-            # >>> y = meas_op(x)
-            # >>> print(y.shape)
-            # torch.Size([10, 3, 400])
-        """
-        return self._dynamic_forward_with_op(x, self.H_static)
-
->>>>>>> 2bcb7baf
     def forward_H_dyn(self, x: torch.tensor) -> torch.tensor:
         r"""Simulates the acquisition of measurements using the dynamic measurement matrix H_dyn.
 
