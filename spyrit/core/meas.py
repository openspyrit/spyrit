"""
Measurement operators, static and dynamic.

There are six classes contained in this module, each representing a different
type of measurement operator. Three of them are static, i.e. they are used to
simulate measurements of still images, and three are dynamic, i.e. they are used
to simulate measurements of moving objects, represented as a sequence of images.
 The inheritance tree is as follows::

      Linear          DynamicLinear
        |                   |
        V                   V
    LinearSplit     DynamicLinearSplit
        |                   |
        V                   V
    HadamSplit      DynamicHadamSplit

"""

import warnings
from typing import Any, Union
from collections.abc import Iterable

# import memory_profiler as mprof

import math
import torch
import torch.nn as nn

from spyrit.core.warp import DeformationField
import spyrit.core.torch as spytorch


# =============================================================================
# BASE CLASS - FOR INHERITANCE ONLY (INTERAL USE)
# =============================================================================
# class _Base(nn.Module):

#     def __init__(
#         self,
#         H_static: torch.tensor,
#         Ord: torch.tensor = None,
#         meas_shape: tuple = None,
#     ) -> None:
#         super().__init__()

#         # store meas_shape and check it is correct
#         if meas_shape is None:
#             self._meas_shape = (
#                 int(math.sqrt(H_static.shape[1])),
#                 int(math.sqrt(H_static.shape[1])),
#             )
#         else:
#             self._meas_shape = meas_shape
#         if self._meas_shape[0] * self._meas_shape[1] != H_static.shape[1]:
#             raise ValueError(
#                 f"The number of pixels in the measurement matrix H "
#                 + f"({H_static.shape[1]}) does not match the measurement shape "
#                 + f"{self._meas_shape}."
#             )
#         self._img_shape = self._meas_shape

#         if Ord is not None:
#             H_static, ind = spytorch.sort_by_significance(
#                 H_static, Ord, "rows", False, get_indices=True
#             )
#         else:
#             ind = torch.arange(H_static.shape[0])
#             Ord = torch.arange(H_static.shape[0], 0, -1)

#         # convert H to float32 if it is not float64
#         if H_static.dtype != torch.float64:
#             H_static = H_static.to(torch.float32)

#         # attributes for internal use
#         self._param_H_static = nn.Parameter(H_static, requires_grad=False)
#         # need to store M because H_static may be cropped (see HadamSplit)
#         self._M = H_static.shape[0]

#         self._param_Ord = nn.Parameter(Ord.to(torch.float32), requires_grad=False)
#         self._indices = ind.to(torch.int32)
#         self._device_tracker = nn.Parameter(torch.tensor(0.0), requires_grad=False)

#     ### PROPERTIES ------
#     @property
#     def M(self) -> int:
#         """Number of measurements (first dimension of H)"""
#         return self._M

#     @property
#     def N(self) -> int:
#         """Number of pixels in the image"""
#         return self.img_h * self.img_w

#     @property
#     def h(self) -> int:
#         """Measurement pattern height"""
#         return self.meas_shape[0]

#     @property
#     def w(self) -> int:
#         """Measurement pattern width"""
#         return self.meas_shape[1]

#     @property
#     def meas_shape(self) -> tuple:
#         """Shape of the measurement patterns (height, width). Note that
#         `height * width = N`."""
#         return self._meas_shape

#     @property
#     def img_shape(self) -> tuple:
#         """Shape of the image (height, width)."""
#         return self._img_shape

#     @property
#     def img_h(self) -> int:
#         """Height of the image"""
#         return self._img_shape[0]

#     @property
#     def img_w(self) -> int:
#         """Width of the image"""
#         return self._img_shape[1]

#     @property
#     def indices(self) -> torch.tensor:
#         """Indices used to sort the rows of H"""
#         return self._indices

#     @property
#     def Ord(self) -> torch.tensor:
#         """Order matrix used to sort the rows of H"""
#         return self._param_Ord.data

#     @Ord.setter
#     def Ord(self, value: torch.tensor) -> None:
#         self._set_Ord(value)

#     @property
#     def H_static(self) -> torch.tensor:
#         """Static measurement matrix H."""
#         return self._param_H_static.data[: self.M, :]

#     @property
#     def P(self) -> torch.tensor:
#         """Measurement matrix P with positive and negative components. Used in
#         classes *Split and *HadamSplit."""
#         return self._param_P.data[: 2 * self.M, :]

#     @property
#     def device(self) -> torch.device:
#         return self._device_tracker.device

#     ### -------------------

#     def pinv(
#         self, x: torch.tensor, reg: str = "rcond", eta: float = 1e-3, diff=False
#     ) -> torch.tensor:
#         r"""Computes the pseudo inverse solution :math:`y = H^\dagger x`.

#         This method will compute the pseudo inverse solution using the
#         measurement matrix pseudo-inverse :math:`H^\dagger` if it has been
#         calculated and stored in the attribute :attr:`H_pinv`. If not, the
#         pseudo inverse will be not be explicitly computed and the torch
#         function :func:`torch.linalg.lstsq` will be used to solve the linear
#         system.

#         Args:
#             :attr:`x` (torch.tensor): batch of measurement vectors. If x has
#             more than 1 dimension, the pseudo inverse is applied to each
#             image in the batch.

#             :attr:`reg` (str, optional): Regularization method to use.
#             Available options are 'rcond', 'L2' and 'H1'. 'rcond' uses the
#             :attr:`rcond` parameter found in :func:`torch.linalg.lstsq`.
#             This parameter must be specified if the pseudo inverse has not been
#             computed. Defaults to None.

#             :attr:`eta` (float, optional): Regularization parameter. Only
#             relevant when :attr:`reg` is specified. Defaults to None.

#             :attr:`diff` (bool, optional): Use only if a split operator is used
#             and if the pseudo inverse has not been computed. Whether to use the
#             difference of positive and negative patterns.
#             The difference is applied to the measurements and to the dynamic
#             measurement matrix. Defaults to False.

#         Shape:
#             :math:`x`: :math:`(*, M)` where * denotes the batch size and `M`
#             the number of measurements.

#             Output: :math:`(*, N)` where * denotes the batch size and `N`
#             the number of pixels in the image.

#         Example:
#             >>> H = torch.randn([400, 1600])
#             >>> meas_op = Linear(H, True)
#             >>> x = torch.randn([10, 400])
#             >>> y = meas_op.pinv(x)
#             >>> print(y.shape)
#             torch.Size([10, 1600])
#         """
#         # have we calculated the pseudo inverse ?
#         if hasattr(self, "H_pinv"):
#             ans = self._pinv_mult(x)

#         else:

#             if isinstance(self, Linear):
#                 H_to_inv = self.H_static
#             elif type(self) == DynamicLinear:
#                 H_to_inv = self.H_dyn
#             elif isinstance(self, DynamicLinearSplit):
#                 if diff:
#                     x = x[..., ::2] - x[..., 1::2]
#                     H_to_inv = self.H_dyn[::2, :] - self.H_dyn[1::2, :]
#                 else:
#                     H_to_inv = self.H_dyn
#             else:
#                 raise NotImplementedError(
#                     "It seems you have instanciated a _Base element. This class "
#                     + "Should not be called on its own."
#                 )

#             # cast to dtype of x
#             H_to_inv = H_to_inv.to(x.dtype)
#             # devices are supposed to be the same, don't bother checking

#             if reg == "rcond":
#                 original_device = x.device
#                 # to use lstsq with rank deficient matrices is not supported on GPU
#                 # github.com/pytorch/pytorch/issues/117122
#                 if x.device != torch.device("cpu"):
#                     H_to_inv = H_to_inv.cpu()
#                     x = x.cpu()

#                 A = H_to_inv.expand(*x.shape[:-1], *H_to_inv.shape)  # shape (*, M, N)
#                 B = x.unsqueeze(-1).to(A.dtype)  # shape (*, M, 1)
#                 ans = torch.linalg.lstsq(A, B, rcond=eta, driver="gelsd")
#                 ans = ans.solution.to(x.dtype).squeeze(-1)  # shape (*, N)
#                 ans = ans.to(original_device)

#             elif reg == "L2":
#                 A = torch.matmul(H_to_inv.mT, H_to_inv) + eta * torch.eye(
#                     H_to_inv.shape[1]
#                 )
#                 A = A.expand(*x.shape[:-1], *A.shape)
#                 B = torch.matmul(x.to(H_to_inv.dtype), H_to_inv)
#                 ans = torch.linalg.solve(A, B).to(x.dtype)

#             elif reg == "H1":
#                 Dx, Dy = spytorch.neumann_boundary(self.img_shape)
#                 D2 = Dx.T @ Dx + Dy.T @ Dy

#                 A = torch.matmul(H_to_inv.mT, H_to_inv) + eta * D2
#                 A = A.expand(*x.shape[:-1], *A.shape)
#                 B = torch.matmul(x.to(H_to_inv.dtype), H_to_inv)
#                 ans = torch.linalg.solve(A, B).to(x.dtype)

#             elif reg is None:
#                 raise ValueError(
#                     "Regularization method not specified. Please compute "
#                     + "the dynamic pseudo-inverse or specify a regularization "
#                     + "method."
#                 )
#             else:
#                 raise NotImplementedError(
#                     f"Regularization method ({reg}) not implemented. Please "
#                     + "use 'rcond', 'L2' or 'H1'."
#                 )

#         # if we used bicubic b spline, convolve with the kernel
#         if hasattr(self, "recon_mode") and self.recon_mode == "bicubic":
#             kernel = torch.tensor([[1, 4, 1], [4, 16, 4], [1, 4, 1]]) / 36
#             conv = nn.Conv2d(1, 1, kernel_size=3, padding=1, bias=False)
#             conv.weight.data = kernel.reshape(1, 1, 3, 3).to(ans.dtype)

#             ans = (
#                 conv(ans.reshape(-1, 1, self.img_h, self.img_w))
#                 .reshape(-1, self.img_h * self.img_w)
#                 .data
#             )

#         return ans.reshape(*ans.shape[:-1], *self.img_shape)

#     def reindex(
#         self, x: torch.tensor, axis: str = "rows", inverse_permutation: bool = False
#     ) -> torch.tensor:
#         """Sorts a tensor along a specified axis using the indices tensor. The
#         indices tensor is contained in the attribute :attr:`self.indices`.

#         The indices tensor contains the new indices of the elements in the values
#         tensor. `values[0]` will be placed at the index `indices[0]`, `values[1]`
#         at `indices[1]`, and so on.

#         Using the inverse permutation allows to revert the permutation: in this
#         case, it is the element at index `indices[0]` that will be placed at the
#         index `0`, the element at index `indices[1]` that will be placed at the
#         index `1`, and so on.

#         .. note::
#             See :func:`~spyrit.core.torch.reindex()` for more details.

#         Args:
#             values (torch.tensor): The tensor to sort. Can be 1D, 2D, or any
#             multi-dimensional batch of 2D tensors.

#             axis (str, optional): The axis to sort along. Must be either 'rows' or
#             'cols'. If `values` is 1D, `axis` is not used. Default is 'rows'.

#             inverse_permutation (bool, optional): Whether to apply the permutation
#             inverse. Default is False.

#         Raises:
#             ValueError: If `axis` is not 'rows' or 'cols'.

#         Returns:
#             torch.tensor: The sorted tensor by the given indices along the
#             specified axis.
#         """
#         return spytorch.reindex(x, self.indices.to(x.device), axis, inverse_permutation)

#     def unvectorize(self, input: torch.tensor) -> torch.tensor:
#         """Reshape a vectorized tensor to the measurement shape (heigth, width).

#         Input:
#             input (torch.tensor): A tensor of shape (*, N) where * denotes the
#             batch size and :math:`N = hw` is the total number of pixels in the
#             image.

#         Output:
#             torch.tensor: A tensor of shape (*, h, w) where * denotes the batch
#             size and h, w the height and width of the image.
#         """
#         return input.reshape(*input.shape[:-1], *self.meas_shape)

#     def vectorize(self, input: torch.tensor) -> torch.tensor:
#         """Vectorize an image-shaped tensor.

#         Input:
#             input (torch.tensor): A tensor of shape (*, h, w) where * denotes the
#             batch size and h, w the height and width of the image.

#         Output:
#             torch.tensor: A tensor of shape (*, N) where * denotes the batch size
#             and :math:`N = hw` is the total number of pixels in the image.
#         """
#         return input.reshape(*input.shape[:-2], self.N)

#     def _static_forward_with_op(
#         self, x: torch.tensor, op: torch.tensor
#     ) -> torch.tensor:
#         return torch.einsum("mhw,...hw->...m", self.unvectorize(op).to(x.dtype), x)

#     # @mprof.profile
#     def _dynamic_forward_with_op(
#         self, x: torch.tensor, op: torch.tensor
#     ) -> torch.tensor:
#         x = spytorch.center_crop(x, self.meas_shape)
#         return torch.einsum("thw,...tchw->...ct", self.unvectorize(op).to(x.dtype), x)

#     def _pinv_mult(self, y: torch.tensor) -> torch.tensor:
#         """Uses the pre-calculated pseudo inverse to compute the solution.
#         We assume that the pseudo inverse has been calculated and stored in the
#         attribute :attr:`H_pinv`.
#         """
#         A = self.H_pinv.expand(*y.shape[:-1], *self.H_pinv.shape)
#         B = y.unsqueeze(-1).to(A.dtype)
#         ans = torch.matmul(A, B).to(y.dtype).squeeze(-1)
#         return ans

#     def _set_Ord(self, Ord: torch.tensor) -> None:
#         """Set the order matrix used to sort the rows of H. This is used in
#         the Ord.setter property. This method is defined for simplified
#         inheritance. For internal use only."""
#         # unsort the rows of H
#         H_natural = self.reindex(self.H_static, "rows", inverse_permutation=True)
#         # resort the rows of H ; store indices in self._indices
#         H_resorted, self._indices = spytorch.sort_by_significance(
#             H_natural, Ord, "rows", False, get_indices=True
#         )
#         # update values of H, Ord
#         self._param_H_static.data = H_resorted.to(self.device)
#         self._param_Ord.data = Ord.to(self.device)

#     def _set_P(self, H_static: torch.tensor) -> None:
#         """Set the positive and negative components of the measurement matrix
#         P from the static measurement matrix H_static. For internal use only.
#         Used in classes *Split and *HadamSplit."""
#         H_pos = nn.functional.relu(H_static)
#         H_neg = nn.functional.relu(-H_static)
#         self._param_P = nn.Parameter(
#             torch.cat([H_pos, H_neg], 1).reshape(
#                 2 * H_static.shape[0], H_static.shape[1]
#             ),
#             requires_grad=False,
#         )

#     def _build_pinv(self, tensor: torch.tensor, reg: str, eta: float) -> torch.tensor:

#         if reg == "rcond":
#             pinv = torch.linalg.pinv(tensor, atol=eta)

#         elif reg == "L2":
#             if tensor.shape[0] >= tensor.shape[1]:
#                 pinv = (
#                     torch.linalg.inv(
#                         tensor.T @ tensor + eta * torch.eye(tensor.shape[1])
#                     )
#                     @ tensor.T
#                 )
#             else:
#                 pinv = tensor.T @ torch.linalg.inv(
#                     tensor @ tensor.T + eta * torch.eye(tensor.shape[0])
#                 )

#         elif reg == "H1":
#             # Boundary condition matrices
#             Dx, Dy = spytorch.neumann_boundary(self.img_shape)
#             D2 = (Dx.T @ Dx + Dy.T @ Dy).to(tensor.device)
#             pinv = torch.linalg.inv(tensor.T @ tensor + eta * D2) @ tensor.T

#         else:
#             raise NotImplementedError(
#                 f"Regularization method '{reg}' is not implemented. Please "
#                 + "choose either 'rcond', 'L2' or 'H1'."
#             )
#         return pinv.to(self.device)

#     def _attributeslist(self) -> list:
#         _list = [
#             ("M", "self.M", _Base),
#             ("N", "self.N", _Base),
#             ("H.shape", "self.H_static.shape", _Base),
#             ("meas_shape", "self._meas_shape", _Base),
#             ("H_dyn", "hasattr(self, 'H_dyn')", DynamicLinear),
#             ("img_shape", "self.img_shape", DynamicLinear),
#             ("H_pinv", "hasattr(self, 'H_pinv')", _Base),
#             ("P.shape", "self.P.shape", (LinearSplit, DynamicLinearSplit)),
#         ]
#         return _list

#     def __repr__(self) -> str:
#         s_begin = f"{self.__class__.__name__}(\n  "
#         s_fill = "\n  ".join(
#             [
#                 f"({k}): {eval(v)}"
#                 for k, v, t in self._attributeslist()
#                 if isinstance(self, t)
#             ]
#         )
#         s_end = "\n)"
#         return s_begin + s_fill + s_end


# # =============================================================================
# class Linear(_Base):
#     # =========================================================================
#     r"""
#     Simulates linear measurements :math:`y = Hx`.

#     Computes linear measurements from incoming images: :math:`y = Hx`,
#     where :math:`H` is a given linear operator (matrix) and :math:`x` is a
#     vectorized image or batch of images.

#     The class is constructed from a matrix :math:`H` of shape :math:`(M,N)`,
#     where :math:`N` represents the number of pixels in the image and
#     :math:`M` the number of measurements.

#     Args:
#         :attr:`H` (:class:`torch.tensor`): measurement matrix (linear operator)
#         with shape :math:`(M, N)`. Only real values are supported.

#         :attr:`pinv` (bool): Whether to store the pseudo inverse of the
#         measurement matrix :math:`H`. If `True`, the pseudo inverse is
#         initialized as :math:`H^\dagger` and stored in the attribute
#         :attr:`H_pinv`. It is alwats possible to compute and store the pseudo
#         inverse later using the method :meth:`build_H_pinv`. Defaults to `False`.

#         :attr:`rtol` (float, optional): Cutoff for small singular values (see
#         :mod:`torch.linalg.pinv`). Only relevant when :attr:`pinv` is `True`.

#         :attr:`Ord` (torch.tensor, optional): Order matrix used to reorder the
#         rows of the measurement matrix :math:`H`. The first new row of :math:`H`
#         will correspond to the highest value in :math:`Ord`. Must contain
#         :math:`M` values. If some values repeat, the order is kept. Defaults to
#         None.

#         :attr:`meas_shape` (tuple, optional): Shape of the image :math:`x`.
#         Must be a tuple of two integers representing the height and width of the
#         image. If not specified, the image is suppposed to be a square.
#         If not, an error is raised. Defaults to None.

#     Attributes:
#         :attr:`H` (torch.tensor): The learnable measurement matrix of shape
#         :math:`(M, N)` initialized as :math:`H`.

#         :attr:`H_static` (torch.tensor): alias for :attr:`H`.

#         :attr:`H_pinv` (torch.tensor, optional): The learnable pseudo inverse
#         measurement matrix :math:`H^\dagger` of shape :math:`(N, M)`.

#         :attr:`M` (int): Number of measurements performed by the linear operator.

#         :attr:`N` (int): Number of pixels in the image.

#         :attr:`h` (int): Measurement pattern height.

#         :attr:`w` (int): Measurement pattern width.

#         :attr:`meas_shape` (tuple): Shape of the image :math:`x`
#         (height, width). Is equal to `(self.h, self.w)`.

#         :attr:`indices` (torch.tensor): Indices used to sort the rows of H.	It
#         is used by the method :meth:`reindex()`.

#         :attr:`Ord` (torch.tensor): Order matrix used to sort the rows of H. It
#         is used by :func:`~spyrit.core.torch.sort_by_significance()`.

#     .. note::
#         If you know the pseudo inverse of :math:`H` and want to store it, it is
#         best to initialize the class with :attr:`pinv` set to `False` and then
#         call :meth:`build_H_pinv` to store the pseudo inverse.

#     Example 1:
#         >>> H = torch.rand([400, 1600])
#         >>> meas_op = Linear(H, pinv=False)
#         >>> print(meas_op)
#         Linear(
#           (M): 400
#           (N): 1600
#           (H.shape): torch.Size([400, 1600])
#           (meas_shape): (40, 40)
#           (H_pinv): False
#         )

#     Example 2:
#         >>> H = torch.rand([400, 1600])
#         >>> meas_op = Linear(H, True)
#         >>> print(meas_op)
#         Linear(
#           (M): 400
#           (N): 1600
#           (H.shape): torch.Size([400, 1600])
#           (meas_shape): (40, 40)
#           (H_pinv): True
#         )
#     """

#     def __init__(
#         self,
#         H: torch.tensor,
#         pinv: bool = False,
#         rtol: float = None,
#         Ord: torch.tensor = None,
#         meas_shape: tuple = None,  # (height, width)
#     ):
#         super().__init__(H, Ord, meas_shape)
#         if pinv:
#             self.build_H_pinv(reg="rcond", eta=rtol)

#     @property
#     def H(self) -> torch.tensor:
#         return self.H_static

#     @property
#     def H_pinv(self) -> torch.tensor:
#         return self._param_H_static_pinv.data

#     @H_pinv.setter
#     def H_pinv(self, value: torch.tensor) -> None:
#         self._param_H_static_pinv = nn.Parameter(
#             value.to(torch.float64), requires_grad=False
#         )

#     @H_pinv.deleter
#     def H_pinv(self) -> None:
#         del self._param_H_static_pinv

#     # Deprecated method - included for backwards compatibility but to remove
#     def get_H(self) -> torch.tensor:
#         """Deprecated method. Use the attribute self.H instead."""
#         warnings.warn(
#             "The method get_H() is deprecated and will be removed in a future "
#             + "version. Please use the attribute self.H instead."
#         )
#         return self.H

#     def build_H_pinv(self, reg: str = "rcond", eta: float = 1e-3) -> None:
#         """Used to set the pseudo inverse of the measurement matrix :math:`H`
#         using `torch.linalg.pinv`. The result is stored in the attribute
#         :attr:`H_pinv`.

#         Args:
#             reg (str, optional): Regularization method to use. Available options
#             are 'rcond', 'L2' and 'H1'. 'rcond' uses the :attr:`rcond` parameter
#             found in :func:`torch.linalg.lstsq`. This parameter must be specified
#             if the pseudo inverse has not been computed. Defaults to None.

#             eta (float, optional): Regularization parameter (cutoff for small
#             singular values, see :mod:`torch.linalg.pinv`). Defaults to None,
#             in which case the default value of :mod:`torch.linalg.pinv` is used.

#         Returns:
#             None. The pseudo inverse is stored in the attribute :attr:`H_pinv`.
#         """
#         self.H_pinv = self._build_pinv(self.H_static, reg, eta)

#     def forward(self, x: torch.tensor) -> torch.tensor:
#         r"""Applies linear transform to incoming images: :math:`y = Hx`.

#         This is equivalent to computing :math:`x \cdot H^T`. The input images
#         must be unvectorized.

#         Args:
#             :math:`x` (torch.tensor): Batch of images of shape :math:`(*, h, w)`.
#             `*` can have any number of dimensions, for instance `(b, c)` where
#             `b` is the batch size and `c` the number of channels. `h` and `w`
#             are the height and width of the images.

#         Shape:
#             :math:`x`: :math:`(*, h, w)` where * denotes the batch size and `N`
#             the total number of pixels in the image.

#             Output: :math:`(*, M)` where * denotes any number of dimensions
#             and `M` the number of measurements.

#         Example:
#             >>> H = torch.randn([400, 1600])
#             >>> meas_op = Linear(H)
#             >>> x = torch.randn([10, 40, 40])
#             >>> y = meas_op(x)
#             >>> print(y.shape)
#             torch.Size([10, 400])
#         """
#         # left multiplication with transpose is equivalent to right mult
#         # return x @ self.H.T.to(x.dtype).to(x.device)
#         return self._static_forward_with_op(x, self.H)

#     def adjoint(self, y: torch.tensor) -> torch.tensor:
#         r"""Applies adjoint transform to incoming measurements :math:`x = H^{T}y`

#         This brings back the measurements in the image domain, but is not
#         equivalent to the inverse of the forward operator.

#         Args:
#             :math:`y` (torch.tensor): batch of measurement vectors of shape
#             :math:`(*, M)` where * denotes any number of dimensions (e.g.
#             `(b,c)` where `b` is the batch size and `c` the number of channels)
#             and `M` the number of measurements.

#         Output:
#             torch.tensor: The adjoint of the input measurements, which are
#             in the image domain. It has shape :math:`(*, h, w)` where * denotes
#             any number of dimensions and `h`, `w` the height and width of the
#             images.

#         Shape:
#             :math:`y`: :math:`(*, M)`

#             Output: :math:`(*, h, w)`

#         Example:
#             >>> H = torch.randn([400, 1600])
#             >>> meas_op = Linear(H)
#             >>> y = torch.randn([10, 400]
#             >>> x = meas_op.adjoint(y)
#             >>> print(x.shape)
#             torch.Size([10, 40, 40])
#         """
#         # return x @ self.H.to(x.dtype).to(x.device)
#         return torch.einsum("mhw,...m->...hw", self.unvectorize(self.H).to(y.dtype), y)

#     def _set_Ord(self, Ord: torch.tensor) -> None:
#         """Set the order matrix used to sort the rows of H."""
#         super()._set_Ord(Ord)
#         # delete self.H_pinv (self._param_H_static_pinv)
#         try:
#             del self._param_H_static_pinv
#             warnings.warn(
#                 "The pseudo-inverse H_pinv has been deleted. Please call "
#                 + "build_H_pinv() to recompute it."
#             )
#         except AttributeError:
#             pass


# =============================================================================
class Linear(nn.Module):
    r"""
    Simulates linear measurements

    .. math::
<<<<<<< HEAD
        m =\mathcal{N}\left(Hx\right),
        
    where :math:`\mathcal{N} \colon\, \mathbb{R}^M \to \mathbb{R}^M` represents a noise operator (e.g., Gaussian), :math:`H \colon\, \mathbb{R}^N \to \mathbb{R}^M` is the acquisition matrix, :math:`M` is the number of measurements, :math:`N` is the dimension of the signal, and :math:`x \in \mathbb{R}^N` is the signal of interest.
    
    .. important::
        The vector :math:`x \in \mathbb{R}^N` represents a multi-dimensional array (e.g, an image :math:`X \in \mathbb{R}^{N_1 \times N_2}` with :math:`N = N_1 \times N_2`).

    Args:
        :attr:`H` (:class:`torch.tensor`): measurement matrix (linear operator)
        with shape :math:`(M, N)`. Only real values are supported.
        
        :attr:`meas_shape` (tuple, optional): Shape of the underliying 
        multi-dimensional array :math:`X`. Must be a tuple of integers 
        :math:`(N_1, ... ,N_k)` such that :math:`\prod_k N_k = N`. If not, an 
        error is raised. Defaults to None.
        
        :attr:`meas_dims` (tuple, optional): Dimensions of :math:`X` the 
        acquisition matrix applies to. Must be a tuple with the same length as 
        :attr:`meas_shape`. If not, an error is raised. Defaults to the last 
        dimensions of the multi-dimensional array :math:`X` (e.g., `(-2,-1)` 
        when `len(meas_shape)`).
        
        :attr:`noise_model` (see :mod:`spyrit.core.noise`): Noise model :math:`\mathcal{N}`. Defaults to = `torch.nn.Identity`.
    
    Attributes:
        :attr:`H` (:class:`torch.tensor`): (Learnable) measurement matrix of shape
        :math:`(M, N)` initialized as :math:`H`.
        
        :attr:`meas_shape` (tuple): Shape of the underliying 
        multi-dimensional array :math:`X`.
        
        :attr:`meas_dims` (tuple): Dimensions the acquisition matrix applies to. 
        
        :attr:`meas_ndim` (int): Number of dimensions the 
        acquisition matrix applies to. This is `len(meas_dims)` 
    
        :attr:`noise_model` (see :mod:`spyrit.core.noise`): Noise model :math:`\mathcal{N}`.
    
        :attr:`M` (int): Number of measurements :math:`M`.
    
    Example: (to be updated!)
        Example 1:
            
        >>> H = torch.rand([400, 1600])
        >>> meas_op = Linear(H)
        >>> print(meas_op)

        Example 2:
            
        >>> H = torch.rand([400, 1600])
        >>> meas_op = Linear(H, True)
        >>> print(meas_op)
=======
        y =\mathcal{N}\left(Ax\right),

    where :math:`\mathcal{N} \colon\, \mathbb{R}^J \to \mathbb{R}^J` represents a noise operator (e.g., Gaussian), :math:`A \colon\, \mathbb{R}^N \to \mathbb{R}^J` is the acquisition matrix that models the DMD patterns, and :math:`J` is the number of DMD patterns.

    Args:
        :attr:`H` (:class:`torch.tensor`, optional): Acquisition matrix :math:`A`.



>>>>>>> 6ab84cf5
    """

    def __init__(
        self,
        H: torch.tensor,
        meas_shape: Union[int, torch.Size, Iterable[int]] = None,
        meas_dims: Union[int, torch.Size, Iterable[int]] = None,
        *,
        noise_model: nn.Module = nn.Identity(),
        dtype: torch.dtype = torch.float32,
        device: torch.device = torch.device("cpu"),
    ):
        super().__init__()

        if meas_shape is None:
            meas_shape = H.shape[-1]
        if meas_dims is None:
            meas_dims = list(range(len(meas_shape)))

        if type(meas_shape) is int:
            meas_shape = [meas_shape]
        if type(meas_dims) is int:
            meas_dims = [meas_dims]

        H = H.to(device=device, dtype=dtype)

        # don't store H if we use a HadamSplit
        if not isinstance(self, HadamSplit2d):
            self.H = nn.Parameter(H, requires_grad=False)
        self.meas_shape = torch.Size(meas_shape)
        self.meas_dims = torch.Size(meas_dims)
        self.noise_model = noise_model

        # additional attributes
        self.M = H.shape[0]
        self.meas_ndim = len(self.meas_dims)
        self.N = self.meas_shape.numel()
        self.last_dims = tuple(range(-self.meas_ndim, 0))  # for permutations

        if len(self.meas_shape) != len(self.meas_dims):
            raise ValueError("meas_shape and meas_dims must have the same length")
        if H.ndim != 2:
            raise ValueError("matrix must have 2 dimensions")
        if H.shape[1] != self.N:
            raise ValueError(
                f"The number of columns in the matrix ({H.shape[1]}) does "
                + f"not match the number of measured items ({self.N}) "
                + f"in the measurement shape {self.meas_shape}."
            )

        # define the available matrices for reconstruction
        self._available_pinv_matrices = ["H"]
        self._selected_pinv_matrix = "H"  # select default here (no choice)

    @property
    def device(self) -> torch.device:
        return self.H.device

    @property
    def dtype(self) -> torch.dtype:
        return self.H.dtype

    @property
    def matrix_to_inverse(self) -> str:
        return self._selected_pinv_matrix

    @property
    def get_matrix_to_inverse(self) -> torch.tensor:
        return getattr(self, self._selected_pinv_matrix)

    def measure(self, x: torch.tensor) -> torch.tensor:
        r"""Apply the measurement patterns (no noise) to the incoming tensor.

        The input tensor is multiplied by the measurement patterns.

        .. note::
            This method does not include the noise model.

        Args:
            x (torch.tensor): A tensor where the dimensions indexed by
            `self.meas_dims` match the measurement shape `self.meas_shape`.

        Returns:
            torch.tensor: A tensor of shape (*, self.M) where * denotes
            all the dimensions of the input tensor not included in `self.meas_dims`.

        Example with a RGB 15x4 pixel image:
            >>> matrix = torch.randn(10, 60)
            >>> meas_op = Linear(matrix, meas_shape=(15, 4))
            >>> x = torch.randn(3, 15, 4)
            >>> y = meas_op.measure(x)
            >>> print(y.shape)
            torch.Size([3, 10])
        """
        x = self.vectorize(x)
        x = torch.einsum("mn,...n->...m", self.H, x)
        return x

    def forward(self, x: torch.tensor):
        r"""Forward pass (measurement + noise) of the measurement operator.

        The forward pass includes both the measurement and the noise model. It
        is equivalent to the method `measure()` followed by the noise model
        :meth:`forward()` method.

        Args:
            x (torch.tensor): A tensor where the dimensions indexed by
            `self.meas_dims` match the measurement shape `self.meas_shape`.

        Returns:
            torch.tensor: A tensor of shape (*, self.M) where * denotes
            all the dimensions of the input tensor not included in `self.meas_dims`.

        Example:
            >>> matrix = torch.randn(10, 60)
            >>> meas_op = Linear(matrix, meas_shape=(15, 4)
        """
        x = self.measure(x)
        x = self.noise_model(x)
        return x

    def adjoint(self, y: torch.tensor, unvectorize=False):
        r"""Applies the adjoint (transpose) of the measurement matrix.

        Args:
            y (torch.tensor): A tensor of shape (*, self.M) where * denotes
            0 or more batch dimensions.

            unvectorize (bool, optional): Whether to call :meth:`unvectorize`
            after the operation. Defaults to False.

        Returns:
            torch.tensor: A tensor of shape (*, self.N) if `reshape_output` is
            False, or the :meth:`unvectorize`d version of that tensor.
        """
        y = torch.einsum("mn,...m->...n", self.H, y)
        if unvectorize:
            y = self.unvectorize(y)
        return y

    def unvectorize(self, input: torch.tensor) -> torch.tensor:
        r"""Unflatten the last dimension of a tensor to the measurement shape at
        the measured dimensions.

        This method first expands the last dimension into the measurement
        shape (`self.meas_shape`), and then moves the expanded dimensions to
        their original positions as defined by `self.meas_dims`.

        Input:
            input (torch.tensor): A tensor of shape (*, self.N) where
            * denotes any batch size and `self.N` is the number of
            measured items (pixels for instance).

        Output:
            torch.tensor: A tensor where the dimensions indexed by
            `self.meas_dims` match the measurement shape `self.meas_shape`.

        Example:
            >>> matrix = torch.randn(10, 60)
            >>> meas_op = Linear(matrix, meas_shape=(12, 5), dim=(-1,-3))
            >>> x = torch.randn(3, 7, 60)
            >>> print(meas_op.unvectorize(x).shape)
            torch.Size([3, 5, 7, 12]
        """
        # unvectorize the last dimension
        input = input.reshape(*input.shape[:-1], *self.meas_shape)
        # move the measured dimensions to their original positions
        if self.meas_dims != self.last_dims:
            input = torch.movedim(input, self.last_dims, self.meas_dims)
        return input

    def vectorize(self, input: torch.tensor) -> torch.tensor:
        r"""Flatten a tensor along the measured dimensions `self.meas_dims`.

        The tensor is flattened at the indicated `self.meas_dims` dimensions. The
        flattened dimensions are then collapsed into one, which is the last
        dimension of the output tensor.

        Input:
            input (torch.tensor): A tensor where the dimensions indexed by
            `self.meas_dims` match the measurement shape `self.meas_shape`.

        Output:
            torch.tensor: A tensor of shape (*, self.N) where * denotes
            all the dimensions of the input tensor not included in `self.meas_dims`.

        Example:
            >>> matrix = torch.randn(10, 60)
            >>> meas_op = Linear(matrix, meas_shape=(12, 5), dim=(-1,-3))
            >>> x = torch.randn(3, 5, 7, 12)
            >>> print(meas_op.vectorize(x).shape)
            torch.Size([3, 7, 60])
        """
        # move all measured dimensions to the end
        if self.meas_dims != self.last_dims:
            input = torch.movedim(input, self.meas_dims, self.last_dims)
        # flatten the measured dimensions
        input = input.reshape(*input.shape[: -self.meas_ndim], self.N)
        return input


# =============================================================================
class FreeformLinear(Linear):
    r"""Performs linear measurements on a subset (mask) of pixels in the image."""

    def __init__(
        self,
        H: torch.tensor,
        meas_shape: Union[int, torch.Size, Iterable[int]] = None,
        meas_dims: Union[int, torch.Size, Iterable[int]] = None,
        index_mask: torch.tensor = None,  # must have shape (len(meas_shape), H.shape[-1])
        bool_mask: torch.tensor = None,
        *,
        noise_model: bool = None,
        dtype: torch.dtype = torch.float32,
        device: torch.device = torch.device("cpu"),
    ):
        super().__init__(
            H,
            meas_shape,
            meas_dims,
            noise_model=noise_model,
            dtype=dtype,
            device=device,
        )

        # select mask type
        if index_mask is not None:
            if bool_mask is not None:
                warnings.warn(
                    "Both index_mask and bool_mask have been specified. Using index_mask."
                )
            self.index_mask = index_mask
            self.mask_type = "index"
        else:
            if bool_mask is not None:
                self.bool_mask = bool_mask
                self.mask_type = "bool"
            else:
                raise ValueError("Either index_mask or bool_mask must be specified.")

        # check mask dimensions in the case of index mask
        if self.mask_type == "index":
            if index_mask.ndim != 2:
                raise ValueError("index_mask must have 2 dimensions.")
            if index_mask.shape[0] != len(meas_shape):
                raise ValueError(
                    "The first dimension of index_mask must match the number of dimensions in meas_shape."
                )
            if index_mask.shape[1] != self.N:
                raise ValueError(
                    f"The second dimension of index_mask ({index_mask.shape[1]}) must "
                    + f"match the number of measured items ({self.N})."
                )
        # check in the case of bool mask
        else:
            if bool_mask.shape != meas_shape:
                raise ValueError("bool_mask must have the same shape as meas_shape.")

    def apply_mask(self, x: torch.tensor) -> torch.tensor:
        r"""Appplies the saved mask to the input tensor, where the masked
        dimensions are collapsed into one.

        This method first selects the elements from the input tensor at the
        specified dimensions `self.meas_dims` and based on the mask. The selected
        elements are then flattened into a single dimension which is the last
        dimension of the output tensor.

        Args:
            x (torch.tensor): The input tensor to select the mask from. The
            dimensions indexed by `self.meas_dims` should match the measurement shape
            `self.meas_shape`.

        Returns:
            torch.tensor: A tensor of shape (*, self.N) where * denotes
            all the dimensions of the input tensor not included in `self.meas_dims`.

        Example: Select one every second point on the diagonal of a batch of images
            >>> images = torch.rand(17, 3, 40, 40)  # b, c, h, w
            >>> # create a (2,20) mask
            >>> mask = torch.tensor([[i, i] for i in range(0,40,2)]).T
            >>> H = torch.randn(13, 20)
            >>> meas_op = FreeformLinear(H, mask, meas_shape=(40,40), dim=(-1,-2))
            >>> y = meas_op.apply_mask(images)
            >>> print(y.shape)
            torch.Size([17, 3, 20])
        """
        x = torch.movedim(x, self.meas_dims, self.last_dims)

        if self.mask_type == "index":
            return x[(..., *self.index_mask)]

        elif self.mask_type == "bool":
            # flatten along the masked dimensions
            x = x.reshape(*x.shape[: -self.meas_ndim], self.N)
            return x[..., self.bool_mask.reshape(-1)]

        else:
            raise ValueError(
                f"mask_type must be either 'index' or 'bool', found {self.mask_type}."
            )

    def measure(self, x: torch.tensor) -> torch.tensor:
        r"""Apply the measurement patterns (no noise) to the incoming tensor.

        The mask is first applied to the input tensor, then the input tensor
        is multiplied by the measurement patterns.

        .. note::
            This method does not include the noise model.

        Args:
            x (torch.tensor): A tensor where the dimensions indexed by
            `self.meas_dims` match the measurement shape `self.meas_shape`.

        Returns:
            torch.tensor: A tensor of shape (*, self.M) where * denotes
            all the dimensions of the input tensor not included in `self.meas_dims`.
        """
        x = self.mask_vectorize(x)
        return torch.einsum("mn,...n->...m", self.H, x)

    def forward(self, x: torch.tensor) -> torch.tensor:
        r"""Forward pass (measurement + noise) of the measurement operator.

        The mask is first applied to the input tensor, then the input tensor
        goes through the measurement model and the noise model. It
        is equivalent to the method `measure()` followed by the noise model
        :meth:`forward()` method.

        Args:
            x (torch.tensor): A tensor where the dimensions indexed by
            `self.meas_dims` match the measurement shape `self.meas_shape`.

        Returns:
            torch.tensor: A tensor of shape (*, self.M) where * denotes
            all the dimensions of the input tensor not included in `self.meas_dims`.

        Example: Measure the upper half of 32x32 images
            >>> H = torch.randn(10, 16*32)
            >>>

        """
        super().forward(x)

    def mask_unvectorize(self, x: torch.tensor, fill_value: Any = 0) -> torch.tensor:
        r"""Unflatten the last dimension of a tensor to the measurement shape at
        the measured dimensions based on the mask.

        This method expands the last dimension into the measurement shape
        `self.meas_shape`, filling the elements not in the mask with the
        `fill_value`. The expanded dimensions are then moved to their original
        positions as defined by `self.meas_dims`.

        .. note::
            This function creates a new tensor filled with the `fill_value` and
            then fills the elements in the mask with the corresponding elements.
            The output tensor is not a view of the input tensor.

        Args:
            x (torch.tensor): tensor to be expanded. Its last dimension must
            contain `self.N` elements.

            fill_value (Any, optional): Fill value for all the indices not
            covered by the mask. Defaults to 0.

        Returns:
            torch.tensor: A tensor where the dimensions indexed by `self.meas_dims`
            match the measurement shape `self.meas_shape`.
        """

        if self.mask_type == "index":
            # create a new tensor with the final shape
            output = torch.full(
                (*x.shape[:-1], *self.meas_shape),
                fill_value,
                dtype=x.dtype,
                device=x.device,
            )
            output[(..., *self.index_mask)] = x

        elif self.mask_type == "bool":
            # create a new tensor with an intermediate shape
            output = torch.full(
                (*x.shape[:-1], self.N),
                fill_value,
                dtype=x.dtype,
                device=x.device,
            )
            output[..., self.bool_mask.reshape(-1)] = x
            output = output.reshape(*output.shape[:-1], *self.meas_shape)

        else:
            raise ValueError(
                f"mask_type must be either 'index' or 'bool', found {self.mask_type}."
            )

        return torch.movedim(output, self.last_dims, self.meas_dims)

    def mask_vectorize(self, x: torch.tensor) -> torch.tensor:
        r"""Flatten a tensor along the measured dimensions, which are collapsed into one.

        This method first selects the elements from the input tensor at the
        specified dimensions `self.meas_dims` and based on the mask. The selected
        elements are then flattened into a single dimension which is the last
        dimension of the output tensor.

        Args:
            x (torch.tensor): The input tensor to select the mask from. The
            dimensions indexed by `self.meas_dims` should match the measurement shape
            `self.meas_shape`.

        .. note::
            This function is an alias for the method :meth:`apply_mask`.

        Returns:
            torch.tensor: A tensor of shape (*, self.N) where * denotes
            all the dimensions of the input tensor not included in `self.meas_dims`.

        Example: Select one every second point on the diagonal of a batch of images
            >>> images = torch.rand(17, 3, 40, 40)  # b, c, h, w
            >>> # create a (2,20) mask
            >>> mask = torch.tensor([[i, i] for i in range(0,40,2)]).T
            >>> H = torch.randn(13, 20)
            >>> meas_op = FreeformLinear(H, mask, meas_shape=(40,40), dim=(-1,-2))
            >>> y = meas_op.mask_vectorize(images)
            >>> print(y.shape)
            torch.Size([17, 3, 20])
        """
        return self.apply_mask(x)


# =============================================================================
class LinearSplit(Linear):
    r""" """

    def __init__(
        self,
        H,
        meas_shape=None,
        meas_dims=None,
        *,
        noise_model=nn.Identity(),
        dtype: torch.dtype = torch.float32,
        device: torch.device = torch.device("cpu"),
    ):
        super().__init__(
            H,
            meas_shape,
            meas_dims,
            noise_model=noise_model,
            dtype=dtype,
            device=device,
        )

        # split positive and negative components
        pos, neg = nn.functional.relu(self.H), nn.functional.relu(-self.H)
        A = torch.cat([pos, neg], 1).reshape(2 * self.M, self.N)
        # A is built from self.H which is cast to device and dtype
        self.A = nn.Parameter(A, requires_grad=False)

        # define the available matrices for reconstruction
        self._available_pinv_matrices = ["H", "A"]
        self._selected_pinv_matrix = "H"  # select default here

        # HERE: device=device, dtype=dtype

    @property
    def device(self) -> torch.device:
        if self.H.device == self.A.device:
            return self.H.device
        else:
            raise RuntimeError(
                f"device undefined, H and A are on different device (found {self.H.device} and {self.A.device} respectively)"
            )

    @property
    def dtype(self) -> torch.dtype:
        if self.H.dtype == self.A.dtype:
            return self.H.dtype
        else:
            raise RuntimeError(
                f"dtype undefined, H and A are of different dtype (found {self.H.dtype} and {self.A.dtype} respectively)"
            )

    def set_matrix_to_inverse(self, matrix_name: str) -> None:
        if matrix_name in self._available_pinv_matrices.keys():
            self._selected_pinv_matrix = matrix_name
        else:
            raise KeyError(
                f"Matrix {matrix_name} not available for pinv. Available matrices: {self._available_pinv_matrices.keys()}"
            )

    def measure(self, x: torch.tensor):
        r""" """
        x = self.vectorize(x)
        x = torch.einsum("mn,...n->...m", self.A, x)
        return x

    def measure_H(self, x: torch.tensor):
        r""" """
        x = self.vectorize(x)
        x = torch.einsum("mn,...n->...m", self.H, x)
        return x

    def adjoint(self, y: torch.tensor):
        r""" """
        y = torch.einsum("mn,...m->...n", self.A, y)
        return y

    def adjoint_H(self, y: torch.tensor):
        r""" """
        y = torch.einsum("mn,...m->...n", self.H, y)
        return y

    def forward(self, x: torch.tensor):
        r""" """
        x = self.measure(x)
        x = self.noise_model(x)
        return x

    def forward_H(self, x: torch.tensor):
        r""" """
        x = self.measure_H(x)
        x = self.noise_model(x)
        return x


# =============================================================================
class HadamSplit2d(LinearSplit):
    r""" """

    def __init__(
        self,
        M: int,
        h: int,
        order: torch.tensor = None,
        fast: bool = True,
        *,
        noise_model=nn.Identity(),
        dtype: torch.dtype = torch.float32,
        device: torch.device = torch.device("cpu"),
    ):
        meas_dims = (-2, -1)
        meas_shape = (h, h)
        # 1D version of H
        self.H1d = spytorch.walsh_matrix(h).to(dtype=dtype, device=device)

        # call Linear constructor (avoid setting A)
        super(LinearSplit, self).__init__(
            torch.empty(h**2, h**2),
            meas_shape,
            meas_dims,
            noise_model=noise_model,
            dtype=dtype,
            device=device,
        )
        self.M = M
        self.order = order
        self.indices = torch.argsort(-order.flatten(), stable=True).to(
            dtype=torch.int32, device=self.device
        )
        self.fast = fast

    @property
    def dtype(self) -> torch.dtype:
        return self.H1d.dtype

    @property
    def device(self) -> torch.device:
        return self.H1d.device

    @property
    def H(self):
        H = torch.kron(self.H1d, self.H1d)
        H = self.reindex(H, "rows", False)
        return H[: self.M, :]

    @property
    def A(self):
        H = self.H
        pos, neg = nn.functional.relu(H), nn.functional.relu(-H)
        return torch.cat([pos, neg], 1).reshape(2 * self.M, self.N)

    @property
    def matrix_to_inverse(self):
        return self.H

    def reindex(
        self, x: torch.tensor, axis: str = "rows", inverse_permutation: bool = False
    ) -> torch.tensor:
        """Sorts a tensor along a specified axis using the indices tensor. The
        indices tensor is contained in the attribute :attr:`self.indices`.

        The indices tensor contains the new indices of the elements in the values
        tensor. `values[0]` will be placed at the index `indices[0]`, `values[1]`
        at `indices[1]`, and so on.

        Using the inverse permutation allows to revert the permutation: in this
        case, it is the element at index `indices[0]` that will be placed at the
        index `0`, the element at index `indices[1]` that will be placed at the
        index `1`, and so on.

        .. note::
            See :func:`~spyrit.core.torch.reindex()` for more details.

        Args:
            values (torch.tensor): The tensor to sort. Can be 1D, 2D, or any
            multi-dimensional batch of 2D tensors.

            axis (str, optional): The axis to sort along. Must be either 'rows' or
            'cols'. If `values` is 1D, `axis` is not used. Default is 'rows'.

            inverse_permutation (bool, optional): Whether to apply the permutation
            inverse. Default is False.

        Raises:
            ValueError: If `axis` is not 'rows' or 'cols'.

        Returns:
            torch.tensor: The sorted tensor by the given indices along the
            specified axis.
        """
        return spytorch.reindex(x, self.indices.to(x.device), axis, inverse_permutation)

    def measure(self, x: torch.tensor) -> torch.tensor:
        r""""""
        if self.fast:
            return self.fast_measure(x)
        else:
            return super().measure(x)

    def measure_H(self, x: torch.tensor):
        r""" """
        if self.fast:
            return self.fast_measure_H(x)
        else:
            return super().measure_H(x)

    def adjoint_H(self, y: torch.tensor) -> torch.tensor:
        r""""""
        if self.fast:
            return self.fast_pinv(y) * self.N
        else:
            return super().adjoint_H(y)

    def fast_measure(self, x: torch.tensor) -> torch.tensor:
        r""" """
        Hx = self.measure_H(x)
        x_sum = Hx[..., 0]
        y_pos, y_neg = (x_sum + Hx) / 2, (x_sum - Hx) / 2
        new_shape = y_pos.shape[:-1] + (2 * self.M,)
        y = torch.stack([y_pos, y_neg], -1).reshape(new_shape)
        return y

    def fast_measure_H(self, x: torch.tensor) -> torch.tensor:
        r""" """
        x = spytorch.mult_2d_separable(self.H1d, x)
        x = self.vectorize(x)
        x = x.index_select(dim=-1, index=self.indices)
        # x = self.reindex(x, "rows", False)
        return x[..., : self.M]

    def fast_pinv(self, y: torch.tensor):
        r""" """
        if self.N != self.M:
            y = torch.cat(
                (y, torch.zeros(*y.shape[:-1], self.N - self.M, device=y.device)),
                -1,
            )
        y = self.reindex(y, "cols", False)
        y = self.unvectorize(y)
        y = spytorch.mult_2d_separable(self.H1d, y)
        return y / self.N

    def fast_H_pinv(self) -> torch.tensor:
        r""" """
        return self.H.T / self.N


# =============================================================================
# class LinearSplit(Linear):

#     # `y = \begin{bmatrix}{H_{+}}\\{H_{-}}\end{bmatrix}x`
#     r"""
#     Simulates split measurements.

#     Given a measurement operator :math:`H\in\mathbb{R}^{M\times N}` containing (possibly) negative values, it computes

#     .. math:: y = Ax,

#     where :math:`x` is the signal/image and  :math:`A\in\mathbb{R}_+^{2M\times N}` is the split measurement operator (associated to :math:`H`) which contains only positive values.

#     We define the split measurement operator from the positive and negative components of :math:`H`. In practice, the even rows of :math:`A` contain the positive components of :math:`H`, while odd rows of :math:`A` contain the negative components of :math:`H`. Mathematically,

#     .. math::
#         \begin{cases}
#             A[0::2, :] = H_{+}, \text{ with } H_{+} = \max(0,H),\\
#             A[1::2, :] = H_{-}, \text{ with } H_{-} = \max(0,-H).
#         \end{cases}

#     .. note::
#         :math:`H_{+}` and :math:`H_{-}` are such that :math:`H_{+} - H_{-} = H`.

#     The class is constructed from the :math:`M` by :math:`N` matrix :math:`H`,
#     where :math:`N` represents the number of pixels in the image and
#     :math:`M` the number of measurements.

#     Args:
#         :attr:`H` (:class:`torch.tensor`): measurement matrix (linear operator)
#         with shape :math:`(M, N)`. Only real values are supported.

#         :attr:`pinv` (bool): Whether to store the pseudo inverse of the
#         measurement matrix :math:`H`. If `True`, the pseudo inverse is
#         initialized as :math:`H^\dagger` and stored in the attribute
#         :attr:`H_pinv`. It is always possible to compute and store the pseudo
#         inverse later using the method :meth:`build_H_pinv`. Defaults to
#         :attr:`False`.

#         :attr:`rtol` (float, optional): Cutoff for small singular values (see
#         :mod:`torch.linalg.pinv`). Only relevant when :attr:`pinv` is
#         :attr:`True`.

#         :attr:`Ord` (torch.tensor, optional): Order matrix used to reorder the
#         rows of the measurement matrix :math:`H`. The first new row of :math:`H`
#         will correspond to the highest value in :attr:`Ord`. Must contain
#         :math:`M` values. If some values repeat, the order is kept. Defaults to
#         :attr:`None`.

#         :attr:`meas_shape` (tuple, optional): Shape of the measurement patterns.
#         Must be a tuple of two integers representing the height and width of the
#         patterns. If not specified, the shape is suppposed to be a square image.
#         If not, an error is raised. Defaults to :attr:`None`.

#     Attributes:
#         :attr:`H` (torch.tensor): The learnable measurement matrix of shape
#         :math:`(M, N)` initialized as :math:`H`.

#         :attr:`H_static` (torch.tensor): alias for :attr:`H`.

#         :attr:`P` (torch.tensor): The splitted measurement matrix of shape
#         :math:`(2M, N)`.

#         :attr:`H_pinv` (torch.tensor, optional): The learnable pseudo inverse
#         measurement matrix :math:`H^\dagger` of shape :math:`(N, M)`.

#         :attr:`M` (int): Number of measurements performed by the linear operator.

#         :attr:`N` (int): Number of pixels in the image.

#         :attr:`h` (int): Measurement pattern height.

#         :attr:`w` (int): Measurement pattern width.

#         :attr:`meas_shape` (tuple): Shape of the measurement patterns
#         (height, width). Is equal to :attr:`(self.h, self.w)`.

#         :attr:`indices` (torch.tensor): Indices used to sort the rows of H.	It
#         is used by the method :meth:`reindex()`.

#         :attr:`Ord` (torch.tensor): Order matrix used to sort the rows of H. It
#         is used by :func:`~spyrit.core.torch.sort_by_significance()`.

#     .. note::
#         If you know the pseudo inverse of :math:`H` and want to store it,
#         instantiate the class with :attr:`pinv` set to `False` and call
#         :meth:`build_H_pinv` to store the pseudo inverse.

#     Example:
#         >>> H = torch.randn(400, 1600)
#         >>> meas_op = LinearSplit(H, False)
#         >>> print(meas_op)
#         LinearSplit(
#           (M): 400
#           (N): 1600
#           (H.shape): torch.Size([400, 1600])
#           (meas_shape): (40, 40)
#           (H_pinv): False
#           (P.shape): torch.Size([800, 1600])
#         )
#     """

#     def __init__(
#         self,
#         H: torch.tensor,
#         pinv: bool = False,
#         rtol: float = None,
#         Ord: torch.tensor = None,
#         meas_shape: tuple = None,  # (height, width)
#     ):
#         super().__init__(H, pinv, rtol, Ord, meas_shape)
#         self._set_P(self.H_static)

#     def forward(self, x: torch.tensor) -> torch.tensor:
#         r"""Applies linear transform to incoming images: :math:`y = Px`.

#         This is equivalent to computing :math:`x \cdot P^T`. The input images
#         must be unvectorized. The matrix :math:`P` is obtained by splitting
#         the measurement matrix :math:`H` such that :math:`P` has a shape of
#         :math:`(2M, N)` and `P[0::2, :] = H_{+}` and `P[1::2, :] = H_{-}`,
#         where :math:`H_{+} = \max(0,H)` and :math:`H_{-} = \max(0,-H)`.

#         .. warning::
#             This method uses the splitted measurement matrix :math:`P` to compute
#             the linear measurements from incoming images. If you want to apply
#             the operator :math:`H` directly, use the method :meth:`forward_H`.

#         Args:
#             :math:`x` (torch.tensor): Batch of images of shape :math:`(*, h, w)`.
#             `*` can have any number of dimensions, for instance `(b, c)` where
#             `b` is the batch size and `c` the number of channels. `h` and `w`
#             are the height and width of the images.

#         Output:
#             torch.tensor: The linear measurements of the input images. It has
#             shape :math:`(*, 2M)` where * denotes any number of dimensions and
#             `M` the number of measurements as defined by the parameter :attr:`M`,
#             which is equal to the number of rows in the measurement matrix :math:`H`
#             defined at initialization.

#         Shape:
#             :math:`x`: :math:`(*, N)` where * denotes the batch size and `N`
#             the total number of pixels in the image.

#             Output: :math:`(*, 2M)` where * denotes the batch size and `M`
#             the number of measurements as defined by the parameter :attr:`M`,
#             which is equal to the number of rows in the measurement matrix :math:`H`
#             defined at initialization.

#         Example:
#             >>> H = torch.randn(400, 1600)
#             >>> meas_op = LinearSplit(H)
#             >>> x = torch.randn(10, 40, 40)
#             >>> y = meas_op(x)
#             >>> print(y.shape)
#             torch.Size([10, 800])
#         """
#         # return x @ self.P.T.to(x.dtype)
#         return self._static_forward_with_op(x, self.P)

#     def forward_H(self, x: torch.tensor) -> torch.tensor:
#         r"""Applies linear transform to incoming images: :math:`m = Hx`.

#         This is equivalent to computing :math:`x \cdot H^T`. The input images
#         must be unvectorized.

#         .. warning::
#             This method uses the measurement matrix :math:`H` to compute the linear
#             measurements from incoming images. If you want to apply the splitted
#             operator :math:`P`, use the method :meth:`forward`.

#         Args:
#             :attr:`x` (torch.tensor): Batch of images of shape :math:`(*, h, w)`.
#             `*` can have any number of dimensions, for instance `(b, c)` where
#             `b` is the batch size and `c` the number of channels. `h` and `w`
#             are the height and width of the images.

#         Output:
#             torch.tensor: The linear measurements of the input images. It has
#             shape :math:`(*, M)` where * denotes any number of dimensions and
#             `M` the number of measurements.

#         Shape:
#             :attr:`x`: :math:`(*, h, w)` where * denotes the batch size and `h`
#             and `w` are the height and width of the images.

#             Output: :math:`(*, M)` where * denotes the batch size and `M`
#             the number of measurements.

#         Example:
#             >>> H = torch.randn(400, 1600)
#             >>> meas_op = LinearSplit(H)
#             >>> x = torch.randn(10, 40, 40)
#             >>> y = meas_op.forward_H(x)
#             >>> print(y.shape)
#             torch.Size([10, 400])
#         """
#         # call Linear.forward() method
#         return super().forward(x)

#     def _set_Ord(self, Ord):
#         super()._set_Ord(Ord)
#         self._set_P(self.H_static)


# # =============================================================================
# class HadamSplit(LinearSplit):
#     # =========================================================================
#     r"""
#     Simulates splitted measurements :math:`y = \begin{bmatrix}{H_{+}}\\{H_{-}}\end{bmatrix}x`
#     with :math:`H` a Hadamard matrix.

#     Computes linear measurements from incoming images: :math:`y = Px`,
#     where :math:`P` is a linear operator (matrix) and :math:`x` is a
#     vectorized image or batch of vectorized images.

#     The matrix :math:`P` contains only positive values and is obtained by
#     splitting a Hadamard-based matrix :math:`H` such that
#     :math:`P` has a shape of :math:`(2M, N)` and `P[0::2, :] = H_{+}` and
#     `P[1::2, :] = H_{-}`, where :math:`H_{+} = \max(0,H)` and
#     :math:`H_{-} = \max(0,-H)`.

#     :math:`H` is obtained by selecting a re-ordered subsample of :math:`M` rows
#     of a "full" Hadamard matrix :math:`F` with shape :math:`(N^2, N^2)`.
#     :math:`N` must be a power of 2.

#     Args:
#         :attr:`M` (int): Number of measurements. It determines the size of the
#         Hadamard matrix subsample :math:`H`.

#         :attr:`h` (int): Measurement pattern height. The width is taken to be
#         equal to the height, so the measurement pattern is square. The Hadamard
#         matrix will have shape :math:`(h^2, h^2)`.

#         :attr:`Ord` (torch.tensor, optional): Order matrix used to reorder the
#         rows of the measurement matrix :math:`H`. The first new row of :math:`H`
#         will correspond to the highest value in :math:`Ord`. Must contain
#         :math:`M` values. If some values repeat, the order is kept. Defaults to
#         None.

#     Attributes:
#         :attr:`H` (torch.tensor): The learnable measurement matrix of shape
#         :math:`(M, N)`.

#         :attr:`H_static` (torch.tensor): alias for :attr:`H`.

#         :attr:`P` (torch.tensor): The splitted measurement matrix of shape
#         :math:`(2M, N)`.

#         :attr:`H_pinv` (torch.tensor, optional): The learnable pseudo inverse
#         measurement matrix :math:`H^\dagger` of shape :math:`(N, M)`.

#         :attr:`M` (int): Number of measurements performed by the linear operator.
#         Is equal to the parameter :attr:`M`.

#         :attr:`N` (int): Number of pixels in the image, is equal to :math:`h^2`.

#         :attr:`h` (int): Measurement pattern height.

#         :attr:`w` (int): Measurement pattern width. Is equal to :math:`h`.

#         :attr:`meas_shape` (tuple): Shape of the measurement patterns
#         (height, width). Is equal to `(self.h, self.h)`.

#         :attr:`indices` (torch.tensor): Indices used to sort the rows of H.	It
#         is used by the method :meth:`reindex()`.

#         :attr:`Ord` (torch.tensor): Order matrix used to sort the rows of H. It
#         is used by :func:`~spyrit.core.torch.sort_by_significance()`.

#     .. note::
#         The computation of a Hadamard transform :math:`Fx` benefits a fast
#         algorithm, as well as the computation of inverse Hadamard transforms.

#     .. note::
#         :math:`H = H_{+} - H_{-}`

#     Example:
#         >>> h = 32
#         >>> Ord = torch.randn(h, h)
#         >>> meas_op = HadamSplit(400, h, Ord)
#         >>> print(meas_op)
#         HadamSplit(
#           (M): 400
#           (N): 1024
#           (H.shape): torch.Size([400, 1024])
#           (meas_shape): (32, 32)
#           (H_pinv): True
#           (P.shape): torch.Size([800, 1024])
#         )
#     """

#     def __init__(
#         self,
#         M: int,
#         h: int,
#         Ord: torch.tensor = None,
#     ):

#         F = spytorch.walsh_matrix_2d(h)

#         # we pass the whole F matrix to the constructor, but override the
#         # calls self.H etc to only return the first M rows
#         super().__init__(F, pinv=False, Ord=Ord, meas_shape=(h, h))
#         self._M = M

#     @property
#     def H_pinv(self) -> torch.tensor:
#         return self._param_H_static_pinv.data / self.N

#     @H_pinv.setter
#     def H_pinv(self, value: torch.tensor) -> None:
#         self._param_H_static_pinv = nn.Parameter(
#             value.to(torch.float64), requires_grad=False
#         )

#     @H_pinv.deleter
#     def H_pinv(self) -> None:
#         del self._param_H_static_pinv

#     def forward_H(self, x: torch.tensor) -> torch.tensor:
#         r"""Optimized measurement simulation using the Fast Hadamard Transform.

#         The 2D fast Walsh-ordered Walsh-Hadamard transform is applied to the
#         incoming images :math:`x`. This is equivalent to computing :math:`x \cdot H^T`.

#         Args:
#             :math:`x` (torch.tensor): Batch of images of shape :math:`(*,h,w)`.
#             `*` denotes any dimension, for instance `(b,c)` where `b` is the
#             batch size and `c` the number of channels. `h` and `w` are the height
#             and width of the images.

#         Output:
#             torch.tensor: The linear measurements of the input images. It has
#             shape :math:`(*,M)` where * denotes any number of dimensions and
#             `M` the number of measurements.

#         Shape:
#             :math:`x`: :math:`(*,h,w)` where * denotes any dimension, for
#             instance `(b,c)` where `b` is the batch size and `c` the number of
#             channels. `h` and `w` are the height and width of the images.

#             Output: :math:`(*,M)` where * denotes denotes any number of
#             dimensions and `M` the number of measurements.
#         """
#         m = spytorch.fwht_2d(x)
#         m_flat = self.vectorize(m)
#         return self.reindex(m_flat, "cols", True)[..., : self.M]

#     def build_H_pinv(self):
#         """Build the pseudo-inverse (inverse) of the Hadamard matrix H.

#         This computes the pseudo-inverse of the Hadamard matrix H, and stores it
#         in the attribute H_pinv. In the case of an invertible matrix, the
#         pseudo-inverse is the inverse.

#         Args:
#             None.

#         Returns:
#             None. The pseudo-inverse is stored in the attribute H_pinv.
#         """
#         # the division by self.N is done in the property so as to avoid
#         # memory overconsumption
#         self.H_pinv = self.H.T

#     def pinv(self, y, *args, **kwargs):
#         y_padded = torch.zeros(y.shape[:-1] + (self.N,), device=y.device, dtype=y.dtype)
#         y_padded[..., : self.M] = y
#         return self.inverse(y_padded)

#     def inverse(self, y: torch.tensor) -> torch.tensor:
#         r"""Inverse transform of Hadamard-domain images.

#         It can be described as :math:`x = H_{had}^{-1}G y`, where :math:`y` is
#         the input Hadamard-domain measurements, :math:`H_{had}^{-1}` is the inverse
#         Hadamard transform, and :math:`G` is the reordering matrix.

#         .. note::
#             For this inverse to work, the input vector must have the same number
#             of measurements as there are pixels in the original image
#             (:math:`M = N`), i.e. no subsampling is allowed.

#         .. warning::
#             This method is deprecated and will be removed in a future version.
#             Use self.pinv instead.

#         Args:
#             :math:`y`: batch of images in the Hadamard domain of shape
#             :math:`(*,c,M)`. `*` denotes any size, `c` the number of
#             channels, and `M` the number of measurements (with `M = N`).

#         Output:
#             :math:`x`: batch of images of shape :math:`(*,c,h,w)`. `*` denotes
#             any size, `c` the number of channels, and `h`, `w` the height and
#             width of the image (with `h \times w = N = M`).

#         Shape:
#             :math:`y`: :math:`(*, c, M)` with :math:`*` any size,
#             :math:`c` the number of channels, and :math:`N` the number of
#             measurements (with `M = N`).

#             Output: math:`(*, c, h, w)` with :math:`h` and :math:`w` the height
#             and width of the image.

#         Example:
#             >>> h = 32
#             >>> Ord = torch.randn(h, h)
#             >>> meas_op = HadamSplit(400, h, Ord)
#             >>> y = torch.randn(10, h**2)
#             >>> x = meas_op.inverse(y)
#             >>> print(x.shape)
#             torch.Size([10, 32, 32])
#         """
#         # permutations
#         y = self.reindex(y, "cols", False)
#         y = self.unvectorize(y)
#         # inverse of full transform
#         x = 1 / self.N * spytorch.fwht_2d(y, True)
#         return x

#     def _pinv_mult(self, y):
#         """We use fast walsh-hadamard transform to compute the pseudo inverse.

#         Args:
#             y (torch.tensor): batch of images in the Hadamard domain of shape
#             (*,M). * denotes any size, and M the number of measurements.

#         Returns:
#             torch.tensor: batch of images in the image domain of shape (*,N).
#         """
#         # zero-pad the measurements until size N
#         y_shape = y.shape
#         y_new_shape = y_shape[:-1] + (self.N,)
#         y_new = torch.zeros(y_new_shape, device=y.device, dtype=y.dtype)
#         y_new[..., : y_shape[-1]] = y

#         # unsort the measurements
#         y_new = self.reindex(y_new, "cols", False)
#         y_new = self.unvectorize(y_new)

#         # inverse of full transform
#         return 1 / self.N * spytorch.fwht_2d(y_new, True)

#     def _set_Ord(self, Ord: torch.tensor) -> None:
#         """Set the order matrix used to sort the rows of H."""
#         # get only the indices, as done in spyrit.core.torch.sort_by_significance
#         self._indices = torch.argsort(-Ord.flatten(), stable=True).to(torch.int32)
#         # update the Ord attribute
#         self._param_Ord.data = Ord.to(self.device)


# =============================================================================
class DynamicLinear(Linear):
    r"""Simulates the measurement of a moving object :math:`y = H \cdot x(t)`.

    Computes linear measurements :math:`y` from incoming images: :math:`y = Hx`,
    where :math:`H` is a linear operator (matrix) and :math:`x` is a
    batch of vectorized images representing a motion picture.

    The class is constructed from a matrix :math:`H` of shape :math:`(M, N)`,
    where :math:`N` represents the number of pixels in the image and
    :math:`M` the number of measurements and the number of frames in the
    animated object.

    .. warning::
        For each call, there must be **exactly** as many images in :math:`x` as
        there are measurements in the linear operator used to initialize the class.

    Args:
        :attr:`H` (torch.tensor): measurement matrix (linear operator) with
        shape :math:`(M, N)`.

        :attr:`Ord` (torch.tensor, optional): Order matrix used to reorder the
        rows of the measurement matrix :math:`H`. The first new row of :math:`H`
        will correspond to the highest value in :math:`Ord`. Must contain
        :math:`M` values. If some values repeat, the order is kept. Defaults to
        None.

        :attr:`meas_shape` (tuple, optional): Shape of the measurement patterns.
        Must be a tuple of two integers representing the height and width of the
        patterns. If not specified, the shape is suppposed to be a square image.
        If not, an error is raised. Defaults to None.

        :attr:`img_shape` (tuple, optional): Shape of the image. Must be a tuple
        of two integers representing the height and width of the image. If not
        specified, the shape is taken as equal to `meas_shape`. Setting this
        value is particularly useful when using an :ref:`extended field of view <_MICCAI24>`.

        :attr:`white_acq` (torch.tensor, optional): Eventual spatial gain resulting from
        detector inhomogeneities. Must have the same shape as the measurement patterns.

    Attributes:
        :attr:`H_static` (torch.nn.Parameter): The learnable measurement matrix
        of shape :math:`(M,N)` initialized as :math:`H`.  Only real values are supported.

        :attr:`M` (int): Number of measurements performed by the linear operator.

        :attr:`N` (int): Number of pixels in the image.

        :attr:`h` (int): Measurement pattern height.

        :attr:`w` (int): Measurement pattern width.

        :attr:`meas_shape` (tuple): Shape of the measurement patterns
        (height, width). Is equal to `(self.h, self.w)`.

        :attr:`img_h` (int): Image height.

        :attr:`img_w` (int): Image width.

        :attr:`img_shape` (tuple): Shape of the image (height, width). Is equal
        to `(self.img_h, self.img_w)`.

        :attr:`H_dyn` (torch.tensor): Dynamic measurement matrix :math:`H`.
        Must be set using the method :meth:`build_H_dyn` before being accessed.

        :attr:`H` (torch.tensor): Alias for :attr:`H_dyn`.

        :attr:`H_dyn_pinv` (torch.tensor): Dynamic pseudo-inverse measurement
        matrix :math:`H_{dyn}^\dagger`. Must be set using the method
        :meth:`build_H_dyn_pinv` before being accessed.

        :attr:`H_pinv` (torch.tensor): Alias for :attr:`H_dyn_pinv`.

    .. warning::
        The attributes :attr:`H` and :attr:`H_pinv` are used as aliases for
        :attr:`H_dyn` and :attr:`H_dyn_pinv`. If you want to access the static
        versions of the attributes, be sure to include the suffix `_static`.

    Example:
        >>> H_static = torch.rand([400, 1600])
        >>> meas_op = DynamicLinear(H_static)
        >>> print(meas_op)
        DynamicLinear(
          (M): 400
          (N): 1600
          (H.shape): torch.Size([400, 1600])
          (meas_shape): (40, 40)
          (H_dyn): False
          (img_shape): (40, 40)
          (H_pinv): False
        )

    Reference:
    .. _MICCAI24:
        [MaBP24] (MICCAI 2024 paper #883) Thomas Maitre, Elie Bretin, Romain Phan, Nicolas Ducros,
        Michaël Sdika. Dynamic Single-Pixel Imaging on an Extended Field of View
        without Warping the Patterns. 2024. hal-04533981
    """

    def __init__(
        self,
        H: torch.tensor,
        time_dim: int,
        meas_shape: Union[int, torch.Size, Iterable[int]] = None,
        meas_dims: Union[int, torch.Size, Iterable[int]] = None,
        *,
        noise_model: nn.Module = nn.Identity(),
        dtype: torch.dtype = torch.float32,
        device: torch.device = torch.device("cpu"),
        white_acq: torch.tensor = None,
    ):
        super().__init__(
            H,
            meas_shape,
            meas_dims,
            noise_model=noise_model,
            dtype=dtype,
            device=device,
        )

        self.white_acq = white_acq
        self.time_dim = time_dim
        if self.time_dim in self.meas_dims:
            raise RuntimeError(
                f"The time dimension must not be in the measurement dimensions. Found {self.time_dim} in {self.meas_dims}."
            )

        # define the available matrices for reconstruction
        self._available_pinv_matrices = ["H_dyn"]
        self._selected_pinv_matrix = "H_dyn"  # select default here

    @property
    def recon_mode(self) -> str:
        """Interpolation mode used for reconstruction."""
        return self._recon_mode

    def build_H_dyn(
        self,
        motion: DeformationField,
        mode: str = "bilinear",
        warping: bool = False,
    ) -> None:
        """Build the dynamic measurement matrix `H_dyn`.

        Compute and store the dynamic measurement matrix `H_dyn` from the static
        measurement matrix `H_static` and the deformation field `motion`. The
        output is stored in the attribute `self.H_dyn`.

        This is done using the physical version explained in [MaBP24]_.

        Args:

            :attr:`motion` (DeformationField): Deformation field representing the
            motion of the image. Need to pass the inverse deformation field when
            :attr:`warping` is set to False, and the direct deformation field when
            :attr:`warping` is set to True.

            :attr:`mode` (str): Mode according to which the dynamic matrix is constructed. When warping the patterns,
            it refers to the interpolation method. When the patterns are not warped, it refers to the regularity of
            the solution that is sought after. Defaults to 'bilinear'.

            :attr:`warping` (bool): Whether to warp the patterns when building
            the dynamic measurement matrix. It's been shown [MaBP24] that warping
            the patterns induces a bias in the model. Defaults to 'False'.

        Returns:

            None. The dynamic measurement matrix is stored in the attribute
            `self.H_dyn`.

        References:
        .. _MaBP24:
            [MaBP24] (MICCAI 2024 paper #883) Thomas Maitre, Elie Bretin, Romain Phan, Nicolas Ducros,
            Michaël Sdika. Dynamic Single-Pixel Imaging on an Extended Field of View
            without Warping the Patterns. 2024. hal-04533981
        """

        if self.device != motion.device:
            raise RuntimeError(
                "The device of the motion and the measurement operator must be the same."
            )

        # store the method and mode in attribute
        self._recon_mode = mode
        self._recon_warping = warping

        try:
            del self._param_H_dyn
            del self._param_H_dyn_pinv
            warnings.warn(
                "The dynamic measurement matrix pseudo-inverse H_pinv has "
                + "been deleted. Please call self.build_H_dyn_pinv() to "
                + "recompute it.",
                UserWarning,
            )
        except AttributeError:
            pass

        n_frames = motion.n_frames

        # get deformation field from motion
        # scale from [-1;1] x [-1;1] to [0;width-1] x [0;height-1]
        scale_factor = (torch.tensor(self.img_shape) - 1).to(self.device)
        def_field = (motion.field + 1) / 2 * scale_factor

        if isinstance(self, DynamicLinearSplit):
            meas_pattern = self.P
        else:
            meas_pattern = self.H_static

        if self.white_acq is not None:
            meas_pattern *= self.white_acq.ravel().unsqueeze(
                0
            )  # for eventual spatial gain

        if not warping:
            # drawings of the kernels for bilinear and bicubic 'interpolation'
            #   00    point      01
            #    +------+--------+
            #    |      |        |
            #    |      |        |
            #    +------+--------+ point
            #    |      |        |
            #    +------+--------+
            #   10               11

            #      00          01   point   02          03
            #       +-----------+-----+-----+-----------+
            #       |           |           |           |
            #       |           |     |     |           |
            #       |        11 |           | 12        |
            #    10 +-----------+-----+-----+-----------+ 13
            #       |           |     |     |           |
            #       + - - - - - + - - + - - + - - - - - + point
            #       |           |     |     |           |
            #    20 +-----------+-----+-----+-----------+ 23
            #       |        21 |     |     | 22        |
            #       |           |           |           |
            #       |           |     |     |           |
            #       +-----------+-----+-----+-----------+
            #      30          31           32          33

            kernel_size = self._spline(torch.tensor([0]), mode).shape[1]
            kernel_width = kernel_size - 1
            kernel_n_pts = kernel_size**2

            # PART 1: SEPARATE THE INTEGER AND DECIMAL PARTS OF THE FIELD
            # _________________________________________________________________
            # crop def_field to keep only measured area
            # moveaxis because crop expects (h,w) as last dimensions
            def_field = spytorch.center_crop(
                def_field.moveaxis(-1, 0), self.meas_shape
            ).moveaxis(
                0, -1
            )  # shape (n_frames, meas_h, meas_w, 2)

            # coordinate of top-left closest corner
            def_field_floor = def_field.floor().to(torch.int64)
            # shape (n_frames, meas_h, meas_w, 2)
            # compute decimal part in x y direction
            dx, dy = torch.split((def_field - def_field_floor), [1, 1], dim=-1)
            del def_field
            dx, dy = dx.squeeze(-1), dy.squeeze(-1)
            # dx.shape = dy.shape = (n_frames, meas_h, meas_w)
            # evaluate the spline at the decimal part
            dxy = torch.einsum(
                "iajk,ibjk->iabjk", self._spline(dy, mode), self._spline(dx, mode)
            ).reshape(n_frames, kernel_n_pts, self.h * self.w)
            # shape (n_frames, kernel_n_pts, meas_h*meas_w)
            del dx, dy

            # PART 2: FLATTEN THE INDICES
            # _________________________________________________________________
            # we consider an expanded grid (img_h+k)x(img_w+k), where k is
            # (kernel_width). This allows each part of the (kernel_size^2)-
            # point grid to contribute to the interpolation.
            # get coordinate of point _00
            def_field_00 = def_field_floor - (kernel_size // 2 - 1)
            del def_field_floor
            # shift the grid for phantom rows/columns
            def_field_00 += kernel_width
            # create a mask indicating if either of the 2 indices is out of bounds
            # (w,h) because the def_field is in (x,y) coordinates
            maxs = torch.tensor(
                [self.img_w + kernel_width, self.img_h + kernel_width],
                device=self.device,
            )
            mask = torch.logical_or(
                (def_field_00 < 0).any(dim=-1), (def_field_00 >= maxs).any(dim=-1)
            )  # shape (n_frames, meas_h, meas_w)
            # trash index receives all the out-of-bounds indices
            trash = (maxs[0] * maxs[1]).to(torch.int64).to(self.device)
            # if the indices are out of bounds, we put the trash index
            # otherwise we put the flattened index (y*w + x)
            flattened_indices = torch.where(
                mask,
                trash,
                def_field_00[..., 0]
                + def_field_00[..., 1] * (self.img_w + kernel_width),
            ).reshape(n_frames, self.h * self.w)
            del def_field_00, mask

            # PART 3: WARP H MATRIX WITH FLATTENED INDICES
            # _________________________________________________________________
            # Build 4 submatrices with 4 weights for bilinear interpolation
            meas_dxy = (
                meas_pattern.reshape(n_frames, 1, self.h * self.w).to(dxy.dtype) * dxy
            )
            del dxy, meas_pattern
            # shape (n_frames, kernel_size^2, meas_h*meas_w)
            # Create a larger H_dyn that will be folded
            meas_dxy_sorted = torch.zeros(
                (
                    n_frames,
                    kernel_n_pts,
                    (self.img_h + kernel_width) * (self.img_w + kernel_width)
                    + 1,  # +1 for trash
                ),
                dtype=meas_dxy.dtype,
                device=self.device,
            )
            # add at flattened_indices the values of meas_dxy (~warping)
            meas_dxy_sorted.scatter_add_(
                2, flattened_indices.unsqueeze(1).expand_as(meas_dxy), meas_dxy
            )
            del flattened_indices, meas_dxy
            # drop last column (trash)
            meas_dxy_sorted = meas_dxy_sorted[:, :, :-1]
            self.meas_dxy_sorted = meas_dxy_sorted
            # PART 4: FOLD THE MATRIX
            # _________________________________________________________________
            # define operator
            fold = nn.Fold(
                output_size=(self.img_h, self.img_w),
                kernel_size=(kernel_size, kernel_size),
                padding=kernel_width,
            )
            H_dyn = fold(meas_dxy_sorted).reshape(n_frames, self.img_h * self.img_w)
            # store in _param_H_dyn
            self._param_H_dyn = nn.Parameter(H_dyn, requires_grad=False).to(self.device)

        else:
            det = motion.det()

            meas_pattern = meas_pattern.reshape(
                meas_pattern.shape[0], 1, self.meas_shape[0], self.meas_shape[1]
            )
            meas_pattern_ext = torch.zeros(
                (meas_pattern.shape[0], 1, self.img_shape[0], self.img_shape[1])
            )
            amp_max_h = (self.img_shape[0] - self.meas_shape[0]) // 2
            amp_max_w = (self.img_shape[1] - self.meas_shape[1]) // 2
            meas_pattern_ext[
                :,
                :,
                amp_max_h : self.meas_shape[0] + amp_max_h,
                amp_max_w : self.meas_shape[1] + amp_max_w,
            ] = meas_pattern
            meas_pattern_ext = meas_pattern_ext.to(dtype=motion.field.dtype)

            H_dyn = nn.functional.grid_sample(
                meas_pattern_ext,
                motion.field,
                mode=mode,
                padding_mode="zeros",
                align_corners=True,
            )
            H_dyn = det.reshape((meas_pattern.shape[0], -1)) * H_dyn.reshape(
                (meas_pattern.shape[0], -1)
            )

            self._param_H_dyn = nn.Parameter(H_dyn, requires_grad=False).to(self.device)

    def build_H_dyn_pinv(self, reg: str = "rcond", eta: float = 1e-3) -> None:
        """Computes the pseudo-inverse of the dynamic measurement matrix
        `H_dyn` and stores it in the attribute `H_dyn_pinv`.

        This method supposes that the dynamic measurement matrix `H_dyn` has
        already been set using the method `build_H_dyn()`. An error will be
        raised if `H_dyn` has not been set yet.

        Args:
            :attr:`reg` (str): Regularization method. Can be either 'rcond',
            'L2' or 'H1'. Defaults to 'rcond'.

            :attr:`eta` (float): Regularization parameter. Defaults to 1e-6.

        Raises:
            AttributeError: If the dynamic measurement matrix `H_dyn` has not
            been set yet.
        """
        # later do with regularization parameter
        try:
            H_dyn = self.H_dyn.to(torch.float64)
        except AttributeError as e:
            raise AttributeError(
                "The dynamic measurement matrix H has not been set yet. "
                + "Please call build_H_dyn() before computing the pseudo-inverse."
            ) from e
        self.H_dyn_pinv = self._build_pinv(H_dyn, reg, eta)

    def forward(self, x: torch.tensor) -> torch.tensor:
        r"""
        Simulates the measurement of a motion picture :math:`y = H \cdot x(t)`.

        The output :math:`y` is computed as :math:`y = Hx`, where :math:`H` is
        the measurement matrix and :math:`x` is a batch of images.

        Args:
            :math:`x`: Batch of images of shape :math:`(*, t, c, h, w)`. `*`
            denotes any dimension (e.g. the batch size), `t` the number of frames,
            `c` the number of channels, and `h`, `w` the height and width of the
            images.

        Output:
            :math:`y`: Linear measurements of the input images. It has shape
            :math:`(*, c, M)` where * denotes any number of dimensions, `c` the
            number of channels, and `M` the number of measurements.

        .. warning::
            There must be **exactly** as many images as there are measurements
            in the linear operator used to initialize the class, i.e.
            `t = M`.

        Shape:
            :math:`x`: :math:`(*, t, c, h, w)`, where * denotes the batch size,
            `t` the number of frames, `c` the number of channels, and `h`, `w`
            the height and width of the images.

            :math:`output`: :math:`(*, c, M)`, where * denotes the batch size,
            `c` the number of channels, and `M` the number of measurements.

        Example:
            >>> x = torch.rand([10, 400, 3, 40, 40])
            >>> H = torch.rand([400, 1600])
            >>> meas_op = DynamicLinear(H)
            >>> y = meas_op(x)
            >>> print(y.shape)
            torch.Size([10, 3, 400])
        """
        return self._dynamic_forward_with_op(x, self.H_static)

    def forward_H_dyn(self, x: torch.tensor) -> torch.tensor:
        """Simulates the acquisition of measurements using the dynamic measurement matrix H_dyn.

        This supposes the dynamic measurement matrix H_dyn has been set using the
        method build_H_dyn(). An error will be raised if H_dyn has not been set yet.

        Args:
            x (torch.tensor): still image of shape (*, h, w). * denotes any dimension.
            h and w are the height and width of the image. If h and w are larger
            than the measurement pattern, the image is center-cropped to the measurement
            pattern size.

        Returns:
            torch.tensor: Measurement of the input image. It has shape (*, M).
        """
        x = spytorch.center_crop(x, self.meas_shape)
        return self._static_forward_with_op(x, self.H_dyn)

    def _spline(self, dx, mode):
        """
        Returns a 2D row-like tensor containing the values of dx evaluated at
        each B-spline (2 values for bilinear, 4 for bicubic).
        dx must be between 0 and 1.

        Shapes
            dx: (n_frames, self.h, self.w)
            out: (n_frames, {2,4}, self.h, self.w)
        """
        if mode == "bilinear":
            ans = torch.stack((1 - dx, dx), dim=1)
        elif mode == "bicubic":
            ans = torch.stack(
                (
                    (1 - dx) ** 3 / 6,
                    2 / 3 - dx**2 * (2 - dx) / 2,
                    2 / 3 - (1 - dx) ** 2 * (1 + dx) / 2,
                    dx**3 / 6,
                ),
                dim=1,
            )
        elif mode == "schaum":
            ans = torch.stack(
                (
                    dx / 6 * (dx - 1) * (2 - dx),
                    (1 - dx / 2) * (1 - dx**2),
                    (1 + (dx - 1) / 2) * (1 - (dx - 1) ** 2),
                    1 / 6 * (dx + 1) * dx * (dx - 1),
                ),
                dim=1,
            )
        else:
            raise NotImplementedError(
                f"The mode {mode} is invalid, please choose bilinear, "
                + "bicubic or schaum."
            )
        return ans.to(self.device)

        # # =============================================================================
        # class DynamicLinearSplit(DynamicLinear):
        #     # =========================================================================
        #     r"""
        #     Simulates the measurement of a moving object using a splitted operator
        #     :math:`y = \begin{bmatrix}{H_{+}}\\{H_{-}}\end{bmatrix} \cdot x(t)`.

        #     Computes linear measurements :math:`y` from incoming images: :math:`y = Px`,
        #     where :math:`P` is a linear operator (matrix) and :math:`x` is a batch of
        #     vectorized images representing a motion picture.

        #     The matrix :math:`P` contains only positive values and is obtained by
        #     splitting a measurement matrix :math:`H` such that
        #     :math:`P` has a shape of :math:`(2M, N)` and `P[0::2, :] = H_{+}` and
        #     `P[1::2, :] = H_{-}`, where :math:`H_{+} = \max(0,H)` and
        #     :math:`H_{-} = \max(0,-H)`.

        #     The class is constructed from the :math:`M` by :math:`N` matrix :math:`H`,
        #     where :math:`N` represents the number of pixels in the image and
        #     :math:`M` the number of measurements. Therefore, the shape of :math:`P` is
        #     :math:`(2M, N)`.

        #     Args:
        #         :attr:`H` (torch.tensor): measurement matrix (linear operator) with
        #         shape :math:`(M, N)` where :math:`M` is the number of measurements and
        #         :math:`N` the number of pixels in the image. Only real values are supported.

        #         :attr:`Ord` (torch.tensor, optional): Order matrix used to reorder the
        #         rows of the measurement matrix :math:`H`. The first new row of :math:`H`
        #         will correspond to the highest value in :math:`Ord`. Must contain
        #         :math:`M` values. If some values repeat, the order is kept. Defaults to
        #         None.

        #         :attr:`meas_shape` (tuple, optional): Shape of the measurement patterns.
        #         Must be a tuple of two integers representing the height and width of the
        #         patterns. If not specified, the shape is suppposed to be a square image.
        #         If not, an error is raised. Defaults to None.

        #         :attr:`img_shape` (tuple, optional): Shape of the image. Must be a tuple
        #         of two integers representing the height and width of the image. If not
        #         specified, the shape is taken as equal to `meas_shape`. Setting this
        #         value is particularly useful when using an :ref:`extended field of view <_MICCAI24>`.

        # :attr:`white_acq` (torch.tensor, optional): Eventual spatial gain resulting from
        # detector inhomogeneities. Must have the same shape as the measurement patterns.

        # Attributes:
        #     :attr:`H_static` (torch.nn.Parameter): The learnable measurement matrix
        #     of shape :math:`(M,N)` initialized as :math:`H`.

        #         :attr:`P` (torch.nn.Parameter): The splitted measurement matrix of
        #         shape :math:`(2M, N)` such that `P[0::2, :] = H_{+}` and `P[1::2, :] = H_{-}`.

        #         :attr:`M` (int): Number of measurements performed by the linear operator.

        #         :attr:`N` (int): Number of pixels in the image.

        #         :attr:`h` (int): Measurement pattern height.

        #         :attr:`w` (int): Measurement pattern width.

        #         :attr:`meas_shape` (tuple): Shape of the measurement patterns
        #         (height, width). Is equal to `(self.h, self.w)`.

        #         :attr:`img_h` (int): Image height.

        #         :attr:`img_w` (int): Image width.

        #         :attr:`img_shape` (tuple): Shape of the image (height, width). Is equal
        #         to `(self.img_h, self.img_w)`.

        #         :attr:`H_dyn` (torch.tensor): Dynamic measurement matrix :math:`H`.
        #         Must be set using the method :meth:`build_H_dyn` before being accessed.

        #         :attr:`H` (torch.tensor): Alias for :attr:`H_dyn`.

        #         :attr:`H_dyn_pinv` (torch.tensor): Dynamic pseudo-inverse measurement
        #         matrix :math:`H_{dyn}^\dagger`. Must be set using the method
        #         :meth:`build_H_dyn_pinv` before being accessed.

        #         :attr:`H_pinv` (torch.tensor): Alias for :attr:`H_dyn_pinv`.

        #     .. warning::
        #         For each call, there must be **exactly** as many images in :math:`x` as
        #         there are measurements in the linear operator :math:`P`.

        #     Example:
        #         >>> H = torch.rand([400,1600])
        #         >>> meas_op = DynamicLinearSplit(H)
        #         >>> print(meas_op)
        #         DynamicLinearSplit(
        #           (M): 400
        #           (N): 1600
        #           (H.shape): torch.Size([400, 1600])
        #           (meas_shape): (40, 40)
        #           (H_dyn): False
        #           (img_shape): (40, 40)
        #           (H_pinv): False
        #           (P.shape): torch.Size([800, 1600])
        #         )

        #     Reference:
        #     .. _MICCAI24:
        #         [MaBP24] (MICCAI 2024 paper #883) Thomas Maitre, Elie Bretin, Romain Phan, Nicolas Ducros,
        #         Michaël Sdika. Dynamic Single-Pixel Imaging on an Extended Field of View
        #         without Warping the Patterns. 2024. hal-04533981
        #     """

        # def __init__(
        #     self,
        #     H: torch.tensor,
        #     Ord: torch.tensor = None,
        #     meas_shape: tuple = None,  # (height, width)
        #     img_shape: tuple = None,  # (height, width)
        #     white_acq: torch.tensor = None,
        # ):
        #     # call constructor of DynamicLinear
        #     super().__init__(H, Ord, meas_shape, img_shape)
        #     self._set_P(self.H_static)

        #     @property  # override _Base definition
        #     def operator(self) -> torch.tensor:
        #         return self.P

        #     def forward(self, x: torch.tensor) -> torch.tensor:
        #         r"""
        #         Simulates the measurement of a motion picture :math:`y = P \cdot x(t)`.

        #         The output :math:`y` is computed as :math:`y = Px`, where :math:`P` is
        #         the measurement matrix and :math:`x` is a batch of images.

        #         The matrix :math:`P` contains only positive values and is obtained by
        #         splitting a measurement matrix :math:`H` such that
        #         :math:`P` has a shape of :math:`(2M, N)` and `P[0::2, :] = H_{+}` and
        #         `P[1::2, :] = H_{-}`, where :math:`H_{+} = \max(0,H)` and
        #         :math:`H_{-} = \max(0,-H)`.

        #         If you want to measure with the original matrix :math:`H`, use the
        #         method :meth:`forward_H`.

        #         Args:
        #             :attr:`x`: Batch of images of shape :math:`(*, t, c, h, w)` where *
        #             denotes any dimension (e.g. the batch size), :math:`t` the number of
        #             frames, :math:`c` the number of channels, and :math:`h`, :math:`w`
        #             the height and width of the images.

        #         Output:
        #             :math:`y`: Linear measurements of the input images. It has shape
        #             :math:`(*, c, 2M)` where * denotes any number of dimensions, :math:`c`
        #             the number of channels, and :math:`M` the number of measurements.

        #         .. important::
        #             There must be as many images as there are measurements in the split
        #             linear operator, i.e. :math:`t = 2M`.

        #         Shape:
        #             :math:`x`: :math:`(*, t, c, h, w)`

        #             :math:`P` has a shape of :math:`(2M, N)` where :math:`M` is the
        #             number of measurements as defined by the first dimension of :math:`H`
        #             and :math:`N` is the number of pixels in the image.

        #             :math:`output`: :math:`(*, c, 2M)` or :math:`(*, c, t)`

        #         Example:
        #             >>> x = torch.rand([10, 800, 3, 40, 40])
        #             >>> H = torch.rand([400, 1600])
        #             >>> meas_op = DynamicLinearSplit(H)
        #             >>> y = meas_op(x)
        #             >>> print(y.shape)
        #             torch.Size([10, 3, 800])
        #         """
        #         return self._dynamic_forward_with_op(x, self.P)

        #     def forward_H(self, x: torch.tensor) -> torch.tensor:
        #         r"""
        #         Simulates the measurement of a motion picture :math:`y = H \cdot x(t)`.

        #         The output :math:`y` is computed as :math:`y = Hx`, where :math:`H` is
        #         the measurement matrix and :math:`x` is a batch of images.

        #         The matrix :math:`H` can contain positive and negative values and is
        #         given by the user at initialization. If you want to measure with the
        #         splitted matrix :math:`P`, use the method :meth:`forward`.

        #         Args:
        #             :attr:`x`: Batch of images of shape :math:`(*, t, c, h, w)` where *
        #             denotes any dimension (e.g. the batch size), :math:`t` the number of
        #             frames, :math:`c` the number of channels, and :math:`h`, :math:`w`
        #             the height and width of the images.

        #         Output:
        #             :math:`y`: Linear measurements of the input images. It has shape
        #             :math:`(*, c, M)` where * denotes any number of dimensions, :math:`c`
        #             the number of channels, and :math:`M` the number of measurements.

        #         .. important::
        #             There must be as many images as there are measurements in the original
        #             linear operator, i.e. :math:`t = M`.

        #         Shape:
        #             :math:`x`: :math:`(*, t, c, h, w)`

        #             :math:`H` has a shape of :math:`(M, N)` where :math:`M` is the
        #             number of measurements and :math:`N` is the number of pixels in the
        #             image.

        #             :math:`output`: :math:`(*, c, M)`

        #         Example:
        #             >>> x = torch.rand([10, 400, 3, 40, 40])
        #             >>> H = torch.rand([400, 1600])
        #             >>> meas_op = LinearDynamicSplit(H)
        #             >>> y = meas_op.forward_H(x)
        #             >>> print(y.shape)
        #             torch.Size([10, 3, 400])
        #         """
        #         return super().forward(x)

        #     def _set_Ord(self, Ord: torch.tensor) -> None:
        #         """Set the order matrix used to sort the rows of H."""
        #         super()._set_Ord(Ord)
        #         # update P
        #         self._set_P(self.H_static)

        # # =============================================================================
        # class DynamicHadamSplit(DynamicLinearSplit):
        #     # =========================================================================
        #     r"""
        #     Simulates the measurement of a moving object using a splitted operator
        #     :math:`y = \begin{bmatrix}{H_{+}}\\{H_{-}}\end{bmatrix} \cdot x(t)` with
        #     :math:`H` a Hadamard matrix.

        #     Computes linear measurements from incoming images: :math:`y = Px`,
        #     where :math:`P` is a linear operator (matrix) with positive entries and
        #     :math:`x` is a batch of vectorized images representing a motion picture.

        #     The matrix :math:`P` contains only positive values and is obtained by
        #     splitting a Hadamard-based matrix :math:`H` such that
        #     :math:`P` has a shape of :math:`(2M, N)` and `P[0::2, :] = H_{+}` and
        #     `P[1::2, :] = H_{-}`, where :math:`H_{+} = \max(0,H)` and
        #     :math:`H_{-} = \max(0,-H)`.

        #     :math:`H` is obtained by selecting a re-ordered subsample of :math:`M` rows
        #     of a "full" Hadamard matrix :math:`F` with shape :math:`(N^2, N^2)`.
        #     :math:`N` must be a power of 2.

        #     Args:
        #         :attr:`M` (int): Number of measurements. If :math:`M < h^2`, the
        #         measurement matrix :math:`H` is cropped to :math:`M` rows.

        #         :attr:`h` (int): Measurement pattern height, must be a power of 2. The
        #         image is assumed to be square, so the number of pixels in the image is
        #         :math:`N = h^2`.

        #         :attr:`Ord` (torch.tensor, optional): Order matrix used to reorder the
        #         rows of the measurement matrix :math:`H`. The first new row of :math:`H`
        #         will correspond to the highest value in :math:`Ord`. Must contain
        #         :math:`M` values. If some values repeat, the order is kept. Defaults to
        #         None.

        #         :attr:`img_shape` (tuple, optional): Shape of the image. Must be a tuple
        #         of two integers representing the height and width of the image. If not
        #         specified, the shape is taken as equal to `meas_shape`. Setting this
        #         value is particularly useful when using an :ref:`extended field of view <_MICCAI24>`.

        #         :attr:`white_acq` (torch.tensor, optional): Eventual spatial gain resulting from
        #         detector inhomogeneities. Must have the same shape as the measurement patterns.

        #     Attributes:
        #         :attr:`H_static` (torch.nn.Parameter): The learnable measurement matrix
        #         of shape :math:`(M,N)` initialized as :math:`H`.

        #         :attr:`P` (torch.nn.Parameter): The splitted measurement matrix of
        #         shape :math:`(2M, N)` such that `P[0::2, :] = H_{+}` and `P[1::2, :] = H_{-}`.

        #         :attr:`M` (int): Number of measurements performed by the linear operator.

        #         :attr:`N` (int): Number of pixels in the image.

        #         :attr:`h` (int): Measurement pattern height.

        #         :attr:`w` (int): Measurement pattern width.

        #         :attr:`meas_shape` (tuple): Shape of the measurement patterns
        #         (height, width). Is equal to `(self.h, self.w)`.

        #         :attr:`img_h` (int): Image height.

        #         :attr:`img_w` (int): Image width.

        #         :attr:`img_shape` (tuple): Shape of the image (height, width). Is equal
        #         to `(self.img_h, self.img_w)`.

        #         :attr:`H_dyn` (torch.tensor): Dynamic measurement matrix :math:`H`.
        #         Must be set using the method :meth:`build_H_dyn` before being accessed.

        #         :attr:`H` (torch.tensor): Alias for :attr:`H_dyn`.

        #         :attr:`H_dyn_pinv` (torch.tensor): Dynamic pseudo-inverse measurement
        #         matrix :math:`H_{dyn}^\dagger`. Must be set using the method
        #         :meth:`build_H_dyn_pinv` before being accessed.

        #         :attr:`H_pinv` (torch.tensor): Alias for :attr:`H_dyn_pinv`.

        #     .. note::
        #         The computation of a Hadamard transform :math:`Fx` benefits a fast
        #         algorithm, as well as the computation of inverse Hadamard transforms.

        #     .. note::
        #         :math:`H = H_{+} - H_{-}`

        #     Example:
        #         >>> Ord = torch.rand([32,32])
        #         >>> meas_op = HadamSplitDynamic(400, 32, Ord)
        #         >>> print(meas_op)
        #         DynamicHadamSplit(
        #           (M): 400
        #           (N): 1024
        #           (H.shape): torch.Size([400, 1024])
        #           (meas_shape): (32, 32)
        #           (H_dyn): False
        #           (img_shape): (32, 32)
        #           (H_pinv): False
        #           (P.shape): torch.Size([800, 1024])
        #         )

        #     Reference:
        #     .. _MICCAI24:
        #         [MaBP24] (MICCAI 2024 paper #883) Thomas Maitre, Elie Bretin, Romain Phan, Nicolas Ducros,
        #         Michaël Sdika. Dynamic Single-Pixel Imaging on an Extended Field of View
        #         without Warping the Patterns. 2024. hal-04533981
        #     """

        # def __init__(
        #     self,
        #     M: int,
        #     h: int,
        #     Ord: torch.tensor = None,
        #     img_shape: tuple = None,  # (height, width)
        #     white_acq: torch.tensor = None,
        # ):

        #         F = spytorch.walsh_matrix_2d(h)
        #         # empty = torch.empty(h**2, h**2)  # just to get the shape

        # we pass the whole F matrix to the constructor
        super().__init__(F, Ord, (h, h), img_shape)
        self._M = M<|MERGE_RESOLUTION|>--- conflicted
+++ resolved
@@ -30,669 +30,12 @@
 from spyrit.core.warp import DeformationField
 import spyrit.core.torch as spytorch
 
-
-# =============================================================================
-# BASE CLASS - FOR INHERITANCE ONLY (INTERAL USE)
-# =============================================================================
-# class _Base(nn.Module):
-
-#     def __init__(
-#         self,
-#         H_static: torch.tensor,
-#         Ord: torch.tensor = None,
-#         meas_shape: tuple = None,
-#     ) -> None:
-#         super().__init__()
-
-#         # store meas_shape and check it is correct
-#         if meas_shape is None:
-#             self._meas_shape = (
-#                 int(math.sqrt(H_static.shape[1])),
-#                 int(math.sqrt(H_static.shape[1])),
-#             )
-#         else:
-#             self._meas_shape = meas_shape
-#         if self._meas_shape[0] * self._meas_shape[1] != H_static.shape[1]:
-#             raise ValueError(
-#                 f"The number of pixels in the measurement matrix H "
-#                 + f"({H_static.shape[1]}) does not match the measurement shape "
-#                 + f"{self._meas_shape}."
-#             )
-#         self._img_shape = self._meas_shape
-
-#         if Ord is not None:
-#             H_static, ind = spytorch.sort_by_significance(
-#                 H_static, Ord, "rows", False, get_indices=True
-#             )
-#         else:
-#             ind = torch.arange(H_static.shape[0])
-#             Ord = torch.arange(H_static.shape[0], 0, -1)
-
-#         # convert H to float32 if it is not float64
-#         if H_static.dtype != torch.float64:
-#             H_static = H_static.to(torch.float32)
-
-#         # attributes for internal use
-#         self._param_H_static = nn.Parameter(H_static, requires_grad=False)
-#         # need to store M because H_static may be cropped (see HadamSplit)
-#         self._M = H_static.shape[0]
-
-#         self._param_Ord = nn.Parameter(Ord.to(torch.float32), requires_grad=False)
-#         self._indices = ind.to(torch.int32)
-#         self._device_tracker = nn.Parameter(torch.tensor(0.0), requires_grad=False)
-
-#     ### PROPERTIES ------
-#     @property
-#     def M(self) -> int:
-#         """Number of measurements (first dimension of H)"""
-#         return self._M
-
-#     @property
-#     def N(self) -> int:
-#         """Number of pixels in the image"""
-#         return self.img_h * self.img_w
-
-#     @property
-#     def h(self) -> int:
-#         """Measurement pattern height"""
-#         return self.meas_shape[0]
-
-#     @property
-#     def w(self) -> int:
-#         """Measurement pattern width"""
-#         return self.meas_shape[1]
-
-#     @property
-#     def meas_shape(self) -> tuple:
-#         """Shape of the measurement patterns (height, width). Note that
-#         `height * width = N`."""
-#         return self._meas_shape
-
-#     @property
-#     def img_shape(self) -> tuple:
-#         """Shape of the image (height, width)."""
-#         return self._img_shape
-
-#     @property
-#     def img_h(self) -> int:
-#         """Height of the image"""
-#         return self._img_shape[0]
-
-#     @property
-#     def img_w(self) -> int:
-#         """Width of the image"""
-#         return self._img_shape[1]
-
-#     @property
-#     def indices(self) -> torch.tensor:
-#         """Indices used to sort the rows of H"""
-#         return self._indices
-
-#     @property
-#     def Ord(self) -> torch.tensor:
-#         """Order matrix used to sort the rows of H"""
-#         return self._param_Ord.data
-
-#     @Ord.setter
-#     def Ord(self, value: torch.tensor) -> None:
-#         self._set_Ord(value)
-
-#     @property
-#     def H_static(self) -> torch.tensor:
-#         """Static measurement matrix H."""
-#         return self._param_H_static.data[: self.M, :]
-
-#     @property
-#     def P(self) -> torch.tensor:
-#         """Measurement matrix P with positive and negative components. Used in
-#         classes *Split and *HadamSplit."""
-#         return self._param_P.data[: 2 * self.M, :]
-
-#     @property
-#     def device(self) -> torch.device:
-#         return self._device_tracker.device
-
-#     ### -------------------
-
-#     def pinv(
-#         self, x: torch.tensor, reg: str = "rcond", eta: float = 1e-3, diff=False
-#     ) -> torch.tensor:
-#         r"""Computes the pseudo inverse solution :math:`y = H^\dagger x`.
-
-#         This method will compute the pseudo inverse solution using the
-#         measurement matrix pseudo-inverse :math:`H^\dagger` if it has been
-#         calculated and stored in the attribute :attr:`H_pinv`. If not, the
-#         pseudo inverse will be not be explicitly computed and the torch
-#         function :func:`torch.linalg.lstsq` will be used to solve the linear
-#         system.
-
-#         Args:
-#             :attr:`x` (torch.tensor): batch of measurement vectors. If x has
-#             more than 1 dimension, the pseudo inverse is applied to each
-#             image in the batch.
-
-#             :attr:`reg` (str, optional): Regularization method to use.
-#             Available options are 'rcond', 'L2' and 'H1'. 'rcond' uses the
-#             :attr:`rcond` parameter found in :func:`torch.linalg.lstsq`.
-#             This parameter must be specified if the pseudo inverse has not been
-#             computed. Defaults to None.
-
-#             :attr:`eta` (float, optional): Regularization parameter. Only
-#             relevant when :attr:`reg` is specified. Defaults to None.
-
-#             :attr:`diff` (bool, optional): Use only if a split operator is used
-#             and if the pseudo inverse has not been computed. Whether to use the
-#             difference of positive and negative patterns.
-#             The difference is applied to the measurements and to the dynamic
-#             measurement matrix. Defaults to False.
-
-#         Shape:
-#             :math:`x`: :math:`(*, M)` where * denotes the batch size and `M`
-#             the number of measurements.
-
-#             Output: :math:`(*, N)` where * denotes the batch size and `N`
-#             the number of pixels in the image.
-
-#         Example:
-#             >>> H = torch.randn([400, 1600])
-#             >>> meas_op = Linear(H, True)
-#             >>> x = torch.randn([10, 400])
-#             >>> y = meas_op.pinv(x)
-#             >>> print(y.shape)
-#             torch.Size([10, 1600])
-#         """
-#         # have we calculated the pseudo inverse ?
-#         if hasattr(self, "H_pinv"):
-#             ans = self._pinv_mult(x)
-
-#         else:
-
-#             if isinstance(self, Linear):
-#                 H_to_inv = self.H_static
-#             elif type(self) == DynamicLinear:
-#                 H_to_inv = self.H_dyn
-#             elif isinstance(self, DynamicLinearSplit):
-#                 if diff:
-#                     x = x[..., ::2] - x[..., 1::2]
-#                     H_to_inv = self.H_dyn[::2, :] - self.H_dyn[1::2, :]
-#                 else:
-#                     H_to_inv = self.H_dyn
-#             else:
-#                 raise NotImplementedError(
-#                     "It seems you have instanciated a _Base element. This class "
-#                     + "Should not be called on its own."
-#                 )
-
-#             # cast to dtype of x
-#             H_to_inv = H_to_inv.to(x.dtype)
-#             # devices are supposed to be the same, don't bother checking
-
-#             if reg == "rcond":
-#                 original_device = x.device
-#                 # to use lstsq with rank deficient matrices is not supported on GPU
-#                 # github.com/pytorch/pytorch/issues/117122
-#                 if x.device != torch.device("cpu"):
-#                     H_to_inv = H_to_inv.cpu()
-#                     x = x.cpu()
-
-#                 A = H_to_inv.expand(*x.shape[:-1], *H_to_inv.shape)  # shape (*, M, N)
-#                 B = x.unsqueeze(-1).to(A.dtype)  # shape (*, M, 1)
-#                 ans = torch.linalg.lstsq(A, B, rcond=eta, driver="gelsd")
-#                 ans = ans.solution.to(x.dtype).squeeze(-1)  # shape (*, N)
-#                 ans = ans.to(original_device)
-
-#             elif reg == "L2":
-#                 A = torch.matmul(H_to_inv.mT, H_to_inv) + eta * torch.eye(
-#                     H_to_inv.shape[1]
-#                 )
-#                 A = A.expand(*x.shape[:-1], *A.shape)
-#                 B = torch.matmul(x.to(H_to_inv.dtype), H_to_inv)
-#                 ans = torch.linalg.solve(A, B).to(x.dtype)
-
-#             elif reg == "H1":
-#                 Dx, Dy = spytorch.neumann_boundary(self.img_shape)
-#                 D2 = Dx.T @ Dx + Dy.T @ Dy
-
-#                 A = torch.matmul(H_to_inv.mT, H_to_inv) + eta * D2
-#                 A = A.expand(*x.shape[:-1], *A.shape)
-#                 B = torch.matmul(x.to(H_to_inv.dtype), H_to_inv)
-#                 ans = torch.linalg.solve(A, B).to(x.dtype)
-
-#             elif reg is None:
-#                 raise ValueError(
-#                     "Regularization method not specified. Please compute "
-#                     + "the dynamic pseudo-inverse or specify a regularization "
-#                     + "method."
-#                 )
-#             else:
-#                 raise NotImplementedError(
-#                     f"Regularization method ({reg}) not implemented. Please "
-#                     + "use 'rcond', 'L2' or 'H1'."
-#                 )
-
-#         # if we used bicubic b spline, convolve with the kernel
-#         if hasattr(self, "recon_mode") and self.recon_mode == "bicubic":
-#             kernel = torch.tensor([[1, 4, 1], [4, 16, 4], [1, 4, 1]]) / 36
-#             conv = nn.Conv2d(1, 1, kernel_size=3, padding=1, bias=False)
-#             conv.weight.data = kernel.reshape(1, 1, 3, 3).to(ans.dtype)
-
-#             ans = (
-#                 conv(ans.reshape(-1, 1, self.img_h, self.img_w))
-#                 .reshape(-1, self.img_h * self.img_w)
-#                 .data
-#             )
-
-#         return ans.reshape(*ans.shape[:-1], *self.img_shape)
-
-#     def reindex(
-#         self, x: torch.tensor, axis: str = "rows", inverse_permutation: bool = False
-#     ) -> torch.tensor:
-#         """Sorts a tensor along a specified axis using the indices tensor. The
-#         indices tensor is contained in the attribute :attr:`self.indices`.
-
-#         The indices tensor contains the new indices of the elements in the values
-#         tensor. `values[0]` will be placed at the index `indices[0]`, `values[1]`
-#         at `indices[1]`, and so on.
-
-#         Using the inverse permutation allows to revert the permutation: in this
-#         case, it is the element at index `indices[0]` that will be placed at the
-#         index `0`, the element at index `indices[1]` that will be placed at the
-#         index `1`, and so on.
-
-#         .. note::
-#             See :func:`~spyrit.core.torch.reindex()` for more details.
-
-#         Args:
-#             values (torch.tensor): The tensor to sort. Can be 1D, 2D, or any
-#             multi-dimensional batch of 2D tensors.
-
-#             axis (str, optional): The axis to sort along. Must be either 'rows' or
-#             'cols'. If `values` is 1D, `axis` is not used. Default is 'rows'.
-
-#             inverse_permutation (bool, optional): Whether to apply the permutation
-#             inverse. Default is False.
-
-#         Raises:
-#             ValueError: If `axis` is not 'rows' or 'cols'.
-
-#         Returns:
-#             torch.tensor: The sorted tensor by the given indices along the
-#             specified axis.
-#         """
-#         return spytorch.reindex(x, self.indices.to(x.device), axis, inverse_permutation)
-
-#     def unvectorize(self, input: torch.tensor) -> torch.tensor:
-#         """Reshape a vectorized tensor to the measurement shape (heigth, width).
-
-#         Input:
-#             input (torch.tensor): A tensor of shape (*, N) where * denotes the
-#             batch size and :math:`N = hw` is the total number of pixels in the
-#             image.
-
-#         Output:
-#             torch.tensor: A tensor of shape (*, h, w) where * denotes the batch
-#             size and h, w the height and width of the image.
-#         """
-#         return input.reshape(*input.shape[:-1], *self.meas_shape)
-
-#     def vectorize(self, input: torch.tensor) -> torch.tensor:
-#         """Vectorize an image-shaped tensor.
-
-#         Input:
-#             input (torch.tensor): A tensor of shape (*, h, w) where * denotes the
-#             batch size and h, w the height and width of the image.
-
-#         Output:
-#             torch.tensor: A tensor of shape (*, N) where * denotes the batch size
-#             and :math:`N = hw` is the total number of pixels in the image.
-#         """
-#         return input.reshape(*input.shape[:-2], self.N)
-
-#     def _static_forward_with_op(
-#         self, x: torch.tensor, op: torch.tensor
-#     ) -> torch.tensor:
-#         return torch.einsum("mhw,...hw->...m", self.unvectorize(op).to(x.dtype), x)
-
-#     # @mprof.profile
-#     def _dynamic_forward_with_op(
-#         self, x: torch.tensor, op: torch.tensor
-#     ) -> torch.tensor:
-#         x = spytorch.center_crop(x, self.meas_shape)
-#         return torch.einsum("thw,...tchw->...ct", self.unvectorize(op).to(x.dtype), x)
-
-#     def _pinv_mult(self, y: torch.tensor) -> torch.tensor:
-#         """Uses the pre-calculated pseudo inverse to compute the solution.
-#         We assume that the pseudo inverse has been calculated and stored in the
-#         attribute :attr:`H_pinv`.
-#         """
-#         A = self.H_pinv.expand(*y.shape[:-1], *self.H_pinv.shape)
-#         B = y.unsqueeze(-1).to(A.dtype)
-#         ans = torch.matmul(A, B).to(y.dtype).squeeze(-1)
-#         return ans
-
-#     def _set_Ord(self, Ord: torch.tensor) -> None:
-#         """Set the order matrix used to sort the rows of H. This is used in
-#         the Ord.setter property. This method is defined for simplified
-#         inheritance. For internal use only."""
-#         # unsort the rows of H
-#         H_natural = self.reindex(self.H_static, "rows", inverse_permutation=True)
-#         # resort the rows of H ; store indices in self._indices
-#         H_resorted, self._indices = spytorch.sort_by_significance(
-#             H_natural, Ord, "rows", False, get_indices=True
-#         )
-#         # update values of H, Ord
-#         self._param_H_static.data = H_resorted.to(self.device)
-#         self._param_Ord.data = Ord.to(self.device)
-
-#     def _set_P(self, H_static: torch.tensor) -> None:
-#         """Set the positive and negative components of the measurement matrix
-#         P from the static measurement matrix H_static. For internal use only.
-#         Used in classes *Split and *HadamSplit."""
-#         H_pos = nn.functional.relu(H_static)
-#         H_neg = nn.functional.relu(-H_static)
-#         self._param_P = nn.Parameter(
-#             torch.cat([H_pos, H_neg], 1).reshape(
-#                 2 * H_static.shape[0], H_static.shape[1]
-#             ),
-#             requires_grad=False,
-#         )
-
-#     def _build_pinv(self, tensor: torch.tensor, reg: str, eta: float) -> torch.tensor:
-
-#         if reg == "rcond":
-#             pinv = torch.linalg.pinv(tensor, atol=eta)
-
-#         elif reg == "L2":
-#             if tensor.shape[0] >= tensor.shape[1]:
-#                 pinv = (
-#                     torch.linalg.inv(
-#                         tensor.T @ tensor + eta * torch.eye(tensor.shape[1])
-#                     )
-#                     @ tensor.T
-#                 )
-#             else:
-#                 pinv = tensor.T @ torch.linalg.inv(
-#                     tensor @ tensor.T + eta * torch.eye(tensor.shape[0])
-#                 )
-
-#         elif reg == "H1":
-#             # Boundary condition matrices
-#             Dx, Dy = spytorch.neumann_boundary(self.img_shape)
-#             D2 = (Dx.T @ Dx + Dy.T @ Dy).to(tensor.device)
-#             pinv = torch.linalg.inv(tensor.T @ tensor + eta * D2) @ tensor.T
-
-#         else:
-#             raise NotImplementedError(
-#                 f"Regularization method '{reg}' is not implemented. Please "
-#                 + "choose either 'rcond', 'L2' or 'H1'."
-#             )
-#         return pinv.to(self.device)
-
-#     def _attributeslist(self) -> list:
-#         _list = [
-#             ("M", "self.M", _Base),
-#             ("N", "self.N", _Base),
-#             ("H.shape", "self.H_static.shape", _Base),
-#             ("meas_shape", "self._meas_shape", _Base),
-#             ("H_dyn", "hasattr(self, 'H_dyn')", DynamicLinear),
-#             ("img_shape", "self.img_shape", DynamicLinear),
-#             ("H_pinv", "hasattr(self, 'H_pinv')", _Base),
-#             ("P.shape", "self.P.shape", (LinearSplit, DynamicLinearSplit)),
-#         ]
-#         return _list
-
-#     def __repr__(self) -> str:
-#         s_begin = f"{self.__class__.__name__}(\n  "
-#         s_fill = "\n  ".join(
-#             [
-#                 f"({k}): {eval(v)}"
-#                 for k, v, t in self._attributeslist()
-#                 if isinstance(self, t)
-#             ]
-#         )
-#         s_end = "\n)"
-#         return s_begin + s_fill + s_end
-
-
-# # =============================================================================
-# class Linear(_Base):
-#     # =========================================================================
-#     r"""
-#     Simulates linear measurements :math:`y = Hx`.
-
-#     Computes linear measurements from incoming images: :math:`y = Hx`,
-#     where :math:`H` is a given linear operator (matrix) and :math:`x` is a
-#     vectorized image or batch of images.
-
-#     The class is constructed from a matrix :math:`H` of shape :math:`(M,N)`,
-#     where :math:`N` represents the number of pixels in the image and
-#     :math:`M` the number of measurements.
-
-#     Args:
-#         :attr:`H` (:class:`torch.tensor`): measurement matrix (linear operator)
-#         with shape :math:`(M, N)`. Only real values are supported.
-
-#         :attr:`pinv` (bool): Whether to store the pseudo inverse of the
-#         measurement matrix :math:`H`. If `True`, the pseudo inverse is
-#         initialized as :math:`H^\dagger` and stored in the attribute
-#         :attr:`H_pinv`. It is alwats possible to compute and store the pseudo
-#         inverse later using the method :meth:`build_H_pinv`. Defaults to `False`.
-
-#         :attr:`rtol` (float, optional): Cutoff for small singular values (see
-#         :mod:`torch.linalg.pinv`). Only relevant when :attr:`pinv` is `True`.
-
-#         :attr:`Ord` (torch.tensor, optional): Order matrix used to reorder the
-#         rows of the measurement matrix :math:`H`. The first new row of :math:`H`
-#         will correspond to the highest value in :math:`Ord`. Must contain
-#         :math:`M` values. If some values repeat, the order is kept. Defaults to
-#         None.
-
-#         :attr:`meas_shape` (tuple, optional): Shape of the image :math:`x`.
-#         Must be a tuple of two integers representing the height and width of the
-#         image. If not specified, the image is suppposed to be a square.
-#         If not, an error is raised. Defaults to None.
-
-#     Attributes:
-#         :attr:`H` (torch.tensor): The learnable measurement matrix of shape
-#         :math:`(M, N)` initialized as :math:`H`.
-
-#         :attr:`H_static` (torch.tensor): alias for :attr:`H`.
-
-#         :attr:`H_pinv` (torch.tensor, optional): The learnable pseudo inverse
-#         measurement matrix :math:`H^\dagger` of shape :math:`(N, M)`.
-
-#         :attr:`M` (int): Number of measurements performed by the linear operator.
-
-#         :attr:`N` (int): Number of pixels in the image.
-
-#         :attr:`h` (int): Measurement pattern height.
-
-#         :attr:`w` (int): Measurement pattern width.
-
-#         :attr:`meas_shape` (tuple): Shape of the image :math:`x`
-#         (height, width). Is equal to `(self.h, self.w)`.
-
-#         :attr:`indices` (torch.tensor): Indices used to sort the rows of H.	It
-#         is used by the method :meth:`reindex()`.
-
-#         :attr:`Ord` (torch.tensor): Order matrix used to sort the rows of H. It
-#         is used by :func:`~spyrit.core.torch.sort_by_significance()`.
-
-#     .. note::
-#         If you know the pseudo inverse of :math:`H` and want to store it, it is
-#         best to initialize the class with :attr:`pinv` set to `False` and then
-#         call :meth:`build_H_pinv` to store the pseudo inverse.
-
-#     Example 1:
-#         >>> H = torch.rand([400, 1600])
-#         >>> meas_op = Linear(H, pinv=False)
-#         >>> print(meas_op)
-#         Linear(
-#           (M): 400
-#           (N): 1600
-#           (H.shape): torch.Size([400, 1600])
-#           (meas_shape): (40, 40)
-#           (H_pinv): False
-#         )
-
-#     Example 2:
-#         >>> H = torch.rand([400, 1600])
-#         >>> meas_op = Linear(H, True)
-#         >>> print(meas_op)
-#         Linear(
-#           (M): 400
-#           (N): 1600
-#           (H.shape): torch.Size([400, 1600])
-#           (meas_shape): (40, 40)
-#           (H_pinv): True
-#         )
-#     """
-
-#     def __init__(
-#         self,
-#         H: torch.tensor,
-#         pinv: bool = False,
-#         rtol: float = None,
-#         Ord: torch.tensor = None,
-#         meas_shape: tuple = None,  # (height, width)
-#     ):
-#         super().__init__(H, Ord, meas_shape)
-#         if pinv:
-#             self.build_H_pinv(reg="rcond", eta=rtol)
-
-#     @property
-#     def H(self) -> torch.tensor:
-#         return self.H_static
-
-#     @property
-#     def H_pinv(self) -> torch.tensor:
-#         return self._param_H_static_pinv.data
-
-#     @H_pinv.setter
-#     def H_pinv(self, value: torch.tensor) -> None:
-#         self._param_H_static_pinv = nn.Parameter(
-#             value.to(torch.float64), requires_grad=False
-#         )
-
-#     @H_pinv.deleter
-#     def H_pinv(self) -> None:
-#         del self._param_H_static_pinv
-
-#     # Deprecated method - included for backwards compatibility but to remove
-#     def get_H(self) -> torch.tensor:
-#         """Deprecated method. Use the attribute self.H instead."""
-#         warnings.warn(
-#             "The method get_H() is deprecated and will be removed in a future "
-#             + "version. Please use the attribute self.H instead."
-#         )
-#         return self.H
-
-#     def build_H_pinv(self, reg: str = "rcond", eta: float = 1e-3) -> None:
-#         """Used to set the pseudo inverse of the measurement matrix :math:`H`
-#         using `torch.linalg.pinv`. The result is stored in the attribute
-#         :attr:`H_pinv`.
-
-#         Args:
-#             reg (str, optional): Regularization method to use. Available options
-#             are 'rcond', 'L2' and 'H1'. 'rcond' uses the :attr:`rcond` parameter
-#             found in :func:`torch.linalg.lstsq`. This parameter must be specified
-#             if the pseudo inverse has not been computed. Defaults to None.
-
-#             eta (float, optional): Regularization parameter (cutoff for small
-#             singular values, see :mod:`torch.linalg.pinv`). Defaults to None,
-#             in which case the default value of :mod:`torch.linalg.pinv` is used.
-
-#         Returns:
-#             None. The pseudo inverse is stored in the attribute :attr:`H_pinv`.
-#         """
-#         self.H_pinv = self._build_pinv(self.H_static, reg, eta)
-
-#     def forward(self, x: torch.tensor) -> torch.tensor:
-#         r"""Applies linear transform to incoming images: :math:`y = Hx`.
-
-#         This is equivalent to computing :math:`x \cdot H^T`. The input images
-#         must be unvectorized.
-
-#         Args:
-#             :math:`x` (torch.tensor): Batch of images of shape :math:`(*, h, w)`.
-#             `*` can have any number of dimensions, for instance `(b, c)` where
-#             `b` is the batch size and `c` the number of channels. `h` and `w`
-#             are the height and width of the images.
-
-#         Shape:
-#             :math:`x`: :math:`(*, h, w)` where * denotes the batch size and `N`
-#             the total number of pixels in the image.
-
-#             Output: :math:`(*, M)` where * denotes any number of dimensions
-#             and `M` the number of measurements.
-
-#         Example:
-#             >>> H = torch.randn([400, 1600])
-#             >>> meas_op = Linear(H)
-#             >>> x = torch.randn([10, 40, 40])
-#             >>> y = meas_op(x)
-#             >>> print(y.shape)
-#             torch.Size([10, 400])
-#         """
-#         # left multiplication with transpose is equivalent to right mult
-#         # return x @ self.H.T.to(x.dtype).to(x.device)
-#         return self._static_forward_with_op(x, self.H)
-
-#     def adjoint(self, y: torch.tensor) -> torch.tensor:
-#         r"""Applies adjoint transform to incoming measurements :math:`x = H^{T}y`
-
-#         This brings back the measurements in the image domain, but is not
-#         equivalent to the inverse of the forward operator.
-
-#         Args:
-#             :math:`y` (torch.tensor): batch of measurement vectors of shape
-#             :math:`(*, M)` where * denotes any number of dimensions (e.g.
-#             `(b,c)` where `b` is the batch size and `c` the number of channels)
-#             and `M` the number of measurements.
-
-#         Output:
-#             torch.tensor: The adjoint of the input measurements, which are
-#             in the image domain. It has shape :math:`(*, h, w)` where * denotes
-#             any number of dimensions and `h`, `w` the height and width of the
-#             images.
-
-#         Shape:
-#             :math:`y`: :math:`(*, M)`
-
-#             Output: :math:`(*, h, w)`
-
-#         Example:
-#             >>> H = torch.randn([400, 1600])
-#             >>> meas_op = Linear(H)
-#             >>> y = torch.randn([10, 400]
-#             >>> x = meas_op.adjoint(y)
-#             >>> print(x.shape)
-#             torch.Size([10, 40, 40])
-#         """
-#         # return x @ self.H.to(x.dtype).to(x.device)
-#         return torch.einsum("mhw,...m->...hw", self.unvectorize(self.H).to(y.dtype), y)
-
-#     def _set_Ord(self, Ord: torch.tensor) -> None:
-#         """Set the order matrix used to sort the rows of H."""
-#         super()._set_Ord(Ord)
-#         # delete self.H_pinv (self._param_H_static_pinv)
-#         try:
-#             del self._param_H_static_pinv
-#             warnings.warn(
-#                 "The pseudo-inverse H_pinv has been deleted. Please call "
-#                 + "build_H_pinv() to recompute it."
-#             )
-#         except AttributeError:
-#             pass
-
-
 # =============================================================================
 class Linear(nn.Module):
     r"""
     Simulates linear measurements
 
     .. math::
-<<<<<<< HEAD
         m =\mathcal{N}\left(Hx\right),
         
     where :math:`\mathcal{N} \colon\, \mathbb{R}^M \to \mathbb{R}^M` represents a noise operator (e.g., Gaussian), :math:`H \colon\, \mathbb{R}^N \to \mathbb{R}^M` is the acquisition matrix, :math:`M` is the number of measurements, :math:`N` is the dimension of the signal, and :math:`x \in \mathbb{R}^N` is the signal of interest.
@@ -745,17 +88,6 @@
         >>> H = torch.rand([400, 1600])
         >>> meas_op = Linear(H, True)
         >>> print(meas_op)
-=======
-        y =\mathcal{N}\left(Ax\right),
-
-    where :math:`\mathcal{N} \colon\, \mathbb{R}^J \to \mathbb{R}^J` represents a noise operator (e.g., Gaussian), :math:`A \colon\, \mathbb{R}^N \to \mathbb{R}^J` is the acquisition matrix that models the DMD patterns, and :math:`J` is the number of DMD patterns.
-
-    Args:
-        :attr:`H` (:class:`torch.tensor`, optional): Acquisition matrix :math:`A`.
-
-
-
->>>>>>> 6ab84cf5
     """
 
     def __init__(
