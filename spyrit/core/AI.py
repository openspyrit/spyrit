# ==================================================================================
#from __future__ import print_function, division
import torch
import torch.nn as nn
import torch.nn.functional as F
import numpy as np
import math
from torch import poisson
from collections import OrderedDict
#from scipy.sparse.linalg import aslinearoperator
#from pylops_gpu import Diagonal, LinearOperator
#from pylops_gpu.optimization.cg import cg --- currently not working
#from pylops_gpu.optimization.leastsquares import NormalEquationsInversion
from spyrit.misc.walsh_hadamard import walsh2_torch, walsh_matrix
from typing import Union

<<<<<<< HEAD
=======
# # ==================================================================================
# # Acquisition
# # ==================================================================================
# # ==================================================================================        
# class Acquisition(nn.Module):
#     r"""
#         Simulates acquisition by applying Forward_operator to a scaled image such that :math:`y = H_{sub}\frac{1+x}{2}`
#     """
#     def __init__(self, FO: Forward_operator):
#         super().__init__()
#         # FO = forward operator
#         self.FO = FO
    
#     def forward(self, x: torch.tensor) -> torch.tensor:
#         r"""
#         Args:
#             :math:`x`: Batch of images.
            
#         Shape:
#             - Input: :math:`(b*c, N)` 
#             - Output: :math:`(b*c, M)`
            
#         Example:
#             >>> dataset = torchvision.datasets.STL10(root=data_root, split='test',download=False, transform=transform)
#             >>> dataloader =  torch.utils.data.DataLoader(testset, batch_size=10, shuffle=False)
#             >>> inputs, _ = next(iter(dataloader))
#             >>> b,c,h,w = inputs.shape
#             >>> x = inputs.view(b*c,w*h)
#             >>> img_size = 64 
#             >>> nb_measurements = 1024   
#             >>> Hsub = Hsub # This is the subsampled Hadamard Matrix of size (M, N)
#             >>> F0 = Forward_operator(Hsub)
#             >>> Acq = Acquisition(FO)
#             >>> y = Acq(x)
#             >>> print(x.shape)
#             >>> print(y.shape)
#             torch.Size([10, 4096])
#             torch.Size([10, 1024])
            
#         """
#         # input x.shape - [b*c,h*w] - [b*c,N] 
#         # output x.shape - [b*c,M] 
#         #--Scale input image
#         x = (x+1)/2; 
#         #x = self.FO.Forward_op(x)
#         x = self.FO(x)
#         # x is the product of Hsub-sampled*f ?
#         return x

# # ==================================================================================
# class Acquisition_Poisson_approx_Gauss(Acquisition):
#     r"""
#     Acquisition with scaled and noisy image with Gaussian-approximated Poisson noise.
#     Args:
#         \alpha: Noise level (Image intensity in photons).
#         FO: Forward Operator.
        
#     Shape:
#         - Input1: python scalar.
#         - Input2: :math:`(N, 2*M)`.
#     """
# # ==================================================================================    
#     def __init__(self, alpha: float, FO: Forward_operator):
#         super().__init__(FO)
#         self.alpha = alpha
        
#     def forward(self, x: torch.tensor) -> torch.tensor:
#         r"""
#         Forward propagates image after scaling and simulating Gauss-approximated Poisson noise. See Lorente Mur et. al, A Deep Network for Reconstructing Images from Undersampled Poisson data, [Research Report] Insa Lyon. 2020. `<https://hal.archives-ouvertes.fr/hal-02944869v1>`_
#         Args:
#             :math:`x`: Batch of images.
            
#         Shape:
#             - Input: :math:`(b*c, N)`.
#             - Output: :math:`(b*c, 2*M)`.
            
#         Examples:
#             >>> dataset = torchvision.datasets.STL10(root=data_root, split='test',download=False, transform=transform)
#             >>> dataloader =  torch.utils.data.DataLoader(testset, batch_size=c, shuffle=False)
#             >>> inputs, _ = next(iter(dataloader))
#             >>> b,c,h,w = inputs.shape
#             >>> M = 1024 # number of measurements
#             >>> x = inputs.view(b*c,w*h) 
#             >>> Hsub = Hsub # This is the subsampled Hadamard Matrix of size (M, N) where N = h*w
#             >>> F0 = Forward_operator(Hsub)
#             >>> alpha = 9
#             >>> Acq_Poisson_approx_Gauss = Acquisition_Poisson_approx_Gauss(alpha, FO)
#             >>> x_out = Acq_Poisson_approx_Gauss(x)
#             >>> print(x.shape)
#             >>> print(x_out.shape)
#             torch.Size([10, 4096])
#             torch.Size([10, 1024])
            
#         """
#         # Input shape [b*c, N]  
#         # Output shape [b*c, 2*M]

#         #--Scale input image      
#         x = self.alpha*(x+1)/2
        
#         #--Acquisition
#         x = self.FO(x)
#         x = F.relu(x)       # remove small negative values
        
#         #--Measurement noise (Gaussian approximation of Poisson)
#         x = x + torch.sqrt(x)*torch.randn_like(x);  
#         return x  

# # ==================================================================================
# class Acquisition_Poisson_GaussApprox_sameNoise(Acquisition):
# # ==================================================================================    
# # same as above except that all images in a batch are corrupted with the same 
# # noise sample
#     def __init__(self, alpha, FO):
#         super().__init__(FO)
#         self.alpha = alpha
        
#     def forward(self, x):
#         # Input shape [b*c, N]  
#         # Output shape [b*c, 2*M]

#         #--Scale input image      
#         x = self.alpha*(x+1)/2
        
#         #--Acquisition
#         x = self.FO(x)
#         x = F.relu(x)       # remove small negative values
        
#         #--Measurement noise (Gaussian approximation of Poisson)
#         x = x + torch.sqrt(x)*torch.randn(1,x.shape[1])
#         return x  
    
# # ==================================================================================
# class Acquisition_Poisson_Pytorch(Acquisition):
# # ==================================================================================           
#     def __init__(self, alpha, H):
#         super().__init__(H)
#         self.alpha = alpha

#     def forward(self, x):
#         # Input shape [b*c, N]  
#         # Output shape [b*c, 2*M]

#         #--Scale input image      
#         x = self.alpha*(x+1)/2
        
#         #--Acquisition
#         x = self.FO(x)
#         x = F.relu(x)  
        
#         #--Measurement noise imported from Pytorch
#         x = poisson(x) 
#         return x           
    
# ==================================================================================
# Preprocessing
# ==================================================================================
# ==================================================================================        
class Preprocess_Split_diag_poisson(nn.Module):  # Why diag ?
# ==================================================================================
    r"""
        Computes :math`m = (m_{+}-m_{-})/N_0`
        and also allows to compute :math:`var = 2*Diag(m_{+} + m_{-})/N0^{2}`
        Args:
            N0 : Number of photons
            N: Matrix Height
            M : Matrix Width
    """
    def __init__(self, N0, M, N):
        super().__init__()
        self.N0 = N0
                
        self.N = N
        self.M = M
        
        self.even_index = range(0,2*M,2)
        self.odd_index  = range(1,2*M,2)
        
        self.max = nn.MaxPool1d(N)

    def forward(self, x, FO):
        """ 
            Input shape [b*c,2*M]
            Output shape [b*c,M]
        """
        # unsplit
        x = x[:,self.even_index] - x[:,self.odd_index]
        # normalize
        x = 2*x/self.N0 - FO.Forward_op(torch.ones(x.shape[0], self.N).to(x.device))
        return x
    
    def sigma(self, x):
        r"""
        returns variance
        
        """
        # Input shape (b*c, 2*M)
        # output shape (b*c, M)
        x = x[:,self.even_index] + x[:,self.odd_index];
        x = 4*x/(self.N0**2); # Cov is in [-1,1] so *4
        return x
    
    def set_expe(self, gain=1, mudark=0, sigdark=0, nbin=1):
        r"""
        set experimental noise parameters
        
        gain in count/electron
        mudark: average dark current in counts
        sigdark: standard deviation or dark current in counts
        nbin: number of raw bin in each spectral channel (if input x results 
        from the sommation/binning of the raw data)
        """
        self.gain = gain
        self.mudark = mudark
        self.sigdark = sigdark
        self.nbin = nbin
    
    def sigma_expe(self, x):
        r"""
        returns estimated variance of **NOT** normalized measurements
        """
        # Input shape (b*c, 2*M)
        # output shape (b*c, M)
        x = x[:,self.even_index] + x[:,self.odd_index]
        x = self.gain*(x - 2*self.nbin*self.mudark) + 2*self.nbin*self.sigdark**2
        x = 4*x     # to get the cov of an image in [-1,1], not in [0,1]

        return x

    def sigma_from_image(self, x, FO):
        r"""
        """
        # x - image. Input shape (b*c, N)
        # FO - Forward operator.
        x = FO.Forward_op(x);
        x = x[:,self.even_index] + x[:,self.odd_index]
        x = 4*x/(self.N0) # here the N0 Contribution is not squared.
        return x
    
    def forward_expe(self, x, FO):
        """ 
            Input shape [b*c,2*M]
            Output shape [b*c,M]
        """
        bc = x.shape[0]
        
        # unsplit
        x = x[:,self.even_index] - x[:,self.odd_index]
        
        # estimate N0 #x_pinv = FO.adjoint(x)
        x_pinv = FO.pinv(x)
        N0_est = self.max(x_pinv)
        N0_est = N0_est.expand(bc,self.M) # shape is (b*c, M)
        
        # normalize
        x = torch.div(x, N0_est)
        x = 2*x - FO.Forward_op(torch.ones(bc, self.N).to(x.device))
        
        N0_est = N0_est[:,0]    # shape is (b*c,)

        return x, N0_est
   
    
    def denormalize_expe(self, x, norm, h, w):
        """ 
            x has shape (b*c,1,h,w)
            norm has shape (b*c,). Typically N0*gain where N0 is the inmage 
            intensity in photon ang gain is in counts/electron
        """
        bc = x.shape[0]
        
        # Denormalization
        norm = norm.view(bc,1,1,1)
        norm = norm.expand(bc,1,h,w)
        x = (x+1)/2*norm
        
        return x

# ==================================================================================
class Preprocess_shift_poisson(nn.Module):      # header needs to be updated!
# ==================================================================================
    r"""Preprocess the measurements acquired using shifted patterns corrupted 
    by Poisson noise
    
    The output value of the layer with input size :math:`(B*C, M+1)` can be 
    described as:

    .. math::
        \text{out}((B*C)_i, M_j}) = 2*\text{input}((B*C)_i, M_{j+1}) -
        \text{input}((B*C)_i, M_0}), \quad 0 \le j \le M-1
 
    The output size of the layer is :math:`(B*C, M)` 

    Note:
        This module ...

    Args:
        in_channels (int): Number of ...
        
    Warning:
        The offset measurement is the 0-th entry of the raw measurements
    """
    
    """
    Computes 
        m = (2 m_shift - m_offset)/N_0
        var = 4*Diag(m_shift + m_offset)/N0**2
        
    Warning: dark measurement is assumed to be the 0-th entry of raw measurements
    """
    def __init__(self, N0, M, N):
        super().__init__()
        self.N0 = N0
        self.N = N
        self.M = M

    def forward(self, x, FO):
        # Input  has shape (b*c, M+1)
        # Output has shape (b*c, M)
        y = self.offset(x)
        x = 2*x[:,1:] - y.expand(x.shape[0],self.M) # Warning: dark measurement is the 0-th entry
        x = x/self.N0
        x = 2*x - FO.Forward_op(torch.ones(x.shape[0], self.N).to(x.device)) # to shift images in [-1,1]^N
        return x
    
    def sigma(self, x):
        # input x is a set of measurement vectors with shape (b*c, M+1)
        # output is a set of measurement vectors with shape (b*c,M)
        y = self.offset(x)
        x = 4*x[:,1:] + y.expand(x.shape[0],self.M)
        x = x/(self.N0**2)
        x = 4*x         # to shift images in [-1,1]^N
        return x
    
    def cov(self, x): #return a full matrix ? It is such that Diag(a) + b
        return x

    def sigma_from_image(self, x, FO): # should check this!
        # input x is a set of images with shape (b*c, N)
        # input FO is a Forward_operator
        x = FO.Forward_op(x)
        y = self.offset(x)
        x = x[:,1:] + y.expand(x.shape[0],self.M)
        x = x/(self.N0)     # here the N0 contribution is not squared.
        return x
    
    def offset(self, x):
        # Input  has shape (b*c, M+1)
        # Output has shape (b*c, 1)
        y = x[:,0,None]
        return y
    
# ==================================================================================
class Preprocess_pos_poisson(nn.Module):  # header needs to be updated!
# ==================================================================================
    r"""Preprocess the measurements acquired using positive (shifted) patterns 
    corrupted by Poisson noise
    
    The output value of the layer with input size :math:`(B*C, M)` can be 
    described as:

    .. math::
        \text{out}((B*C)_i, M_j}) = 2*\text{input}((B*C)_i, M_j}) -
        \sum_{k = 1}^{M-1} \text{input}((B*C)_i, M_k})
 
    The output size of the layer is :math:`(B*C, M)`, which is the imput size 

    Note:
        This module ...

    Args:
        in_channels (int): Number of ...
        
    Warning:
        dark measurement is assumed to be the 0-th entry of raw measurements
    """
    def __init__(self, N0, M, N):
        super().__init__()
        self.N0 = N0
        self.N = N
        self.M = M

    def forward(self, x, FO):
        # Input  has shape (b*c, M)
        # Output has shape (b*c, M)
        
        y = self.offset(x)
        print(x.shape)
        print(y.expand(-1,self.M).shape)
        x = 2*x - y.expand(-1,self.M)
        x = x/self.N0
        x = 2*x - FO.Forward_op(torch.ones(x.shape[0], self.N).to(x.device)) # to shift images in [-1,1]^N
        return x
    
    def offset(self, x):
        # Input  has shape (b*c, M)
        # Output has shape (b*c, 1)
        y = 2/(self.M-2)*x[:,1:].sum(dim=1,keepdim=True)
        return y

>>>>>>> d96aae2e
# ==================================================================================
# Data consistency
# ==================================================================================
# ==================================================================================
class Pinv_orthogonal(nn.Module): # For A.T @ A  = n*Id (ex : Hadamard, Fourier...
# ==================================================================================
    def __init__(self):
        super().__init__()
        # FO = Forward Operator
        #-- Pseudo-inverse to determine levels of noise.
        
    def forward(self, x, FO):
        # input (b*c, M)
        # output (b*c, N)
        x = (1/FO.N)*FO.adjoint(x);
        return x


# ==================================================================================
class learned_measurement_to_image(nn.Module):
# ==================================================================================
    def __init__(self, N, M):
        super().__init__()
        # FO = Forward Operator
        self.FC = nn.Linear(M, N, True) # FC - fully connected
        
    def forward(self, x, FO = None):
        # input (b*c, M)
        # output (b*c, N)
        x = self.FC(x);
        return x
 
# ==================================================================================
class gradient_step(nn.Module):
# ==================================================================================
    def __init__(self, mu = 0.1):
        super().__init__()
        # FO = Forward Operator
        #-- Pseudo-inverse to determine levels of noise.
        self.mu = nn.Parameter(torch.tensor([mu], requires_grad=True)) #need device maybe?
        # if user wishes to keep mu constant, then he can change requires gard to false 
        
    def forward(self, x, x_0, FO):
        # x - input (b*c, M) - measurement vector
        # x_0 - input (b*c, N) - previous estimate
        # z - output (b*c, N)
        # z = x_0 - mu*A^T(A*x_0-x)
        x = FO.Forward_op(x_0)-x;
        x = x_0 - self.mu*FO.adjoint(x);
        return x
 
# ==================================================================================
class Tikhonov_cg(nn.Module):
# ==================================================================================
    def __init__(self, n_iter = 5, mu = 0.1, eps = 1e-6):
        super().__init__()
        # FO = Forward Operator - Works for ANY forward operator
        self.n_iter = n_iter;
        self.mu = nn.Parameter(torch.tensor([float(mu)], requires_grad=True)) #need device maybe?
        # if user wishes to keep mu constant, then he can change requires gard to false 
        self.eps = eps;
        # self.FO = FO

    def A(self,x, FO):
        return FO.Forward_op(FO.adjoint(x)) + self.mu*x

    def CG(self, y, FO, shape, device):
        x = torch.zeros(shape).to(device); 
        r = y - self.A(x, FO);
        c = r.clone()
        kold = torch.sum(r * r)
        a = torch.ones((1));
        for i in range(self.n_iter): 
            if a>self.eps : # Necessary to avoid numerical issues with a = 0 -> a = NaN
                Ac = self.A(c, FO)
                cAc =  torch.sum(c * Ac)
                a =  kold / cAc
                x += a * c
                r -= a * Ac
                k = torch.sum(r * r)
                b = k / kold
                c = r + b * c
                kold = k
        return x
        
    def forward(self, x, x_0, FO):
        # x - input (b*c, M) - measurement vector
        # x_0 - input (b*c, N) - previous estimate
        # z - output (b*c, N)
        # n_step steps of Conjugate gradient to solve \|Ax-b\|^2 + mu \|x - x_0\|^2
        # FO could be inside the class 

        y = x-FO.Forward_op(x_0);
        x = self.CG(y, FO, x.shape, x.device);
        x = x_0 + FO.adjoint(x)
        return x
#        
#    def forward(self, x, x_0):
#        # x - input (b*c, M) - measurement vector
#        # x_0 - input (b*c, N) - previous estimate
#        # z - output (b*c, N)
#        # n_step steps of Conjugate gradient to solve \|Ax-b\|^2 + mu \|x - x_0\|^2
#
#        y = x-self.FO.Forward_op(x_0);
#        x = self.CG(y, x.shape, x.device);
#        x = x_0 + self.FO.adjoint(x)
#        return x
#

# ==================================================================================
class Tikhonov_solve(nn.Module):
# ==================================================================================
    def __init__(self, mu = 0.1):
        super().__init__()
        # FO = Forward Operator - Needs to be matrix-storing
        #-- Pseudo-inverse to determine levels of noise.
        self.mu = nn.Parameter(torch.tensor([float(mu)], requires_grad=True)) #need device maybe?
    
    def solve(self, x, FO):
        A = FO.Mat()@torch.transpose(FO.Mat(), 0,1)+self.mu*torch.eye(FO.M); # Can precompute H@H.T to save time!
        A = A.view(1, FO.M, FO.M); # Instead of reshaping A, reshape x in the batch-final dimension
        #A = A.repeat(x.shape[0],1, 1); # Not optimal in terms of memory
        A = A.expand(x.shape[0],-1, -1); # Not optimal in terms of memory
        x = torch.linalg.solve(A, x);
        return x;

    def forward(self, x, x_0, FO):
        # x - input (b*c, M) - measurement vector
        # x_0 - input (b*c, N) - previous estimate
        # z - output (b*c, N)
        
        # uses torch.linalg.solve [As of Pytorch 1.9 autograd supports solve!!]
        x = x - FO.Forward_op(x_0);
        x = self.solve(x, FO);
        x = x_0 + FO.adjoint(x)
        return x

# ==================================================================================
class Orthogonal_Tikhonov(nn.Module):
# ==================================================================================
    def __init__(self, mu = 0.1):
        super().__init__()
        # FO = Forward Operator
        #-- Pseudo-inverse to determine levels of noise.
        self.mu = nn.Parameter(torch.tensor([float(mu)], requires_grad=True)) #need device maybe?
        
    def forward(self, x, x_0, FO):
        # x - input (b*c, M) - measurement vector
        # x_0 - input (b*c, N) - previous estimate
        # z - output (b*c, N)
        
        x = x - FO.Forward_op(x_0);
        x = x*(1/(FO.N+self.mu));# for hadamard, otherwise, line above
        x = FO.adjoint(x) + x_0;
        return x;


# ==================================================================================
class Generalised_Tikhonov_cg(nn.Module):# not inheriting from Tikhonov_cg because 
#                           the of the way var is called in CG
# ==================================================================================
    def __init__(self, Sigma_prior, n_iter = 6, eps = 1e-6):
        super().__init__()
        # FO = Forward Operator - Works for ANY forward operator
        # if user wishes to keep mu constant, then he can change requires gard to false 
        self.n_iter = n_iter;

        self.Sigma_prior = nn.Linear(Sigma_prior.shape[1], Sigma_prior.shape[0], False); 
        self.Sigma_prior.weight.data=torch.from_numpy(Sigma_prior)
        self.Sigma_prior.weight.data=self.Sigma_prior.weight.data.float()
        self.Sigma_prior.weight.requires_grad=False
        self.eps = eps;


    def A(self,x, var, FO):
        return FO.Forward_op(self.Sigma_prior(FO.adjoint(x))) + torch.mul(x,var); # the first part can be precomputed for optimisation

    def CG(self, y, var, FO, shape, device):
        x = torch.zeros(shape).to(device); 
        r = y - self.A(x, var, FO);
        c = r.clone()
        kold = torch.sum(r * r)
        a = torch.ones((1));
        for i in range(self.n_iter):
            if a > self.eps :
                Ac = self.A(c, var, FO)
                cAc =  torch.sum(c * Ac)
                a =  kold / cAc
                x += a * c
                r -= a * Ac
                k = torch.sum(r * r)
                b = k / kold
                c = r + b * c
                kold = k
        return x
        
    def forward(self, x, x_0, var_noise, FO):
        # x - input (b*c, M) - measurement vector
        # x_0 - input (b*c, N) - previous estimate
        # var_noise - input (b*c, M) - estimated variance of noise
        # z - output (b*c, N)
        # n_step steps of Conjugate gradient to solve 
        # \|Ax-b\|^2_{sigma_prior^-1} + \|x - x_0\|^2_{var_noise^-1}
        y = x-FO.Forward_op(x_0);
        x = self.CG(y, var_noise, FO, x.shape, x.device);
        x = x_0 + self.Sigma_prior(FO.adjoint(x))
        return x


# ==================================================================================
class Generalised_Tikhonov_solve(nn.Module):
# ==================================================================================
    def __init__(self, Sigma_prior):
        super().__init__()
        # FO = Forward Operator - Needs to be matrix-storing
        # -- Pseudo-inverse to determine levels of noise.
        self.Sigma_prior = nn.Parameter(\
                torch.from_numpy(Sigma_prior.astype("float32")), requires_grad=True)

    def solve(self, x, var, FO):
        A = FO.Mat() @ self.Sigma_prior @ torch.transpose(FO.Mat(), 0,1)
        A = A.view(1, FO.M, FO.M);
        #A = A.repeat(x.shape[0],1,1);# this could be precomputed maybe
        #A += torch.diag_embed(var);
        A = A.expand(x.shape[0],-1,-1) + torch.diag_embed(var);
        x = torch.linalg.solve(A, x);
        return x;

    def forward(self, x, x_0, var_noise, FO):
        # x - input (b*c, M) - measurement vector
        # x_0 - input (b*c, N) - previous estimate
        # z - output (b*c, N)
        
        # uses torch.linalg.solve [As of Pytorch 1.9 autograd supports solve!!]
        # torch linal solve uses (I believe the LU decomposition of matrix A to
        # solve the linear system.

        x = x - FO.Forward_op(x_0);
        x = self.solve(x, var_noise, FO);
        x = x_0 + torch.matmul(self.Sigma_prior,FO.adjoint(x).T).T
        return x


# ===========================================================================================
class Generalized_Orthogonal_Tikhonov(nn.Module): # todo: rename with _diag
#class Tikhonov_Orthogonal_Diag(nn.Module):
# ===========================================================================================   
    def __init__(self, sigma_prior, M, N):
        super().__init__()
        # FO = Forward Operator - needs foward operator with full inverse transform
        #-- Pseudo-inverse to determine levels of noise.
        
        self.comp = nn.Linear(M, N-M, False)
        self.denoise_layer = Denoise_layer(M);
        
        diag_index = np.diag_indices(N);
        var_prior = sigma_prior[diag_index];
        var_prior = var_prior[:M]

        self.denoise_layer.weight.data = torch.from_numpy(np.sqrt(var_prior));
        self.denoise_layer.weight.data = self.denoise_layer.weight.data.float();
        self.denoise_layer.weight.requires_grad = False

        Sigma1 = sigma_prior[:M,:M];
        Sigma21 = sigma_prior[M:,:M];
        W = Sigma21 @ np.linalg.inv(Sigma1);
        
        self.comp.weight.data=torch.from_numpy(W)
        self.comp.weight.data=self.comp.weight.data.float()
        self.comp.weight.requires_grad=False
        
    def forward(self, x, x_0, var, FO):
        # x - input (b*c, M) - measurement vector
        # var - input (b*c, M) - measurement variance
        # x_0 - input (b*c, N) - previous estimate
        # output has dimension (b*c, N)
        #

        x = x - FO.Forward_op(x_0)
        y1 = torch.mul(self.denoise_layer(var),x) # Should be in denoising layer
        y2 = self.comp(y1)

        y = torch.cat((y1,y2),-1)
        x = x_0 + FO.inverse(y) 
        return x

# ===========================================================================================
class List_Generalized_Orthogonal_Tikhonov(nn.Module): 
# ===========================================================================================   
    def __init__(self, sigma_prior_list, M, N, n_comp = None, n_denoi=None):
        super().__init__()
        # FO = Forward Operator - needs foward operator with defined inverse transform
        #-- Pseudo-inverse to determine levels of noise.
       
        if n_denoi is None :
            n_denoi = len(sigma_prior_list)
        self.n_denoi = n_denoi
       
        if n_comp is None :
            n_comp = len(sigma_prior_list)
        self.n_comp = n_comp
      

        comp_list = [];
        for i in range(self.n_comp):
            comp_list.append(nn.Linear(M, N-M, False))
            
            index = min(i,len(sigma_prior_list)-1)
            Sigma1 = sigma_prior_list[index][:M,:M];
            Sigma21 = sigma_prior_list[index][M:,:M];
            
            W = Sigma21@np.linalg.inv(Sigma1);

            comp_list[i].weight.data=torch.from_numpy(W)
            comp_list[i].weight.data=comp_list[i].weight.data.float()
            comp_list[i].weight.requires_grad=False
 
        self.comp_list = nn.ModuleList(comp_list);
       
        denoise_list = [];
        for i in range(self.n_denoi):
            denoise_list.append(Denoise_layer(M))
            
            index = min(i,len(sigma_prior_list)-1)
        
            diag_index = np.diag_indices(N);
            var_prior = sigma_prior_list[index][diag_index];
            var_prior = var_prior[:M]
     
            denoise_list[i].weight.data = torch.from_numpy(np.sqrt(var_prior));
            denoise_list[i].weight.data = denoise_list[i].weight.data.float();
            denoise_list[i].weight.requires_grad = True;
        self.denoise_list = nn.ModuleList(denoise_list);
 
     
    def forward(self, x, x_0, var, FO, iterate):
        # x - input (b*c, M) - measurement vector
        # var - input (b*c, M) - measurement variance
        # x_0 - input (b*c, N) - previous estimate
        # z - output (b*c, N)
        #

        i = min(iterate, self.n_denoi-1)
        j = min(iterate, self.n_comp-1)

        x = x - FO.Forward_op(x_0);
        y1 = torch.mul(self.denoise_list[i](var),x);
        y2 = self.comp_list[j](y1);

        y = torch.cat((y1,y2),-1);
        x = x_0+FO.inverse(y) 
        return x;


# ===========================================================================================
class Denoise_layer(nn.Module):
# ===========================================================================================
    r"""Applies a transformation to the incoming data: :math:`y = A^2/(A^2+x) `

    Args:
        in_features: size of each input sample

    Shape:
        - Input: :math:`(N, *, H_{in})` where :math:`*` means any number of
          additional dimensions and :math:`H_{in} = \text{in\_features}`
        - Output: :math:`(N, *, H_{in})`.

    Attributes:
        weight: the learnable weights of the module of shape
            :math:`(\text{out\_features}, 1)`. The values are
            initialized from :math:`\mathcal{U}(-\sqrt{k}, \sqrt{k})`, where
            :math:`k = \frac{1}{\text{in\_features}}`

    Examples::
        >>> m = Denoise_layer(30)
        >>> input = torch.randn(128, 30)
        >>> output = m(input)
        >>> print(output.size())
        torch.Size([128, 30])
    """

    def __init__(self, in_features):
        super(Denoise_layer, self).__init__()
        self.in_features = in_features
        self.weight = nn.Parameter(torch.Tensor(in_features))
        self.reset_parameters()

    def reset_parameters(self):
        nn.init.uniform_(self.weight, 0, 2/math.sqrt(self.in_features))

    def forward(self, inputs):
        return tikho(inputs, self.weight)

    def extra_repr(self):
        return 'in_features={}'.format(self.in_features)

def tikho(inputs, weight):
    # type: (Tensor, Tensor) -> Tensor
    r"""
    Applies a transformation to the incoming data: :math:`y = A^2/(A^2+x)`.

    Shape:
        - Input: :math:`(N, *, in\_features)` where `*` means any number of
          additional dimensions - Variance of measurements
        - Weight: :math:`(in\_features)` - corresponds to the standard deviation
          of our prior.
        - Output: :math:`(N, in\_features)`
    """
    sigma = weight**2; # prefer to square it, because when leant, it can got to the 
    #negative, which we do not want to happen.
    # TO BE Potentially done : square inputs.
    den = sigma + inputs;
    ret = sigma/den;
    return ret


# ==================================================================================
# Image Domain denoising layers
# ==================================================================================
# ===========================================================================================
class Unet(nn.Module):
# ===========================================================================================
    def __init__(self, in_channel=1, out_channel=1):
        super(Unet, self).__init__()
        #Descending branch
        self.conv_encode1 = self.contract(in_channels=in_channel, out_channels=16)
        self.conv_maxpool1 = torch.nn.MaxPool2d(kernel_size=2)
        self.conv_encode2 = self.contract(16, 32)
        self.conv_maxpool2 = torch.nn.MaxPool2d(kernel_size=2)
        self.conv_encode3 = self.contract(32, 64)
        self.conv_maxpool3 = torch.nn.MaxPool2d(kernel_size=2)
        #Bottleneck
        self.bottleneck = self.bottle_neck(64)
        #Decode branch
        self.conv_decode4 = self.expans(64,64,64)
        self.conv_decode3 = self.expans(128, 64, 32)
        self.conv_decode2 = self.expans(64, 32, 16)
        self.final_layer = self.final_block(32, 16, out_channel)
        
    
    def contract(self, in_channels, out_channels, kernel_size=3, padding=1):
        block = torch.nn.Sequential(
                    torch.nn.Conv2d(kernel_size=kernel_size, in_channels=in_channels, out_channels=out_channels, padding=padding),
                    torch.nn.ReLU(),
                    torch.nn.BatchNorm2d(out_channels),
                    torch.nn.Conv2d(kernel_size=kernel_size, in_channels=out_channels, out_channels=out_channels, padding=padding),
                    torch.nn.ReLU(),
                    torch.nn.BatchNorm2d(out_channels),
                    )
        return block
    
    def expans(self, in_channels, mid_channel, out_channels, kernel_size=3,padding=1):
            block = torch.nn.Sequential(
                    torch.nn.Conv2d(kernel_size=kernel_size, in_channels=in_channels, out_channels=mid_channel, padding=padding),
                    torch.nn.ReLU(),
                    torch.nn.BatchNorm2d(mid_channel),
                    torch.nn.Conv2d(kernel_size=kernel_size, in_channels=mid_channel, out_channels=mid_channel, padding=padding),
                    torch.nn.ReLU(),
                    torch.nn.BatchNorm2d(mid_channel),
                    torch.nn.ConvTranspose2d(in_channels=mid_channel, out_channels=out_channels, kernel_size=kernel_size, stride=2,padding=padding, output_padding=1)
                    )

            return block
    

    def concat(self, upsampled, bypass):
        out = torch.cat((upsampled,bypass),1)
        return out
    
    def bottle_neck(self,in_channels, kernel_size=3, padding=1):
        bottleneck = torch.nn.Sequential(
            torch.nn.Conv2d(kernel_size=kernel_size, in_channels=in_channels, out_channels=2*in_channels, padding=padding),
            torch.nn.ReLU(),
            torch.nn.Conv2d(kernel_size=kernel_size, in_channels=2*in_channels, out_channels=in_channels, padding=padding),
            torch.nn.ReLU(),
            )
        return bottleneck
    
    def final_block(self, in_channels, mid_channel, out_channels, kernel_size=3):
            block = torch.nn.Sequential(
                    torch.nn.Conv2d(kernel_size=kernel_size, in_channels=in_channels, out_channels=mid_channel,padding=1),
                    torch.nn.ReLU(),
                    torch.nn.BatchNorm2d(mid_channel),
                    torch.nn.Conv2d(kernel_size=kernel_size, in_channels=mid_channel, out_channels=mid_channel,padding=1),
                    torch.nn.ReLU(),
                    torch.nn.BatchNorm2d(mid_channel),
                    torch.nn.Conv2d(kernel_size=kernel_size, in_channels=mid_channel, out_channels=out_channels, padding=1),
                    )
            return  block
    
    def forward(self,x):
        
        #Encode
        encode_block1 = self.conv_encode1(x)
        x = self.conv_maxpool1(encode_block1)
        encode_block2 = self.conv_encode2(x)
        x = self.conv_maxpool2(encode_block2)
        encode_block3 = self.conv_encode3(x)
        x = self.conv_maxpool3(encode_block3)
        
        # Bottleneck
        x = self.bottleneck(x)
        
        # Decode
        x = self.conv_decode4(x)
        x = self.concat(x, encode_block3)
        x = self.conv_decode3(x)
        x = self.concat(x, encode_block2)
        x = self.conv_decode2(x)
        x = self.concat(x, encode_block1)
        x = self.final_layer(x)      
        return x
    
# ===========================================================================================
class ConvNet(nn.Module):
# ===========================================================================================
    def __init__(self):
        super(ConvNet,self).__init__()
        self.convnet = nn.Sequential(OrderedDict([
                ('conv1', nn.Conv2d(1,64,kernel_size=9, stride=1, padding=4)),
                ('relu1', nn.ReLU()),
                ('conv2', nn.Conv2d(64,32,kernel_size=1, stride=1, padding=0)),
                ('relu2', nn.ReLU()),
                ('conv3', nn.Conv2d(32,1,kernel_size=5, stride=1, padding=2))
                ]));
                
    def forward(self,x):
        x = self.convnet(x)
        return x
    
# ===========================================================================================
class ConvNetBN(nn.Module):  
# ===========================================================================================
    def __init__(self):
        super(ConvNetBN,self).__init__()
        self.convnet = nn.Sequential(OrderedDict([
                ('conv1', nn.Conv2d(1,64,kernel_size=9, stride=1, padding=4)),
                ('relu1', nn.ReLU()),
                ('BN1', nn.BatchNorm2d(64)),
                ('conv2', nn.Conv2d(64,32,kernel_size=1, stride=1, padding=0)),
                ('relu2', nn.ReLU()),
                ('BN2', nn.BatchNorm2d(32)),
                ('conv3', nn.Conv2d(32,1,kernel_size=5, stride=1, padding=2))
                ]))
        
    def forward(self,x):
        x = self.convnet(x)
        return x
    
# ===========================================================================================
class DConvNet(nn.Module):  
# ===========================================================================================
    def __init__(self):
        super(DConvNet,self).__init__()
        self.convnet = nn.Sequential(OrderedDict([
                ('conv1', nn.Conv2d(1,64,kernel_size=9, stride=1, padding=4)),
                ('relu1', nn.ReLU()),
                ('BN1', nn.BatchNorm2d(64)),
                ('conv2', nn.Conv2d(64,64,kernel_size=1, stride=1, padding=0)),
                ('relu2', nn.ReLU()),
                ('BN2', nn.BatchNorm2d(64)),
                ('conv3', nn.Conv2d(64,32,kernel_size=3, stride=1, padding=1)),
                ('relu3', nn.ReLU()),
                ('BN3', nn.BatchNorm2d(32)),
                ('conv4', nn.Conv2d(32,1,kernel_size=5, stride=1, padding=2))
                ]));
    def forward(self,x):
        x = self.convnet(x)
        return x
    
# ===========================================================================================
class List_denoi(nn.Module):  
# ===========================================================================================
    def __init__(self, Denoi, n_denoi):
        super(List_denoi,self).__init__()
        self.n_denoi = n_denoi;
        conv_list = [];
        for i in range(n_denoi):
            conv_list.append(copy.deepcopy(Denoi));
        self.conv = nn.ModuleList(conv_list);
        
    def forward(self,x,iterate):
        index = min(iterate, self.n_denoi-1); 
        x = self.conv[index](x);
        return x


# ===========================================================================================
class Identity(nn.Module):  # Can be useful for ablation study
# ===========================================================================================
    def __init__(self):
        super(Identity,self).__init__()
        
    def forward(self,x):
        return x

# ==================================================================================
# Complete Reconstruction method
# ==================================================================================
# ===========================================================================================
class DC_Net(nn.Module):
# ===========================================================================================
    def __init__(self, Acq, PreP, DC_layer, Denoi):
        super().__init__()
        self.Acq = Acq  # must be a split operator for now
        self.PreP = PreP
        self.DC_layer = DC_layer
        self.Denoi = Denoi

    def forward(self, x):
        # x - of shape [b,c,h,w]
        b,c,h,w = x.shape

        # Acquisition
        x = x.view(b*c,h*w)    # shape x = [b*c,h*w] = [b*c,N]
        x_0 = torch.zeros_like(x).to(x.device)
        x = self.Acq(x) #  shape x = [b*c, 2*M]

        # Preprocessing
        sigma_noi = self.PreP.sigma(x)
        x = self.PreP(x, self.Acq.FO) # shape x = [b*c, M]

        # Data consistency layer
        # measurements to the image domain 
        x = self.DC_layer(x, x_0, sigma_noi, self.Acq.FO) # shape x = [b*c, N]

        # Image-to-image mapping via convolutional networks 
        # Image domain denoising 
        x = x.view(b*c,1,h,w)
        x = self.Denoi(x); # shape stays the same

        x = x.view(b,c,h,w)
        return x;

    def forward_mmse(self, x):
        # x - of shape [b,c,h,w]
        b,c,h,w = x.shape;

        # Acquisition
        x = x.view(b*c,h*w); # shape x = [b*c,h*w] = [b*c,N]
        x_0 = torch.zeros_like(x).to(x.device);
        x = self.Acq(x); #  shape x = [b*c, 2*M]

        # Preprocessing
        sigma_noi = self.PreP.sigma(x);
        x = self.PreP(x, self.Acq.FO); # shape x = [b*c, M]

        # Data consistency layer
        # measurements to the image domain 
        x = self.DC_layer(x, x_0, sigma_noi, self.Acq.FO); # shape x = [b*c, N]

        # Image-to-image mapping via convolutional networks 
        # Image domain denoising 
        x = x.view(b*c,1,h,w);
        return x;
    
    def reconstruct(self, x, h = None, w = None):
        # x - of shape [b,c, 2M]
        b, c, M2 = x.shape;
        
        if h is None :
            h = int(np.sqrt(self.Acq.FO.N))         
        
        if w is None :
            w = int(np.sqrt(self.Acq.FO.N))       
        
        # MMSE reconstruction    
        x = self.reconstruct_meas2im(x, h, w)
        
        # Image-to-image mapping via convolutional networks 
        # Image domain denoising 
        x = x.view(b*c,1,h,w)
        x = self.Denoi(x)   # shape stays the same
        x = x.view(b,c,h,w)
        return x;
    
    def reconstruct2(self, x):
        """
        input x is of shape [b*c, 2M]
        """
        # Measurement to image domain mapping
        x = self.reconstruct_meas2im2(x)         # shape x = [b*c,1,h,w]
        
        # Image domain denoising
        x = self.Denoi(x)                       # shape stays the same
        return x
    
    def reconstruct_meas2im2(self, x):
        # x of shape [b*c, 2M]
        bc, _ = x.shape
    
        # Preprocessing
        sigma_noi = self.PreP.sigma(x)
        x = self.PreP(x, self.Acq.FO) # shape x = [b*c, M]
        x_0 = torch.zeros((bc, self.Acq.FO.N)).to(x.device)
        #x_0 = torch.zeros_like(x).to(x.device)
        
        # measurements to image domain processing
        x = self.DC_layer(x, x_0, sigma_noi, self.Acq.FO) # shape x = [b*c, N]
        x = x.view(bc,1,self.Acq.FO.h, self.Acq.FO.w)   # shape x = [b*c,1,h,w]
        
        return x
    
    def reconstruct_meas2im(self, x, h = None, w = None):
        # x - of shape [b,c, 2M]
        b, c, M2 = x.shape;
        
        if h is None :
            h = int(np.sqrt(self.Acq.FO.N))   
        
        if w is None :
            w = int(np.sqrt(self.Acq.FO.N))
        
        x = x.view(b*c, M2)
        x_0 = torch.zeros((b*c, self.Acq.FO.N)).to(x.device)

        # Preprocessing
        sigma_noi = self.PreP.sigma(x)
        x = self.PreP(x, self.Acq.FO) # shape x = [b*c, M]

        # Data consistency layer
        # measurements to the image domain 
        x = self.DC_layer(x, x_0, sigma_noi, self.Acq.FO) # shape x = [b*c, N]

        x = x.view(b,c,h,w)
        return x
    
    def reconstruct_expe(self, x, h = None, w = None):
        # x - of shape [b,c, 2M]
        bc, _ = x.shape;
        
        if h is None:
            h = int(np.sqrt(self.Acq.FO.N))   
        
        if w is None:
            w = int(np.sqrt(self.Acq.FO.N))
        
        #x = x.view(bc, M2)
        x_0 = torch.zeros((bc, self.Acq.FO.N)).to(x.device)

        # Preprocessing experimental data
        #var_noi = self.PreP.sigma(x)
        #x, N0_est = self.PreP.forward_expe(x, self.Acq.FO) # shape x = [b*c, M]
        
        var_noi = self.PreP.sigma(x)
        x, N0_est = self.PreP.forward_expe(x, self.Acq.FO) # shape x = [b*c, M]
        #var_noi = torch.div(var_noi, N0_est**2)
        
        # Measurement to image domain 
        x = self.DC_layer(x, x_0, var_noi, self.Acq.FO) # shape x = [b*c, N]
        #x = x.view(b,c,h,w)
        
        # Image domain denoising 
        x = x.view(bc,1,h,w)
        x = self.Denoi(x)   # shape stays the same
        #x = x.view(b,c,h,w)
        
        # Denormalization
        N0_est = N0_est.view(bc,1,1,1)
        N0_est = N0_est.expand(bc,1,h,w)
        x = (x+1)*N0_est/2  
        
        return x
    
    
    def reconstruct_expe2(self, x, h = None, w = None):
        # x - of shape [b,c, 2M]
        bc, _ = x.shape;
        
        if h is None:
            h = int(np.sqrt(self.Acq.FO.N))   
        
        if w is None:
            w = int(np.sqrt(self.Acq.FO.N))
        
        #x = x.view(bc, M2)
        x_0 = torch.zeros((bc, self.Acq.FO.N)).to(x.device)

        # Preprocessing experimental data
        #var_noi = self.PreP.sigma(x)
        #x, N0_est = self.PreP.forward_expe(x, self.Acq.FO) # shape x = [b*c, M]
        
        var_noi = self.PreP.sigma_expe(x, gain=1, mudark=700, sigdark=17)
        x, N0_est = self.PreP.forward_expe(x, self.Acq.FO) # shape x = [b*c, M]
        N0_div = N0_est.view(bc,1).expand(bc,self.Acq.FO.M)
        var_noi = torch.div(var_noi, N0_div**2)
        
        # Measurement to image domain 
        x = self.DC_layer(x, x_0, var_noi, self.Acq.FO) # shape x = [b*c, N]
        #x = x.view(b,c,h,w)
        
        # Image domain denoising 
        x = x.view(bc,1,h,w)
        x = self.Denoi(x)   # shape stays the same
        #x = x.view(b,c,h,w)
        
        # Denormalization
        N0_est = N0_est.view(bc,1,1,1)
        N0_est = N0_est.expand(bc,1,h,w)
        x = (x+1)*N0_est/2  
        
        return x


# ===========================================================================================
class Pinv_Net(nn.Module):
# ===========================================================================================
    def __init__(self, Acq, PreP, DC_layer, Denoi):
        super().__init__()
        self.Acq = Acq; # must be a split operator for now
        self.PreP = PreP;
        self.DC_layer = DC_layer; # must be Pinv
        self.Denoi = Denoi;

    def forward(self, x):
        # x is of shape [b,c,h,w]
        b,c,_,_ = x.shape

        # Acquisition
        x = x.view(b,c,self.Acq.FO.N) 
        x = x.view(b*c,self.Acq.FO.N)       # shape x = [b*c,h*w] = [b*c,N]
        x = self.Acq(x)                     # shape x = [b*c, 2*M]

        # Reconstruction 
        x = self.reconstruct(x)             # shape x = [bc, 1, h,w]
        x = x.view(b,c,self.Acq.FO.h, self.Acq.FO.w)
        
        return x

    def forward_meas2im(self, x):
        # x is of shape [b,c,h,w]
        b,c,_,_ = x.shape

        # Acquisition
        x = x.view(b,c,self.Acq.FO.N) 
        x = x.view(b*c,self.Acq.FO.N)           # shape x = [b*c,h*w] = [b*c,N]
        x = self.Acq(x)                         # shape x = [b*c, 2*M]

        # Reconstruction 
        x = self.reconstruct_meas2im(x)         # shape x = [bc,1,h,w]
        x = x.view(b,c,self.Acq.FO.h, self.Acq.FO.w)
        
        return x

    def reconstruct(self, x):
        """
        input x is of shape [b*c, 2M]
        """
        # Measurement to image domain mapping
        x = self.reconstruct_meas2im(x)         # shape x = [b*c,1,h,w]
        
        # Image domain denoising
        x = self.Denoi(x)                       # shape stays the same
        
        return x

    def reconstruct_meas2im(self, x):
        # x of shape [b*c, 2M]
        bc, _ = x.shape
    
        # Preprocessing
        x = self.PreP(x, self.Acq.FO) # shape x = [b*c, M]
    
        # measurements to image domain processing
        x = self.DC_layer(x, self.Acq.FO)               # shape x = [b*c,N]
        x = x.view(bc,1,self.Acq.FO.h, self.Acq.FO.w)   # shape x = [b*c,1,h,w]
        
        return x


    def reconstruct_expe(self, x):
        """
        output image is denormalized with units of photon counts
        """
        # x of shape [b*c, 2M]
        bc, _ = x.shape
    
        # Preprocessing
        x, N0_est = self.PreP.forward_expe(x, self.Acq.FO) # shape x = [b*c, M]
        
        print(N0_est)
    
        # measurements to image domain processing
        x = self.DC_layer(x, self.Acq.FO)               # shape x = [b*c,N]
        x = x.view(bc,1,self.Acq.FO.h, self.Acq.FO.w)   # shape x = [b*c,1,h,w]

        # Image domain denoising
        x = self.Denoi(x)                               # shape x = [b*c,1,h,w]
        
        print(x.max())
        
        # Denormalization 
        x = self.PreP.denormalize_expe(x, N0_est, self.Acq.FO.h, self.Acq.FO.w)
        
        return x
    
# ===========================================================================================
class DC2_Net(Pinv_Net):
# ===========================================================================================
    def __init__(self, Acq, PreP, DC_layer, Denoi):
        super().__init__(Acq, PreP, DC_layer, Denoi)

    def reconstruct_meas2im(self, x):
        # x of shape [b*c, 2M]
        bc, _ = x.shape
    
        # Preprocessing
        var_noi = self.PreP.sigma(x)
        x = self.PreP(x, self.Acq.FO) # shape x = [b*c, M]
    
        # measurements to image domain processing
        x_0 = torch.zeros((bc, self.Acq.FO.N)).to(x.device)
        x = self.DC_layer(x, x_0, var_noi, self.Acq.FO)
        x = x.view(bc,1,self.Acq.FO.h, self.Acq.FO.w)   # shape x = [b*c,1,h,w]
        
        return x        
        
    def reconstruct_expe(self, x):
        """
        The output images are denormalized, i.e., they have units of photon counts. 
        The estimated image intensity N0 is used for both normalizing the raw 
        data and computing the variance of the normalized data.
        """
        # x of shape [b*c, 2M]
        bc, _ = x.shape
        
        # Preprocessing expe
        var_noi = self.PreP.sigma_expe(x)
        x, N0_est = self.PreP.forward_expe(x, self.Acq.FO) # x <- x/N0_est
        x = x/self.PreP.gain
        norm = self.PreP.gain*N0_est
        
        # variance of preprocessed measurements
        var_noi = torch.div(var_noi, (norm.view(-1,1).expand(bc,self.Acq.FO.M))**2)
    
        # measurements to image domain processing
        x_0 = torch.zeros((bc, self.Acq.FO.N)).to(x.device)
        x = self.DC_layer(x, x_0, var_noi, self.Acq.FO)
        x = x.view(bc,1,self.Acq.FO.h, self.Acq.FO.w)       # shape x = [b*c,1,h,w]

        # Image domain denoising
        x = self.Denoi(x)                                  # shape x = [b*c,1,h,w]
        
        # Denormalization 
        x = self.PreP.denormalize_expe(x, norm, self.Acq.FO.h, self.Acq.FO.w)
        
        return x

# ===========================================================================================
class MoDL(nn.Module):
# ===========================================================================================
    def __init__(self, Acq, PreP, DC_layer, Denoi, n_iter):
        super().__init__()
        self.Acq = Acq; 
        self.PreP = PreP;
        self.DC_layer = DC_layer; #must be a non-generalized Tikhonov
        self.Denoi = Denoi;
        self.n_iter = n_iter

    def forward(self, x):
        # x - of shape [b,c,h,w]
        b,c,h,w = x.shape;
        
        # Acquisition
        x = x.view(b*c,h*w); # shape x = [b*c,h*w] = [b*c,N]
        x_0 = torch.zeros_like(x).to(x.device);
        x = self.Acq(x); #  shape x = [b*c, 2*M]

        # Preprocessing
        m = self.PreP(x, self.Acq.FO); # shape x = [b*c, M]

        # Data consistency layer
        # measurements to the image domain
        for i in range(self.n_iter):
            x = self.DC_layer(m, x_0, self.Acq.FO); # shape x = [b*c, N]
            # Image-to-image mapping via convolutional networks 
            # Image domain denoising 
            x = x.view(b*c,1,h,w);
            x = self.Denoi(x); # shape stays the same
            x = x.view(b*c,h*w); # shape x = [b*c,h*w] = [b*c,N]
            x_0 = x;
        x = self.DC_layer(m, x_0, self.Acq.FO); # shape x = [b*c, N]
        x = x.view(b,c,h,w);
        return x;

    def forward_mmse(self, x):
        # x - of shape [b,c,h,w]
        b,c,h,w = x.shape;

        # Acquisition
        x = x.view(b*c,h*w); # shape x = [b*c,h*w] = [b*c,N]
        x_0 = torch.zeros_like(x).to(x.device);
        x = self.Acq(x); #  shape x = [b*c, 2*M]

        # Preprocessing
        x = self.PreP(x, self.Acq.FO); # shape x = [b*c, M]

        # Data consistency layer
        # measurements to the image domain 
        x = self.DC_layer(x, x_0, self.Acq.FO); # shape x = [b*c, N]

        # Image-to-image mapping via convolutional networks 
        # Image domain denoising 
        x = x.view(b*c,1,h,w);
        return x;

    def reconstruct(self, x, h = None, w = None):
        # x - of shape [b,c, 2M]
        b, c, M2 = x.shape;
        
        if h is None :
            h = int(np.sqrt(self.Acq.FO.N));           
        
        if w is None :
            w = int(np.sqrt(self.Acq.FO.N));        
        
        x = x.view(b*c, M2)
        x_0 = torch.zeros((b*c, self.Acq.FO.N)).to(x.device);

        # Preprocessing
        sigma_noi = self.PreP.sigma(x);
        m = self.PreP(x, self.Acq.FO); # shape x = [b*c, M]
        # Data consistency layer
        # measurements to the image domain
        for i in range(self.n_iter):
            x = self.DC_layer(m, x_0, self.Acq.FO); # shape x = [b*c, N]
            # Image-to-image mapping via convolutional networks 
            # Image domain denoising 
            x = x.view(b*c,1,h,w);
            x = self.Denoi(x); # shape stays the same
            x = x.view(b*c,h*w); # shape x = [b*c,h*w] = [b*c,N]
            x_0 = x;

        x = self.DC_layer(m, x_0, self.Acq.FO); # shape x = [b*c, N]
        x = x.view(b,c,h,w);
        return x;


# ===========================================================================================
class EM_net(nn.Module):
# ===========================================================================================
    def __init__(self, Acq, PreP, DC_layer, Denoi, n_iter, est_var = True):
        super().__init__()
        self.Acq = Acq; 
        self.PreP = PreP;
        self.DC_layer = DC_layer; # must be a tikhonov-list
        self.Denoi = Denoi; # Must be a denoi-list
        self.n_iter = n_iter

    def forward(self, x):
        # x - of shape [b,c,h,w]
        b,c,h,w = x.shape;
        
        # Acquisition
        x = x.view(b*c,h*w); # shape x = [b*c,h*w] = [b*c,N]
        x_0 = torch.zeros_like(x).to(x.device);
        x = self.Acq(x); #  shape x = [b*c, 2*M]

        # Preprocessing
        var_noi = self.PreP.sigma(x);
        m = self.PreP(x, self.Acq.FO); # shape x = [b*c, M]

        # Data consistency layer
        # measurements to the image domain
        for i in range(self.n_iter):
            if self.est_var :
                var_noi = self.PreP.sigma_from_image(x, self.Acq.FO);
            x = self.DC_layer(m, x_0, self.Acq.FO, iterate = i); # shape x = [b*c, N]
            # Image-to-image mapping via convolutional networks 
            # Image domain denoising 
            x = x.view(b*c,1,h,w);
            x = self.Denoi(x, iterate = i); # shape stays the same
            x = x.view(b*c,h*w); # shape x = [b*c,h*w] = [b*c,N]
            x_0 = x;
        x = x.view(b,c,h,w);
        return x;







## ==================================================================================
#class Tikhonov_cg_test(nn.Module):
## ==================================================================================
#    def __init__(self, FO, n_iter = 5, mu = 0.1, eps = 1e-6):
#        super().__init__()
#        # FO = Forward Operator - Works for ANY forward operator
#        self.n_iter = n_iter;
#        self.mu = nn.Parameter(torch.tensor([float(mu)], requires_grad=True)) #need device maybe?
#        # if user wishes to keep mu constant, then he can change requires gard to false 
#        self.eps = eps;
#        self.FO = FO
#
#    def A(self,x, FO):
#        return FO.Forward_op(FO.adjoint(x)) + self.mu*x
#
#    def CG(self, y, FO, shape, device):
#        x = torch.zeros(shape).to(device); 
#        r = y - self.A(x, FO);
#        c = r.clone()
#        kold = torch.sum(r * r)
#        a = torch.ones((1));
#        for i in range(self.n_iter): 
#            if a>self.eps : # Necessary to avoid numerical issues with a = 0 -> a = NaN
#                Ac = self.A(c, FO)
#                cAc =  torch.sum(c * Ac)
#                a =  kold / cAc
#                x += a * c
#                r -= a * Ac
#                k = torch.sum(r * r)
#                b = k / kold
#                c = r + b * c
#                kold = k
#        return x
#        
#    def forward(self, x, x_0, FO):
#        # x - input (b*c, M) - measurement vector
#        # x_0 - input (b*c, N) - previous estimate
#        # z - output (b*c, N)
#        # n_step steps of Conjugate gradient to solve \|Ax-b\|^2 + mu \|x - x_0\|^2
#        y = x-FO.Forward_op(x_0);
#        print(id(FO))
#        print(FO.Hsub.weight.data.data_ptr())
#        x = self.CG(y, FO, x.shape, x.device);
#        x = x_0 + FO.adjoint(x)
#        return x
#












#
## ==================================================================================
#class Split_Forward_operator_pylops(Split_Forward_operator):
## ==================================================================================
## Pylops compatible split forward operator 
#    def __init__(self, Hsub, device = "cpu"):           
#        # [H^+, H^-]
#        super().__init__(Hsub)
#        self.Op = LinearOperator(aslinearoperator(Hsub), device = device, dtype = torch.float32)
#

# DOES NOT WORK YET BECAUSE MatrixLinearOperator are not subscriptable
#
## ==================================================================================
#class Tikhonov_cg_pylops(nn.Module):
## ==================================================================================
#    def __init__(self, FO, n_iter = 5, mu = 0.1):
#        super().__init__()
#        # FO = Forward Operator - Needs to be pylops compatible!!
#        #-- Pseudo-inverse to determine levels of noise.
#        # Not sure about the support of learnable mu!!! (to be tested)
#        self.FO = FO;
#        self.mu = mu;
#        self.n_iter = n_iter
#
#    def A(self):
#        print(type(self.FO.Op))
#        # self.FO.Op.H NOT WORKING FOR NOW - I believe it's a bug, but here it isa
#        #
#        #File ~/.conda/envs/spyrit-env/lib/python3.8/site-packages/pylops_gpu/LinearOperator.py:336, in LinearOperator._adjoint(self)
#        #    334 def _adjoint(self):
#        #    335     """Default implementation of _adjoint; defers to rmatvec."""
#        #--> 336     shape = (self.shape[1], self.shape[0])
#        #    337     return _CustomLinearOperator(shape, matvec=self.rmatvec,
#        #    338                                  rmatvec=self.matvec,
#        #    339                                  dtype=self.dtype, explicit=self.explicit,
#        #    340                                  device=self.device, tocpu=self.tocpu,
#        #    341                                  togpu=self.togpu)
#        #
#        #TypeError: 'MatrixLinearOperator' object is not subscriptable
#        # Potentially needs to be improved
#        return self.FO.Op*self.FO.Op.T + self.mu*Diagonal(torch.ones(self.FO.M).to(self.FO.OP.device))
#        
#    def forward(self, x, x_0):
#        # x - input (b*c, M) - measurement vector
#        # x_0 - input (b*c, N) - previous estimate
#        # z - output (b*c, N)
#        
#        # Conjugate gradient to solve \|Ax-b\|^2 + mu \|x - x_0\|^2
#        #y = self.FO.Forward_op(x_0)-x;
#        #x,_ = cg(self.A(), y, niter = self.n_iter) #see pylops gpu conjugate gradient
#        #x = x_0 + self.FO.adjoint(x)
#        x = NormalEquationsInversion(Op = self.FO.Op, Regs = None, data = x, \
#                epsI = self.mu, x0 = x_0, device = self.FO.Op.device, \
#                **dict(niter = self.n_iter))
#        return x
#
# DOES NOT WORK YET BECAUSE MatrixLinearOperator are not subscriptable
#
## ==================================================================================
#class Generalised_Tikhonov_cg_pylops(nn.Module):
## ==================================================================================
#    def __init__(self, FO, Sigma_prior, n_steps):
#        super().__init__()
#        # FO = Forward Operator - pylops compatible! Does not allow to
#        # optimise the matrices Sigma_prior yet
#        self.FO = FO;
#        self.Sigma_prior = LinearOperator(aslinearoperator(Sigma_prior), self.FO.OP.device, dtype = self.FO.OP.dtype)
#
#    def A(self, var):
#        return self.FO.OP*self.Sigma_prior*self.FO.OP.H + Diagonal(var.to(self.FO.OP.device));
#        
#    def forward(self, x, x_0, var_noise):
#        # x - input (b*c, M) - measurement vector
#        # x_0 - input (b*c, N) - previous estimate
#        # z - output (b*c, N)
#        
#        # Conjugate gradient to solve \|Ax-b\|^2_Var_noise + \|x - x_0\|^2_Sigma_prior
#        y = self.FO.Forward_op(x_0)-x;
#        x,_ = cg(self.A(var_noise), y, niter = self.n_iter)
#        x = x_0 + self.Sigma_prior(self.FO.adjoint(x)) # to check that cast works well!!!
#        return x
#<|MERGE_RESOLUTION|>--- conflicted
+++ resolved
@@ -14,409 +14,6 @@
 from spyrit.misc.walsh_hadamard import walsh2_torch, walsh_matrix
 from typing import Union
 
-<<<<<<< HEAD
-=======
-# # ==================================================================================
-# # Acquisition
-# # ==================================================================================
-# # ==================================================================================        
-# class Acquisition(nn.Module):
-#     r"""
-#         Simulates acquisition by applying Forward_operator to a scaled image such that :math:`y = H_{sub}\frac{1+x}{2}`
-#     """
-#     def __init__(self, FO: Forward_operator):
-#         super().__init__()
-#         # FO = forward operator
-#         self.FO = FO
-    
-#     def forward(self, x: torch.tensor) -> torch.tensor:
-#         r"""
-#         Args:
-#             :math:`x`: Batch of images.
-            
-#         Shape:
-#             - Input: :math:`(b*c, N)` 
-#             - Output: :math:`(b*c, M)`
-            
-#         Example:
-#             >>> dataset = torchvision.datasets.STL10(root=data_root, split='test',download=False, transform=transform)
-#             >>> dataloader =  torch.utils.data.DataLoader(testset, batch_size=10, shuffle=False)
-#             >>> inputs, _ = next(iter(dataloader))
-#             >>> b,c,h,w = inputs.shape
-#             >>> x = inputs.view(b*c,w*h)
-#             >>> img_size = 64 
-#             >>> nb_measurements = 1024   
-#             >>> Hsub = Hsub # This is the subsampled Hadamard Matrix of size (M, N)
-#             >>> F0 = Forward_operator(Hsub)
-#             >>> Acq = Acquisition(FO)
-#             >>> y = Acq(x)
-#             >>> print(x.shape)
-#             >>> print(y.shape)
-#             torch.Size([10, 4096])
-#             torch.Size([10, 1024])
-            
-#         """
-#         # input x.shape - [b*c,h*w] - [b*c,N] 
-#         # output x.shape - [b*c,M] 
-#         #--Scale input image
-#         x = (x+1)/2; 
-#         #x = self.FO.Forward_op(x)
-#         x = self.FO(x)
-#         # x is the product of Hsub-sampled*f ?
-#         return x
-
-# # ==================================================================================
-# class Acquisition_Poisson_approx_Gauss(Acquisition):
-#     r"""
-#     Acquisition with scaled and noisy image with Gaussian-approximated Poisson noise.
-#     Args:
-#         \alpha: Noise level (Image intensity in photons).
-#         FO: Forward Operator.
-        
-#     Shape:
-#         - Input1: python scalar.
-#         - Input2: :math:`(N, 2*M)`.
-#     """
-# # ==================================================================================    
-#     def __init__(self, alpha: float, FO: Forward_operator):
-#         super().__init__(FO)
-#         self.alpha = alpha
-        
-#     def forward(self, x: torch.tensor) -> torch.tensor:
-#         r"""
-#         Forward propagates image after scaling and simulating Gauss-approximated Poisson noise. See Lorente Mur et. al, A Deep Network for Reconstructing Images from Undersampled Poisson data, [Research Report] Insa Lyon. 2020. `<https://hal.archives-ouvertes.fr/hal-02944869v1>`_
-#         Args:
-#             :math:`x`: Batch of images.
-            
-#         Shape:
-#             - Input: :math:`(b*c, N)`.
-#             - Output: :math:`(b*c, 2*M)`.
-            
-#         Examples:
-#             >>> dataset = torchvision.datasets.STL10(root=data_root, split='test',download=False, transform=transform)
-#             >>> dataloader =  torch.utils.data.DataLoader(testset, batch_size=c, shuffle=False)
-#             >>> inputs, _ = next(iter(dataloader))
-#             >>> b,c,h,w = inputs.shape
-#             >>> M = 1024 # number of measurements
-#             >>> x = inputs.view(b*c,w*h) 
-#             >>> Hsub = Hsub # This is the subsampled Hadamard Matrix of size (M, N) where N = h*w
-#             >>> F0 = Forward_operator(Hsub)
-#             >>> alpha = 9
-#             >>> Acq_Poisson_approx_Gauss = Acquisition_Poisson_approx_Gauss(alpha, FO)
-#             >>> x_out = Acq_Poisson_approx_Gauss(x)
-#             >>> print(x.shape)
-#             >>> print(x_out.shape)
-#             torch.Size([10, 4096])
-#             torch.Size([10, 1024])
-            
-#         """
-#         # Input shape [b*c, N]  
-#         # Output shape [b*c, 2*M]
-
-#         #--Scale input image      
-#         x = self.alpha*(x+1)/2
-        
-#         #--Acquisition
-#         x = self.FO(x)
-#         x = F.relu(x)       # remove small negative values
-        
-#         #--Measurement noise (Gaussian approximation of Poisson)
-#         x = x + torch.sqrt(x)*torch.randn_like(x);  
-#         return x  
-
-# # ==================================================================================
-# class Acquisition_Poisson_GaussApprox_sameNoise(Acquisition):
-# # ==================================================================================    
-# # same as above except that all images in a batch are corrupted with the same 
-# # noise sample
-#     def __init__(self, alpha, FO):
-#         super().__init__(FO)
-#         self.alpha = alpha
-        
-#     def forward(self, x):
-#         # Input shape [b*c, N]  
-#         # Output shape [b*c, 2*M]
-
-#         #--Scale input image      
-#         x = self.alpha*(x+1)/2
-        
-#         #--Acquisition
-#         x = self.FO(x)
-#         x = F.relu(x)       # remove small negative values
-        
-#         #--Measurement noise (Gaussian approximation of Poisson)
-#         x = x + torch.sqrt(x)*torch.randn(1,x.shape[1])
-#         return x  
-    
-# # ==================================================================================
-# class Acquisition_Poisson_Pytorch(Acquisition):
-# # ==================================================================================           
-#     def __init__(self, alpha, H):
-#         super().__init__(H)
-#         self.alpha = alpha
-
-#     def forward(self, x):
-#         # Input shape [b*c, N]  
-#         # Output shape [b*c, 2*M]
-
-#         #--Scale input image      
-#         x = self.alpha*(x+1)/2
-        
-#         #--Acquisition
-#         x = self.FO(x)
-#         x = F.relu(x)  
-        
-#         #--Measurement noise imported from Pytorch
-#         x = poisson(x) 
-#         return x           
-    
-# ==================================================================================
-# Preprocessing
-# ==================================================================================
-# ==================================================================================        
-class Preprocess_Split_diag_poisson(nn.Module):  # Why diag ?
-# ==================================================================================
-    r"""
-        Computes :math`m = (m_{+}-m_{-})/N_0`
-        and also allows to compute :math:`var = 2*Diag(m_{+} + m_{-})/N0^{2}`
-        Args:
-            N0 : Number of photons
-            N: Matrix Height
-            M : Matrix Width
-    """
-    def __init__(self, N0, M, N):
-        super().__init__()
-        self.N0 = N0
-                
-        self.N = N
-        self.M = M
-        
-        self.even_index = range(0,2*M,2)
-        self.odd_index  = range(1,2*M,2)
-        
-        self.max = nn.MaxPool1d(N)
-
-    def forward(self, x, FO):
-        """ 
-            Input shape [b*c,2*M]
-            Output shape [b*c,M]
-        """
-        # unsplit
-        x = x[:,self.even_index] - x[:,self.odd_index]
-        # normalize
-        x = 2*x/self.N0 - FO.Forward_op(torch.ones(x.shape[0], self.N).to(x.device))
-        return x
-    
-    def sigma(self, x):
-        r"""
-        returns variance
-        
-        """
-        # Input shape (b*c, 2*M)
-        # output shape (b*c, M)
-        x = x[:,self.even_index] + x[:,self.odd_index];
-        x = 4*x/(self.N0**2); # Cov is in [-1,1] so *4
-        return x
-    
-    def set_expe(self, gain=1, mudark=0, sigdark=0, nbin=1):
-        r"""
-        set experimental noise parameters
-        
-        gain in count/electron
-        mudark: average dark current in counts
-        sigdark: standard deviation or dark current in counts
-        nbin: number of raw bin in each spectral channel (if input x results 
-        from the sommation/binning of the raw data)
-        """
-        self.gain = gain
-        self.mudark = mudark
-        self.sigdark = sigdark
-        self.nbin = nbin
-    
-    def sigma_expe(self, x):
-        r"""
-        returns estimated variance of **NOT** normalized measurements
-        """
-        # Input shape (b*c, 2*M)
-        # output shape (b*c, M)
-        x = x[:,self.even_index] + x[:,self.odd_index]
-        x = self.gain*(x - 2*self.nbin*self.mudark) + 2*self.nbin*self.sigdark**2
-        x = 4*x     # to get the cov of an image in [-1,1], not in [0,1]
-
-        return x
-
-    def sigma_from_image(self, x, FO):
-        r"""
-        """
-        # x - image. Input shape (b*c, N)
-        # FO - Forward operator.
-        x = FO.Forward_op(x);
-        x = x[:,self.even_index] + x[:,self.odd_index]
-        x = 4*x/(self.N0) # here the N0 Contribution is not squared.
-        return x
-    
-    def forward_expe(self, x, FO):
-        """ 
-            Input shape [b*c,2*M]
-            Output shape [b*c,M]
-        """
-        bc = x.shape[0]
-        
-        # unsplit
-        x = x[:,self.even_index] - x[:,self.odd_index]
-        
-        # estimate N0 #x_pinv = FO.adjoint(x)
-        x_pinv = FO.pinv(x)
-        N0_est = self.max(x_pinv)
-        N0_est = N0_est.expand(bc,self.M) # shape is (b*c, M)
-        
-        # normalize
-        x = torch.div(x, N0_est)
-        x = 2*x - FO.Forward_op(torch.ones(bc, self.N).to(x.device))
-        
-        N0_est = N0_est[:,0]    # shape is (b*c,)
-
-        return x, N0_est
-   
-    
-    def denormalize_expe(self, x, norm, h, w):
-        """ 
-            x has shape (b*c,1,h,w)
-            norm has shape (b*c,). Typically N0*gain where N0 is the inmage 
-            intensity in photon ang gain is in counts/electron
-        """
-        bc = x.shape[0]
-        
-        # Denormalization
-        norm = norm.view(bc,1,1,1)
-        norm = norm.expand(bc,1,h,w)
-        x = (x+1)/2*norm
-        
-        return x
-
-# ==================================================================================
-class Preprocess_shift_poisson(nn.Module):      # header needs to be updated!
-# ==================================================================================
-    r"""Preprocess the measurements acquired using shifted patterns corrupted 
-    by Poisson noise
-    
-    The output value of the layer with input size :math:`(B*C, M+1)` can be 
-    described as:
-
-    .. math::
-        \text{out}((B*C)_i, M_j}) = 2*\text{input}((B*C)_i, M_{j+1}) -
-        \text{input}((B*C)_i, M_0}), \quad 0 \le j \le M-1
- 
-    The output size of the layer is :math:`(B*C, M)` 
-
-    Note:
-        This module ...
-
-    Args:
-        in_channels (int): Number of ...
-        
-    Warning:
-        The offset measurement is the 0-th entry of the raw measurements
-    """
-    
-    """
-    Computes 
-        m = (2 m_shift - m_offset)/N_0
-        var = 4*Diag(m_shift + m_offset)/N0**2
-        
-    Warning: dark measurement is assumed to be the 0-th entry of raw measurements
-    """
-    def __init__(self, N0, M, N):
-        super().__init__()
-        self.N0 = N0
-        self.N = N
-        self.M = M
-
-    def forward(self, x, FO):
-        # Input  has shape (b*c, M+1)
-        # Output has shape (b*c, M)
-        y = self.offset(x)
-        x = 2*x[:,1:] - y.expand(x.shape[0],self.M) # Warning: dark measurement is the 0-th entry
-        x = x/self.N0
-        x = 2*x - FO.Forward_op(torch.ones(x.shape[0], self.N).to(x.device)) # to shift images in [-1,1]^N
-        return x
-    
-    def sigma(self, x):
-        # input x is a set of measurement vectors with shape (b*c, M+1)
-        # output is a set of measurement vectors with shape (b*c,M)
-        y = self.offset(x)
-        x = 4*x[:,1:] + y.expand(x.shape[0],self.M)
-        x = x/(self.N0**2)
-        x = 4*x         # to shift images in [-1,1]^N
-        return x
-    
-    def cov(self, x): #return a full matrix ? It is such that Diag(a) + b
-        return x
-
-    def sigma_from_image(self, x, FO): # should check this!
-        # input x is a set of images with shape (b*c, N)
-        # input FO is a Forward_operator
-        x = FO.Forward_op(x)
-        y = self.offset(x)
-        x = x[:,1:] + y.expand(x.shape[0],self.M)
-        x = x/(self.N0)     # here the N0 contribution is not squared.
-        return x
-    
-    def offset(self, x):
-        # Input  has shape (b*c, M+1)
-        # Output has shape (b*c, 1)
-        y = x[:,0,None]
-        return y
-    
-# ==================================================================================
-class Preprocess_pos_poisson(nn.Module):  # header needs to be updated!
-# ==================================================================================
-    r"""Preprocess the measurements acquired using positive (shifted) patterns 
-    corrupted by Poisson noise
-    
-    The output value of the layer with input size :math:`(B*C, M)` can be 
-    described as:
-
-    .. math::
-        \text{out}((B*C)_i, M_j}) = 2*\text{input}((B*C)_i, M_j}) -
-        \sum_{k = 1}^{M-1} \text{input}((B*C)_i, M_k})
- 
-    The output size of the layer is :math:`(B*C, M)`, which is the imput size 
-
-    Note:
-        This module ...
-
-    Args:
-        in_channels (int): Number of ...
-        
-    Warning:
-        dark measurement is assumed to be the 0-th entry of raw measurements
-    """
-    def __init__(self, N0, M, N):
-        super().__init__()
-        self.N0 = N0
-        self.N = N
-        self.M = M
-
-    def forward(self, x, FO):
-        # Input  has shape (b*c, M)
-        # Output has shape (b*c, M)
-        
-        y = self.offset(x)
-        print(x.shape)
-        print(y.expand(-1,self.M).shape)
-        x = 2*x - y.expand(-1,self.M)
-        x = x/self.N0
-        x = 2*x - FO.Forward_op(torch.ones(x.shape[0], self.N).to(x.device)) # to shift images in [-1,1]^N
-        return x
-    
-    def offset(self, x):
-        # Input  has shape (b*c, M)
-        # Output has shape (b*c, 1)
-        y = 2/(self.M-2)*x[:,1:].sum(dim=1,keepdim=True)
-        return y
-
->>>>>>> d96aae2e
 # ==================================================================================
 # Data consistency
 # ==================================================================================
