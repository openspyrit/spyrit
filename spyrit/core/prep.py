"""
Preprocessing operators applying affine transformations to the measurements.

There are two classes in this module: :class:`DirectPoisson` and
:class:`SplitPoisson`. The first one is used for direct measurements (i.e.
without splitting the measurement matrix in its positive and negative parts),
while the second one is used for split measurements.
"""

from typing import Union, Tuple

import torch
import torch.nn as nn

from spyrit.core.meas import LinearSplit, HadamSplit  # , Linear


# =============================================================================
class DirectPoisson(nn.Module):
    r"""
    Preprocess the raw data acquired with a direct measurement operator assuming
    Poisson noise. It also compensates for the affine transformation applied
    to the images to get positive intensities.

    It computes :math:`m = \frac{2}{\alpha}y - H1` and the variance
    :math:`\sigma^2 = 4\frac{y}{\alpha^{2}}`, where :math:`y = Hx` are obtained
    using a direct linear measurement operator (see :mod:`spyrit.core.Linear`),
    :math:`\alpha` is the image intensity, and 1 is the all-ones vector.

    Args:
        :attr:`alpha`: maximun image intensity :math:`\alpha` (in counts)

        :attr:`meas_op`: measurement operator (see :mod:`~spyrit.core.meas`)


    Example:
        >>> H = torch.rand([400,32*32])
        >>> meas_op =  Linear(H)
        >>> prep_op = DirectPoisson(1.0, meas_op)

    """

    def __init__(self, alpha: float, meas_op):
        super().__init__()
        self.alpha = alpha
        self.meas_op = meas_op

        self.M = meas_op.M
        self.N = meas_op.N
        self.h = meas_op.h
        self.w = meas_op.w

        self.max = nn.MaxPool2d((self.h, self.w))
        # self.register_buffer("H_ones", meas_op(torch.ones((1, self.N))))

    # generate H_ones on the fly as it is memmory intensive and easy to compute
    @property
    def H_ones(self):
        return self.meas_op.H.sum(dim=-1).to(self.device)

    @property
    def device(self):
        return self.meas_op.device

    def forward(self, x: torch.tensor) -> torch.tensor:
        r"""
        Preprocess measurements to compensate for the affine image normalization

        It computes :math:`\frac{2}{\alpha}x - H1`, where H1 represents the
        all-ones vector.

        Args:
            :attr:`x`: batch of measurement vectors

        Shape:
            x: :math:`(B, M)` where :math:`B` is the batch dimension

            meas_op: the number of measurements :attr:`meas_op.M` should match
            :math:`M`.

            Output: :math:`(B, M)`

        Example:
            >>> x = torch.rand([10,400], dtype=torch.float)
            >>> H = torch.rand([400,32*32])
            >>> meas_op =  Linear(H)
            >>> prep_op = DirectPoisson(1.0, meas_op)
            >>> m = prep_op(x)
            >>> print(m.shape)
            torch.Size([10, 400])
        """
        # normalize
        # H_ones = self.H_ones.expand(x.shape[0], self.M)
        x = 2 * x / self.alpha - self.H_ones.to(x.dtype).expand(x.shape)
        return x

    def sigma(self, x: torch.tensor) -> torch.tensor:
        r"""Estimates the variance of the preprocessed measurements

        The variance is estimated as :math:`\frac{4}{\alpha^2} x`

        Args:
            :attr:`x`: batch of measurement vectors

        Shape:
            :attr:`x`: :math:`(B,M)` where :math:`B` is the batch dimension

            Output: :math:`(B, M)`

        Example:
            >>> x = torch.rand([10,400], dtype=torch.float)
            >>> v = prep_op.sigma(x)
            >>> print(v.shape)
            torch.Size([10, 400])

        """
        x = 4 * x / (self.alpha**2)  # Cov is in [-1,1] so *4
        return x

    def denormalize_expe(
        self, x: torch.tensor, beta: torch.tensor, h: int = None, w: int = None
    ) -> torch.tensor:
        r"""Denormalize images from the range [-1;1] to the range [0; :math:`\beta`]

        It computes :math:`m = \frac{\beta}{2}(x+1)`, where
        :math:`\beta` is the normalization factor, that can be different for each
        image in the batch.

        Args:
            - :attr:`x` (torch.tensor): Batch of images
            - :attr:`beta` (torch.tensor): Normalization factor. It should have
            the same shape as the batch.
            - :attr:`h` (int, optional): Image height. If None, it is
            deduced from the shape of :attr:`x`. Defaults to None.
            - :attr:`w` (int): Image width. If None, it is deduced from the
            shape of :attr:`x`. Defaults to None.

        Shape:
            - :attr:`x`: :math:`(*, h, w)` where :math:`*` indicates any batch
            dimensions
<<<<<<< HEAD
            - :attr:`beta`: :math:`(*)` o r :math:`(1)` if the same for all
            images
=======
            - :attr:`beta`: :math:`(*)` or
>>>>>>> 1886163b
            - :attr:`h`: int
            - :attr:`w`: int
            - Output: :math:`(*, h, w)`

        Example:
            >>> x = torch.rand([10, 1, 32,32], dtype=torch.float)
            >>> beta = 9*torch.rand([10])
            >>> y = split_op.denormalize_expe(x, beta, 32, 32)
            >>> print(y.shape)
            torch.Size([10, 1, 32, 32])
        """
        if h is None:
            h = x.shape[-2]
        if w is None:
            w = x.shape[-1]
<<<<<<< HEAD
        
        if beta.numel() == 1:
            beta = beta.expand(x.shape)
        else:
            # Denormalization
            beta = beta.reshape(*beta.shape, 1, 1)
            beta = beta.expand((*beta.shape[:-2], h, w))
        
        return (x + 1) / 2 * beta
=======

        # Denormalization
        beta = beta.reshape(*beta.shape, 1, 1)
        beta = beta.expand(*beta.shape, h, w)
        x = (x + 1) / 2 * beta

        return x
>>>>>>> 1886163b


# =============================================================================
class SplitPoisson(DirectPoisson):
    r"""
    Preprocess the raw data acquired with a split measurement operator assuming
    Poisson noise.  It also compensates for the affine transformation applied
    to the images to get positive intensities.

    It computes :math:`m = \frac{y_{+}-y_{-}}{\alpha} - H1` and the variance
    :math:`var = \frac{2(y_{+} + y_{-})}{\alpha^{2}}`, where
    :math:`y_{+} = H_{+}x` and :math:`y_{-} = H_{-}x` are obtained using a
    split measurement operator (see :mod:`spyrit.core.LinearSplit`),
    :math:`\alpha` is the image intensity, and 1 is the all-ones vector.

    Args:
        alpha (float): maximun image intensity :math:`\alpha` (in counts)

        :attr:`meas_op`: measurement operator (see :mod:`~spyrit.core.meas`)


    Example:
        >>> H = torch.rand([400,32*32])
        >>> meas_op =  LinearSplit(H)
        >>> split_op = SplitPoisson(10, meas_op)

    Example 2:
        >>> Perm = torch.rand([32,32])
        >>> meas_op = HadamSplit(400, 32,  Perm)
        >>> split_op = SplitPoisson(10, meas_op)

    """

    def __init__(self, alpha: float, meas_op):
        super().__init__(alpha, meas_op)

    @property
    def even_index(self):
        return range(0, 2 * self.M, 2)

    @property
    def odd_index(self):
        return range(1, 2 * self.M, 2)

    # @property
    # def H_ones(self):
    #     return self.meas_op.forward_H(torch.ones(self.h, self.w))

    def unsplit(self, x: torch.tensor, mode: str = "diff") -> torch.tensor:
        """Unsplits measurements by combining odd and even indices.

        The parameter `mode` can be either 'diff' or 'sum'. The first one
        computes the difference between the even and odd indices, while the
        second one computes the sum.

        Args:
            x (torch.tensor): Measurements, can have any shape.

            mode (str): 'diff' or 'sum'. If 'diff', the difference between the
            even and odd indices is computed. If 'sum', the sum is computed.
            Defaults to 'diff'.

        Returns:
            torch.tensor: The input tensor with the even and odd indices
            of the last dimension combined (either by difference or sum).
        """
        if mode == "diff":
            return x[..., 0::2] - x[..., 1::2]
        elif mode == "sum":
            return x[..., 0::2] + x[..., 1::2]
        else:
            raise ValueError("mode should be either 'diff' or 'sum'")

    def forward(self, x: torch.tensor) -> torch.tensor:
        r"""
        Preprocess to compensates for image normalization and splitting of the
        measurement operator.

        It computes :math:`\frac{x[0::2]-x[1::2]}{\alpha} - H1`

        Args:
            :attr:`x`: batch of measurement vectors

        Shape:
            x: :math:`(*, 2M)` where :math:`*` indicates one or more dimensions

            meas_op: the number of measurements :attr:`meas_op.M` should match
            :math:`M`.

            Output: :math:`(*, M)`

        Example:
            >>> x = torch.rand([10,2*400], dtype=torch.float)
            >>> H = torch.rand([400,32*32])
            >>> meas_op =  LinearSplit(H)
            >>> split_op = SplitPoisson(10, meas_op)
            >>> m = split_op(x)
            >>> print(m.shape)
            torch.Size([10, 400])

        Example 2:
            >>> x = torch.rand([10,2*400], dtype=torch.float)
            >>> Perm = torch.rand([32,32])
            >>> meas_op = HadamSplit(400, 32,  Perm)
            >>> split_op = SplitPoisson(10, meas_op)
            >>> m = split_op(x)
            >>> print(m.shape)
            torch.Size([10, 400])
        """
        # s = x.shape[:-1] + torch.Size([self.M])  # torch.Size([*,M])
        # H_ones = self.H_ones.expand(s)
        return super().forward(self.unsplit(x, mode="diff"))

    def forward_expe(
        self, x: torch.tensor, meas_op: Union[LinearSplit, HadamSplit]
    ) -> Tuple[torch.tensor, torch.tensor]:
        r"""Preprocess to compensate for image normalization and splitting of the
        measurement operator.

        It computes :math:`m = \frac{x[0::2]-x[1::2]}{\alpha}`, where
        :math:`\alpha = \max H^\dagger (x[0::2]-x[1::2])`.

        Contrary to :meth:`~forward`, the image intensity :math:`\alpha`
        is estimated from the pseudoinverse of the unsplit measurements. This
        method is typically called for the reconstruction of experimental
        measurements, while :meth:`~forward` is called in simulations.

        The method returns a tuple containing both :math:`m` and :math:`\alpha`

        Args:
            :attr:`x`: batch of measurement vectors

            :attr:`meas_op`: measurement operator (required to estimate
            :math:`\alpha`)

            Output (:math:`m`, :math:`\alpha`): preprocess measurement and estimated
            intensities.

        Shape:
            x: :math:`(B, 2M)` where :math:`B` is the batch dimension

            meas_op: the number of measurements :attr:`meas_op.M` should match
            :math:`M`.

            :math:`m`: :math:`(B, M)`

            :math:`\alpha`: :math:`(B)`

        Example:
            >>> x = torch.rand([10,2*400], dtype=torch.float)
            >>> Perm = torch.rand([32,32])
            >>> meas_op = HadamSplit(400, 32,  Perm)
            >>> split_op = SplitPoisson(10, meas_op)
            >>> m, alpha = split_op.forward_expe(x, meas_op)
            >>> print(m.shape)
            >>> print(alpha.shape)
            torch.Size([10, 400])
            torch.Size([10])
        """
        x = self.unsplit(x, mode="diff")

        # estimate alpha
        x_pinv = meas_op.pinv(x)
        alpha = self.max(x_pinv).squeeze(-1)  # shape is now (b, c, 1)

        # normalize
        alpha = alpha.expand(x.shape)
        x = torch.div(x, alpha)
        x = 2 * x - self.H_ones.expand(x.shape)

        alpha = alpha[..., 0]  # shape is (b, c)

        return x, alpha

    def sigma(self, x: torch.tensor) -> torch.tensor:
        r"""Estimates the variance of the preprocessed measurements

        The variance is estimated as :math:`\frac{4}{\alpha^2} H(x[0::2]+x[1::2])`

        Args:
            :attr:`x`: batch of images in the Hadamard domain

        Shape:
            - Input: :math:`(*,2*M)` :math:`*` indicates one or more dimensions
            - Output: :math:`(*, M)`

        Example:
            >>> x = torch.rand([10,2*400], dtype=torch.float)
            >>> v = split_op.sigma(x)
            >>> print(v.shape)
            torch.Size([10, 400])

        """
        return super().sigma(self.unsplit(x, mode="sum"))

    def set_expe(self, gain=1.0, mudark=0.0, sigdark=0.0, nbin=1.0):
        r"""
        Sets experimental parameters of the sensor

        Args:
            - :attr:`gain` (float): gain (in count/electron)
            - :attr:`mudark` (float): average dark current (in counts)
            - :attr:`sigdark` (float): standard deviation or dark current (in counts)
            - :attr:`nbin` (float): number of raw bin in each spectral channel (if input x results from the sommation/binning of the raw data)

        Example:
            >>> split_op.set_expe(gain=1.6)
            >>> print(split_op.gain)
            1.6
        """
        self.gain = gain
        self.mudark = mudark
        self.sigdark = sigdark
        self.nbin = nbin

    def sigma_expe(self, x: torch.tensor) -> torch.tensor:
        r"""
        Estimates the variance of the measurements that are compensated for
        splitting but **NOT** for image normalization


        Args:
            :attr:`x`: Batch of images in the Hadamard domain.

        Shape:
            Input: :math:`(B,2*M)` where :math:`B` is the batch dimension

            Output: :math:`(B, M)`

        Example:
            >>> x = torch.rand([10,2*32*32], dtype=torch.float)
            >>> split_op.set_expe(gain=1.6)
            >>> v = split_op.sigma_expe(x)
            >>> print(v.shape)
            torch.Size([10, 400])
        """
        x = self.unsplit(x, mode="sum")
        x = (
            self.gain * (x - 2 * self.nbin * self.mudark)
            + 2 * self.nbin * self.sigdark**2
        )
        x = 4 * x  # to get the cov of an image in [-1,1], not in [0,1]

        return x

    def sigma_from_image(
        self, x: torch.tensor, meas_op: Union[LinearSplit, HadamSplit]
    ) -> torch.tensor:
        r"""
        Estimates the variance of the preprocessed measurements corresponding
        to images through a measurement operator

        The variance is estimated as
        :math:`\frac{4}{\alpha} \{(Px)[0::2] + (Px)[1::2]\}`

        Args:
            :attr:`x`: Batch of images

            :attr:`meas_op`: Measurement operator

        Shape:
            :attr:`x`: :math:`(*,N)`

            :attr:`meas_op`: An operator such that :attr:`meas_op.N` :math:`=N`
            and :attr:`meas_op.M` :math:`=M`

            Output: :math:`(*, M)`

        Example:
            >>> x = torch.rand([10,2*400], dtype=torch.float)
            >>> Perm = torch.rand([32,32])
            >>> meas_op = HadamSplit(400, 32,  Perm)
            >>> split_op = SplitPoisson(10, meas_op)
            >>> v = split_op.sigma_from_image(x, meas_op)
            >>> print(v.shape)
            torch.Size([10, 400])

        """
        x = meas_op(x)
        x = self.unsplit(x, mode="sum")
        x = 4 * x / self.alpha  # here alpha should not be squared
        return x<|MERGE_RESOLUTION|>--- conflicted
+++ resolved
@@ -138,12 +138,8 @@
         Shape:
             - :attr:`x`: :math:`(*, h, w)` where :math:`*` indicates any batch
             dimensions
-<<<<<<< HEAD
-            - :attr:`beta`: :math:`(*)` o r :math:`(1)` if the same for all
+            - :attr:`beta`: :math:`(*)` or :math:`(1)` if the same for all
             images
-=======
-            - :attr:`beta`: :math:`(*)` or
->>>>>>> 1886163b
             - :attr:`h`: int
             - :attr:`w`: int
             - Output: :math:`(*, h, w)`
@@ -159,7 +155,6 @@
             h = x.shape[-2]
         if w is None:
             w = x.shape[-1]
-<<<<<<< HEAD
         
         if beta.numel() == 1:
             beta = beta.expand(x.shape)
@@ -169,15 +164,6 @@
             beta = beta.expand((*beta.shape[:-2], h, w))
         
         return (x + 1) / 2 * beta
-=======
-
-        # Denormalization
-        beta = beta.reshape(*beta.shape, 1, 1)
-        beta = beta.expand(*beta.shape, h, w)
-        x = (x + 1) / 2 * beta
-
-        return x
->>>>>>> 1886163b
 
 
 # =============================================================================
