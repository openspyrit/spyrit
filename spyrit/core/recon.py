"""
Reconstruction networks.
"""

import warnings
from typing import Union, OrderedDict

import math
import torch
import torch.nn as nn

import spyrit.core.meas as meas
import spyrit.core.inverse as inverse
from spyrit.core.noise import NoNoise
from spyrit.core.prep import DirectPoisson, SplitPoisson

warnings.filterwarnings("ignore", ".*Sparse CSR tensor support is in beta state.*")


# =============================================================================
class FullNet(nn.Sequential):
    r"""Defines an arbitrary full (measurement + reconstruction) network.

    The forward pass of this network simulates measurements of a signal (or image)
    and reconstructs it from the measurements. To this end, it sequentially
    applies the measurement and reconstruction modules stored in the network
    under the keys `acqu_modules` and `recon_modules`, respectively.

    The modules contained within the measurement and reconstruction modules can
    be arbitrary.

    Args:
        acqu_modules (Union[OrderedDict, nn.Sequential]): Measurement modules.

        recon_modules (Union[OrderedDict, nn.Sequential]): Reconstruction modules.

    Raises:
        TypeError: If `acqu_modules` or `recon_modules` are not of type
        :class:`OrderedDict` or :class:`nn.Sequential`.

    Attributes:
        acqu_modules (nn.Sequential): Measurement modules.

        recon_modules (nn.Sequential): Reconstruction modules.

        Any (key, value) pair in `acqu_modules` and `recon_modules` is also stored
        as an attribute of the network. For example, if `acqu_modules` contains
        the key `acqu` for the acquisition operator, then it can be accessed as
        `self.acqu`. If two different modules in `acqu_modules` and `recon_modules`
        have the same key, the one in `acqu_modules` will be accessed first.
    """

    def __init__(
        self,
        acqu_modules: Union[OrderedDict, nn.Sequential],
        recon_modules: Union[OrderedDict, nn.Sequential],
    ):
        if isinstance(acqu_modules, OrderedDict):
            acqu_modules = nn.Sequential(acqu_modules)
        if not isinstance(acqu_modules, nn.Sequential):
            raise TypeError(
                "acqu_modules must be an OrderedDict or torch.nn.Sequential"
            )

        if isinstance(recon_modules, OrderedDict):
            recon_modules = nn.Sequential(recon_modules)
        if not isinstance(recon_modules, nn.Sequential):
            raise TypeError(
                "recon_modules must be an OrderedDict or torch.nn.Sequential"
            )

        all_modules = OrderedDict(
            {"acqu_modules": acqu_modules, "recon_modules": recon_modules}
        )
        super().__init__(all_modules)
        print(2)

    def forward(self, x):
        r"""Simulates measurements and reconstructs the signal.

        This is done by first simulating measurements of the input signal from
        the stored measurement modules `self.acqu_modules`. The measurements are
        then passed to the reconstruction modules `self.recon_modules` to
        reconstruct the signal.

        Args:
            x (torch.tensor): input tensor. For images, it is usually shaped
            `(b, c, h, w)` where `b` is the batch size, `c` is the number of
            channels, and `h` and `w` are the height and width of the images.

        Returns:
            torch.tensor: output tensor. Its shape depends on the output of the
            reconstruction modules.
        """
        x = self.acquire(x)  # use custom measurement operator
        x = self.reconstruct(x)  # use custom reconstruction operator
        return x

    def acquire(self, x):
        r"""Simulates measurements of the input signal.

<<<<<<< HEAD
        The measurements are simulated using the measurement modules stored in
        the network under the key `acqu_modules`.  They are all successively
        applied to the input tensor `x`.

        Args:
            x (torch.tensor): Input tensor. For images, it is usually shaped
            `(b, c, h, w)` where `b` is the batch size, `c` is the number of
            channels, and `h` and `w` are the height and width of the images.

        Returns:
            torch.tensor: Output tensor. Its shape depends on the output of the
            measurement modules.
        """
        return self.acqu_modules(x)

    def reconstruct(self, y):
        r"""Reconstructs the signal from measurements.

        The signal is reconstructed using the reconstruction modules stored in
        the network under the key `recon_modules`. They are all successively
        applied to the input tensor `y`.
=======
# =============================================================================
class Tikhonov(nn.Module):
    r"""Tikhonov regularization (aka as ridge regression).

    It estimates the signal :math:`x\in\mathbb{R}^{N}` the from linear
    measurements :math:`y = Ax\in\mathbb{R}^{M}` corrupted by noise by solving

    .. math::
        \| y - Ax \|^2_{\Gamma{-1}} + \|x\|^2_{\Sigma^{-1}},

    where :math:`\Gamma` is covariance of the noise, and :math:`\Sigma` is the
    signal covariance. In the case :math:`M\le N`, the solution can be computed
    as

    .. math::
        \hat{x} = \Sigma A^\top (A \Sigma A^\top + \Gamma)^{-1} y,

    where we assume that both covariance matrices are positive definite. The
    class is constructed from :math:`A` and :math:`\Sigma`, while
    :math:`\Gamma` is passed as an argument to :meth:`forward()`. Passing
    :math:`\Gamma` to :meth:`forward()` is useful in the presence of signal-
    dependent noise.

    .. note::
        * :math:`x` can be a 1d signal or a vectorized image/volume. This can
          be specified by setting the :attr:`meas_shape` attribute of the
          measurement operator.

        * The above formulation assumes that the signal :math:`x` has zero mean.

    Args:
        - :attr:`meas_op` (:class:`spyrit.core.meas`): Measurement operator.
          Its measurement operator has shape :math:`(M, N)`, with :math:`M` the
          number of measurements and :math:`N` the number of pixels in the
          image.

        - :attr:`sigma` (torch.tensor): Signal covariance prior, of shape :math:`(N, N)`.

        - :attr:`diagonal_approximation` : A boolean indicating whether to set
          the non-diagonal elements of :math:`A \Sigma A^T` to zero. Default
          is False. If True, this speeds up the computation of the inverse
          :math:`(A \Sigma A^T + \Sigma_\alpha)^{-1}`.

    Attributes:
        - :attr:`meas_op` (:class:`spyrit.core.meas`): Measurement operator initialized as :attr:`meas_op`.

        - :attr:`diagonal_approximation` : Indicates if the diagonal approximation
          is used.
>>>>>>> 48bd4162

        Args:
            y (torch.tensor): Input measurement tensor. It usually has measurements
            in the last dimension.

<<<<<<< HEAD
        Returns:
            torch.tensor: Output tensor. Its shape depends on the output of the
            reconstruction modules.
        """
        return self.recon_modules(y)


class _PrebuiltFullNet(FullNet):
    r"""Pre-built full (measurement + reconstruction) network. Designed so that
    other prebuilt networks inherit from this class. It adds the following
    attributes:
        - `acqu` (spyrit.core.meas): Acquisition operator.
        - `prep` (spyrit.core.prep): Preprocessing operator.
        - `denoi` (torch.nn.Module): Image denoising operator.
=======
        - :attr:`sigma_meas` (torch.tensor): Measurement covariance prior
          initialized as :math:`A \Sigma A^T`. If :attr:`diagonal_approximation`
          is True, the non-diagonal elements are set to zero.

        - :attr:`sigma_A_T` (torch.tensor): Covariance of the missing
          measurements initialized as :math:`\Sigma A^T`.

        - :attr:`noise_scale` : Hidden parameter to use to scale the noise
          regularization. It is used in the computation of the inverse:
          :math:`(A \Sigma A^T  + noisescale \times \Sigma_\alpha)^{-1}`.
          Default is 1.0.
>>>>>>> 48bd4162

    The inverse operator is not added as an attribute because its name
    changes depending on the network. It is added as an attribute in the
    child classes.
    """

<<<<<<< HEAD
    def __init__(self, acqu_modules, recon_modules):
        super().__init__(acqu_modules, recon_modules)
=======
    def __init__(self, meas_op, sigma: torch.tensor, approx=False):
        super().__init__()

        dtype = sigma.dtype
        A = meas_op.H  # .to(sigma.dtype)
        sigma = sigma.to(A.dtype)

        # if isinstance(meas_op, meas.DynamicLinearSplit):
        # the measurement covariance prior is assumed to be for
        # Hadamard-matrix measurements (i.e. no splitting)
        # A = A[::2, :] - A[1::2, :]

        if approx:
            # if we use the diagonal approximation, then we assume that the
            # A @ sigma @ A.T is diagonal
            sigma_meas = torch.diag(A @ sigma @ A.T).to(dtype)
        else:
            sigma_meas = (A @ sigma @ A.T).to(dtype)

        # estimation of the missing measurements
        sigma_A_T = torch.mm(sigma, A.mT).to(dtype)

        self.register_buffer("sigma_meas", sigma_meas)
        self.register_buffer("sigma_A_T", sigma_A_T)
        self.meas_op = meas_op
        self.img_shape = meas_op.img_shape
        self.approx = approx
        # hidden parameter to use as a hyperparameter for dynamic reconstructions
        self.noise_scale = 1

    def divide(self, y: torch.tensor, gamma: torch.tensor) -> torch.tensor:
        r"""Computes the division :math:`y \cdot (\sigma_\alpha \times noisescale + (A \Sigma A^T))^{-1}`.
>>>>>>> 48bd4162

    @property
    def acqu(self):
        return self.acqu_modules["acqu"]

    @acqu.setter
    def acqu(self, value):
        self.acqu_modules["acqu"] = value

    @acqu.deleter
    def acqu(self):
        del self.acqu_modules["acqu"]

    @property
    def prep(self):
        return self.recon_modules["prep"]

    @prep.setter
    def prep(self, value):
        self.recon_modules["prep"] = value

    @prep.deleter
    def prep(self):
        del self.recon_modules["prep"]

    @property
    def denoi(self):
        return self.recon_modules["denoi"]

    @denoi.setter
    def denoi(self, value):
        self.recon_modules["denoi"] = value

    @denoi.deleter
    def denoi(self):
        del self.recon_modules["denoi"]


# =============================================================================
class PositiveParameters(nn.Module):
    def __init__(self, params, requires_grad=True):
        super(PositiveParameters, self).__init__()
        self.params = torch.tensor(params, requires_grad=requires_grad)

    def forward(self):
        return torch.abs(self.params)


# =============================================================================
class Denoise_layer(nn.Module):
    r"""Defines a learnable Wiener filter that assumes additive white Gaussian noise.

    The filter is pre-defined upon initialization with the standard deviation prior
    (if known), or with an integer representing the size of the input vector.
    In the second case, the standard deviation prior is initialized at random
    from a uniform (0,2/size) distribution.

    Using the foward method (the implicit call method), the filter is fully
    defined:

    .. math::
        \sigma_\text{prior}^2/(\sigma^2_\text{prior} + \sigma^2_\text{meas})

    where :math:`\sigma^2_\text{prior}` is the variance prior defined at
    initialization and :math:`\sigma^2_\text{meas}` is the measurement variance
    defined using the forward method. The value given by the equation above
    can then be multiplied by the measurement vector to obtain the denoised
    measurement vector.

    .. note::
        The weight (defined at initialization or accessible through the
        attribute :attr:`weight`) should not be squared (as it is squared when
        the forward method is called).

    Args:
        :attr:`std_dev_or_size` (torch.tensor or int): 1D tensor representing
        the standard deviation prior or an integer defining the size of the
        randomly-initialized standard deviation prior. If an array is passed
        and it is not 1D, it is flattened. It is stored internally as a
        :class:`nn.Parameter`, whose :attr:`data` attribute is accessed through
        the :attr:`sigma` attribute, and whose :attr:`requires_grad` attribute
        is accessed through the :attr:`requires_grad` attribute.

    Shape for forward call:
        - Input: :math:`(*, in\_features)` measurement variance.
        - Output: :math:`(*, in\_features)` fully defined Wiener filter.

    Attributes:
        :attr:`weight`:
        The learnable standard deviation prior :math:`\sigma_\text{prior}` of
        shape :math:`(in\_features, 1)`. The values are initialized from
        :math:`\mathcal{U}(-\sqrt{k}, \sqrt{k})`, where :math:`k = 1/in\_features`.

        :attr:`sigma`:
        The learnable standard deviation prior :math:`\sigma_\text{prior}` of shape
        :math:`(, in\_features)`. If the input is an integer, the standard deviation prior
        is initialized at random from  :math:`\mathcal{U}(-\sqrt{k}, \sqrt{k})`,
        where :math:`k = 1/in\_features`.

        :attr:`in_features`:
        The number of input features.

        :attr:`requires_grad`:
        A boolean indicating whether the autograd should record operations on
        the standard deviation tensor. Default is True.

    Example:
        >>> m = Denoise_layer(30)
        >>> input = torch.randn(128, 30)
        >>> output = m(input)
        >>> print(output.size())
        torch.Size([128, 30])
    """

    def __init__(
        self, std_dev_prior_or_size: Union[torch.tensor, int], requires_grad=True
    ):
        super(Denoise_layer, self).__init__()

        warnings.warn(
            "This class is deprecated and will be removed in a future release. "
            "Please use the `TikhonovMeasurementPriorDiag` class instead.",
            DeprecationWarning,
        )

        if isinstance(std_dev_prior_or_size, int):
            self.weight = nn.Parameter(
                torch.Tensor(std_dev_prior_or_size), requires_grad=requires_grad
            )
            self.reset_parameters()

        else:
            if not isinstance(std_dev_prior_or_size, torch.Tensor):
                raise TypeError(
                    "std_dev_or_size should be an integer or a torch.Tensor"
                )
            self.weight = nn.Parameter(
                std_dev_prior_or_size.reshape(-1), requires_grad=requires_grad
            )

    @property
    def in_features(self):
        return self.weight.data.numel()

    def reset_parameters(self):
        r"""
        Resets the standard deviation prior :math:`\sigma_\text{prior}`.

        The values are initialized from :math:`\mathcal{U}(-\sqrt{k}, \sqrt{k})`,
        where :math:`k = 1/in\_features`. They are stored in the :attr:`weight`
        attribute.
        """
        nn.init.uniform_(self.weight, 0, 2 / math.sqrt(self.in_features))

    def forward(self, sigma_meas_squared: torch.tensor) -> torch.tensor:
        r"""
        Fully defines the Wiener filter with the measurement variance.

        This outputs :math:`\sigma_\text{prior}^2/(\sigma_\text{prior}^2 + \sigma^2_\text{meas})`,
        where :math:`\sigma^2_\text{meas}` is the measurement variance (see :attr:`sigma_meas_squared`) and
        :math:`\sigma_\text{prior}` is the standard deviation prior defined
        upon construction of the class (see :attr:`self.weight`).

        .. note::
            The measurement variance should be squared before being passed to
            this method, unlike the standard deviation prior (defined at construction).

        Args:
            :attr:`sigma_meas_squared` (torch.tensor): input tensor :math:`\sigma^2_\text{meas}`
            of shape :math:`(*, in\_features)`

        Returns:
            torch.tensor: The multiplicative filter of shape
            :math:`(*, in\_features)`

        Shape:
            - Input: :math:`(*, in\_features)`
            - Output: :math:`(*, in\_features)`
        """
<<<<<<< HEAD
        if sigma_meas_squared.shape[-1] != self.in_features:
            raise ValueError(
                "The last dimension of the input tensor "
                + f"({sigma_meas_squared.shape[-1]})should be equal to the number of "
                + f"input features ({self.in_features})."
            )
        return self.tikho(sigma_meas_squared, self.weight)

    def extra_repr(self):
        return "in_features={}".format(self.in_features)

    @staticmethod
    def tikho(inputs: torch.tensor, weight: torch.tensor) -> torch.tensor:
        # type: (torch.Tensor, torch.Tensor) -> torch.Tensor
        r"""
        Applies a transformation to the incoming data: :math:`y = \sigma_\text{prior}^2/(\sigma_\text{prior}^2+x)`.

        :math:`x` is the input tensor (see :attr:`inputs`) and :math:`\sigma_\text{prior}` is the
        standard deviation prior (see :attr:`weight`).
=======
        *batches, n_measurements = x.shape

        # Preprocessing
        x, N0_est = self.prep.forward_expe(x, self.acqu.meas_op)

        # measurements to image domain processing
        x = self.pinv(x, self.acqu.meas_op)

        # Image domain denoising
        x = x.reshape(*batches, self.acqu.meas_op.h, self.acqu.meas_op.w)
        x = self.denoi(x)
>>>>>>> 48bd4162

        Args:
            :attr:`inputs` (torch.tensor): input tensor :math:`x` of shape
            :math:`(N, *, in\_features)`

            :attr:`weight` (torch.tensor): standard deviation prior :math:`\sigma_\text{prior}` of
            shape :math:`(in\_features)`

        Returns:
            torch.tensor: The transformed data :math:`y` of shape
            :math:`(N, in\_features)`

        Shape:
            - :attr:`inputs`: :math:`(N, *, in\_features)` where `*` means any number of
              additional dimensions - Variance of measurements
            - :attr:`weight`: :math:`(in\_features)` - corresponds to the standard deviation
              of our prior.
            - :attr:`output`: :math:`(N, in\_features)`
        """
        a = weight**2  # prefer to square it, because when learnt, it can go to the
        # negative, which we do not want to happen.
        # TO BE Potentially done : square inputs.
        b = a + inputs
        return a / b


# =============================================================================
class PinvNet(_PrebuiltFullNet):
    r"""Pre-built :class:`FullNet` that uses a pseudo inverse.

    As a :class:`FullNet`, this network has two modules: one for measurements
    and one for reconstruction.

    The measurement module only contains the acquisition operator. The
    reconstruction module contains a preprocessing operator, a pseudo inverse
    operator, and a denoising operator.

    The optional keyword arguments passed at initialization are fed in the
    pseudo inverse operator. This way, the regularization can be controlled
    directly from the :class:`PinvNet` constructor.

    .. important::
        If using a non-Identity denoiser, consider setting the optional keyword
        parameter `reshape_output` to `True` in the :class:`PinvNet` constructor.
        This will reshape the output of the pseudo inverse operator to match the
        acquisition operator input shape.

    Args:
        acqu (spyrit.core.meas): Acquisition operator (see :mod:`~spyrit.core.meas`)

        prep (spyrit.core.prep): Preprocessing operator (see :mod:`~spyrit.core.prep`)

        denoi (torch.nn.Module, optional): Image denoising operator. Default
        is :class:`~torch.nn.Identity`.

        **pinv_kwargs: Optional keyword arguments passed to the pseudo inverse
        operator (see :class:`~spyrit.core.inverse.PseudoInverse`).

    Attributes:
        :attr:`acqu_modules` (nn.Sequential): Measurement modules. Only contains
        the acquisition operator.

        :attr:`recon_modules` (nn.Sequential): Reconstruction modules. Contains
        the preprocessing operator, the pseudo inverse operator, and the denoising
        operator.

        :attr:`acqu` (spyrit.core.meas): Acquisition operator.

        :attr:`prep` (spyrit.core.prep): Preprocessing operator.

        :attr:`inv` (spyrit.core.inverse.PseudoInverse): Pseudo inverse operator.

        :attr:`denoi` (torch.nn.Module): Image denoising operator.

        :attr:`pinv_kwargs` (dict): Optional keyword arguments passed to the
        pseudo inverse operator.
    """

    def __init__(self, acqu, prep, denoi=nn.Identity(), **pinv_kwargs):

        pinv = inverse.PseudoInverse(acqu, **pinv_kwargs)
        acqu_modules = OrderedDict({"acqu": acqu})
        recon_modules = OrderedDict({"prep": prep, "pinv": pinv, "denoi": denoi})

        super().init(acqu_modules, recon_modules)
        self.pinv_kwargs = pinv_kwargs

        if denoi != nn.Identity() and pinv_kwargs.get("reshape_output", False):
            warnings.warn(
                "The output of the pseudo inverse operator will *NOT* be reshaped (de-vectorized) before the denoising step.",
                UserWarning,
            )

    @property
    def pinv(self):
        return self.recon_modules.pinv

    @pinv.setter
    def pinv(self, value):
        self.recon_modules.pinv = value

    @pinv.deleter
    def pinv(self):
        del self.recon_modules.pinv

    # def meas2img(self, y):
    #     """Returns images from raw measurement vectors

    #     Args:
    #         :attr:`x`: raw measurement vectors

    #     Shape:
    #         :attr:`x`: :math:`(*,2M)`

    #         :attr:`output`: :math:`(*,H,W)`

    #     Example:
    #         >>> B, C, H, M = 10, 3, 64, 64**2
    #         >>> Ord = torch.ones(H,H)
    #         >>> meas = HadamSplit(M, H, Ord)
    #         >>> noise = NoNoise(meas)
    #         >>> prep = SplitPoisson(1.0, M, H**2)
    #         >>> recnet = PinvNet(noise, prep)
    #         >>> x = torch.rand((B,C,2*M), dtype=torch.float32)
    #         >>> z = recnet.reconstruct(x)
    #         >>> print(z.shape)
    #         torch.Size([10, 3, 64, 64])
    #     """
    #     m = self.prep(y)
    #     m = torch.nn.functional.pad(m, (0, self.acqu.meas_op.N - self.acqu.meas_op.M))

    #     # reindex the measurements
    #     z = self.acqu.meas_op.reindex(m, "cols", False)
    #     return z.reshape(*z.shape[:-1], self.acqu.meas_op.h, self.acqu.meas_op.w)

    def reconstruct_pinv(self, y):
        r"""Reconstructs measurement vectors without denoising.

        This method applies the :attr:`prep` and :attr:`pinv` modules of the
        reconstruction network to the input measurement vectors. It is
        somewhat equivalent to the :meth:`reconstruct` method, but without the
        denoising step (it is strictly equivalent if no additional reconstruction
        modules have been user-added to the network).

        .. note::
            This method may differ significantly from the :meth:`reconstruct`
            if more reconstruction modules have been user-added to the network.

        Args:
            y (torch.tensor): Input measurement tensor.

        Returns:
            torch.tensor: Output tensor. Its shape depends on the output of the
            reconstruction modules.
        """
        y = self.prep(y)
        y = self.pinv(y)
        return y

    def reconstruct_expe(self, y):
        r"""Reconstructs signal from experimental data.

        This is the same as :meth:`reconstruct` except that:

        1. Before the denoising step, the output is normalized to [0, 1] (i.e.
        it is divided by its maximum value).

        2. The output is de-normalized after the denoising step (i.e. it is
        multiplied its original maximum value found in 1.).

        Args:
            :attr:`y`: Raw measurement vectors.

        Returns:
            torch.tensor: Reconstructed experimental signal.
        """
        y = self.prep(y)
        y = self.pinv(y, **self.kwargs)
        max_val = y.max()

        y = y / max_val
        y = self.denoi(y)
        y = y * max_val

        return y, max_val


# =============================================================================
class DCNet(_PrebuiltFullNet):
    r"""Pre-built :class:`FullNet` that uses a :class:`TikhonovMeasurementPriorDiag` reconstruction operator.

    As a :class:`FullNet`, this network has two modules: one for measurements
    and one for reconstruction.

    The measurement module only contains the acquisition operator. The
    reconstruction module contains a preprocessing operator, a Tikhonov
    regularization :class:`TikhonovMeasurementPriorDiag` reconstruction
    operator, and a denoising operator.

    Args:
        :attr:`noise`: Acquisition operator (see :class:`~spyrit.core.noise`)

        :attr:`prep`: Preprocessing operator (see :class:`~spyrit.core.prep`)

        :attr:`sigma`: Covariance prior (for details, see the
        :class:`~spyrit.core.recon.TikhonovMeasurementPriorDiag()` class)

        :attr:`denoi` (optional): Image denoising operator
        (see :class:`~spyrit.core.nnet`).
        Default :class:`~spyrit.core.nnet.Identity`

    Input / Output:
        :attr:`input`: Ground-truth images with shape :math:`(b,c,h,w)`, with
        :math:`b` being the batch size, :math:`c` the number of channels, and
        :math:`h` and :math:`w` the height and width of the images.

        :attr:`output`: Reconstructed images with shape :math:`(b,c,h,w)`.

    Attributes:
        :attr:`acqu`: Acquisition operator initialized as :attr:`acqu`

        :attr:`prep`: Preprocessing operator initialized as :attr:`prep`

        :attr:`tikho`: Data consistency layer initialized as :attr:`tikho`

        :attr:`denoi`: Image denoising operator initialized as :attr:`denoi`
    """

    def __init__(
        self,
        acqu,
        prep: Union[DirectPoisson, SplitPoisson],
        sigma: torch.tensor,
        denoi=nn.Identity(),
    ):
        sigma = acqu.reindex(sigma, "rows", False)
        sigma = acqu.reindex(sigma, "cols", True)
        sigma_perm = sigma
        self.tikho = inverse.TikhonovMeasurementPriorDiag(sigma_perm, acqu.M)

        acqu_modules = OrderedDict({"acqu": acqu})
        recon_modules = OrderedDict({"prep": prep, "tikho": self.tikho, "denoi": denoi})
        super().__init__(acqu_modules, recon_modules)

    @property
    def tikho(self):
        return self.recon_modules["tikho"]

    @tikho.setter
    def tikho(self, value):
        self.recon_modules["tikho"] = value

    @tikho.deleter
    def tikho(self):
        del self.recon_modules["tikho"]

    # def forward(self, x):
    #     r"""Full pipeline of the reconstruction network

    #     Args:
    #         :attr:`x`: ground-truth images

    #     Shape:
    #         :attr:`x`: ground-truth images with shape :math:`(B,C,H,W)`

    #         :attr:`output`: reconstructed images with shape :math:`(B,C,H,W)`

    #     Example:
    #         >>> B, C, H, M = 10, 1, 64, 64**2
    #         >>> Ord = torch.ones((H,H))
    #         >>> meas = HadamSplit(M, H, Ord)
    #         >>> noise = NoNoise(meas)
    #         >>> prep = SplitPoisson(1.0, M, H*H)
    #         >>> sigma = torch.rand([H**2, H**2])
    #         >>> recnet = DCNet(noise,prep,sigma)
    #         >>> x = torch.FloatTensor(B,C,H,H).uniform_(-1, 1)
    #         >>> z = recnet(x)
    #         >>> print(z.shape)
    #         torch.Size([10, 1, 64, 64])
    #     """
    #     x = self.acquire(x)
    #     x = self.reconstruct(x)
    #     return x

    # def acquire(self, x):
    #     r"""Simulate data acquisition

    #     Args:
    #         :attr:`x`: ground-truth images

    #     Shape:
    #         :attr:`x`: ground-truth images with shape :math:`(B,C,H,W)`

    #         :attr:`output`: measurement vectors with shape :math:`(BC,2M)`

    #     Example:
    #         >>> B, C, H, M = 10, 1, 64, 64**2
    #         >>> Ord = torch.ones((H,H))
    #         >>> meas = HadamSplit(M, H, Ord)
    #         >>> noise = NoNoise(meas)
    #         >>> prep = SplitPoisson(1.0, M, H*H)
    #         >>> sigma = torch.rand([H**2, H**2])
    #         >>> recnet = DCNet(noise,prep,sigma)
    #         >>> x = torch.FloatTensor(B,C,H,H).uniform_(-1, 1)
    #         >>> z = recnet.acquire(x)
    #         >>> print(z.shape)
    #         torch.Size([10, 8192])
    #     """
    #     return self.acqu(x)

    def reconstruct(self, y):
        r"""Reconstruct an image from measurements.

        This method sucessively applies the preprocessing operator :attr:`prep`,
        the Tikhonov regularization operator :attr:`tikho`, and the denoising
        operator :attr:`denoi` to the input measurement vectors :attr:`x`.

        Args:
            :attr:`y`: raw measurement vectors. Has shape :math:`(b, c, m)`

        Shape:
            :attr:`y`: raw measurement vectors with shape :math:`(b, c, m)`

            :attr:`output`: reconstructed images with shape :math:`(b,c,h,w)`
        """
        # estimate the variance of the measurements
        var_noi = self.prep.sigma(y)
        y = self.prep(y)
        y = self.tikho.forward_no_prior(y, var_noi, self.acqu)
        y = self.denoi(y)
        return y

    def reconstruct_expe(self, x):
        r"""Reconstruction step of a reconstruction network

        Same as :meth:`reconstruct` reconstruct except that:

            1. The preprocessing step estimates the image intensity. The
            estimated intensity is used for both normalizing the raw
            data and computing the variance of the normalized data.

            2. The output images are "denormalized", i.e., have units of photon
            counts

        Args:
            :attr:`x`: raw measurement vectors

        Shape:
            :attr:`x`: :math:`(BC,2M)`

            :attr:`output`: :math:`(BC,1,H,W)`
        """
        *batches, n_measurements = x.shape

        # Preprocessing expe
        var_noi = self.prep.sigma_expe(x)
        x, N0_est = self.prep.forward_expe(x, self.acqu.meas_op)  # x <- x/N0_est
        x = x / self.prep.gain
        norm = self.prep.gain * N0_est

        # variance of preprocessed measurements
        var_noi = torch.div(
<<<<<<< HEAD
            var_noi, (norm.reshape(-1, 1).expand(bc, self.acqu.meas_op.M)) ** 2
        )

        # measurements to image domain processing
        x_0 = torch.zeros((bc, self.acqu.meas_op.N), device=x.device)
        x = self.tikho(x, x_0, var_noi, self.acqu.meas_op)
        x = x.reshape(
            bc, 1, self.acqu.meas_op.h, self.acqu.meas_op.w
        )  # shape x = [b*c,1,h,w]
=======
            var_noi, (norm.reshape(-1, 1).expand(*batches, self.Acq.meas_op.M)) ** 2
        )

        # measurements to image domain processing
        x_0 = torch.zeros((*batches, *self.Acq.meas_op.img_shape), device=x.device)
        x = self.tikho(x, x_0, var_noi, self.Acq.meas_op)
>>>>>>> 48bd4162

        # Image domain denoising
        x = self.denoi(x)

        # Denormalization
        x = self.prep.denormalize_expe(
            x, norm, self.acqu.meas_op.h, self.acqu.meas_op.w
        )

        return x


# =============================================================================
class TikhoNet(_PrebuiltFullNet):
    r"""Pre-built :class:`FullNet` that uses a :class:`Tikhonov` reconstruction operator.

    As a :class:`FullNet`, this network has two modules: one for measurements
    and one for reconstruction.

    The measurement module only contains the acquisition operator. The
    reconstruction module contains a preprocessing operator, a Tikhonov inverse
    operator, and a denoising operator.


    Args:
        :attr:`noise` (spyrit.core.noise): Acquisition operator (see :mod:`~spyrit.core.meas`)

        :attr:`prep` (spyrit.core.prep): Preprocessing operator (see :mod:`~spyrit.core.prep`)

        :attr:`sigma` (torch.tensor): Image-domain covariance prior (for details, see the
        :class:`~spyrit.core.recon.Tikhonov()` class)

        :attr:`denoi` (torch.nn.Module, optional): Image denoising operator
        (see :class:`~spyrit.core.nnet`). Default :class:`~spyrit.core.nnet.Identity`

        :attr:`kwargs` (dict): Optional keyword arguments passed to the
        :class:`~spyrit.core.recon.Tikhonov()` constructor. May contain
        the following keys:
            - `approx` (bool): If True, the Tikhonov inversion step is approximated
            using a diagonal matrix. Default is False.
            - `reshape_output` (bool): If True, the output of the Tikhonov
            inversion step is reshaped to match the acquisition operator input
            shape. Default is False.

    .. important::
        If using a non-Identity denoiser, consider setting the optional keyword
        parameter `reshape_output` to `True` in the :class:`TikhoNet` constructor.

    Input / Output:
        :attr:`input` (torch.tensor): Ground-truth images with shape :math:`(b,c,h,w)`.

        :attr:`output` (torch.tensor): Reconstructed images with shape :math:`(b,c,h,w)`.

    Attributes:
        :attr:`acqu`: Acquisition operator initialized as :attr:`noise`

        :attr:`prep`: Preprocessing operator initialized as :attr:`prep`

        :attr:`tikho`: Data consistency layer initialized as :attr:`Tikhonov(noise.meas_op, sigma)`

        :attr:`denoi`: Image denoising operator initialized as :attr:`denoi`
    """

    def __init__(self, acqu, prep, sigma: torch.tensor, denoi=nn.Identity(), **kwargs):

        tikho = inverse.Tikhonov(acqu, sigma, **kwargs)
        acqu_modules = OrderedDict({"acqu": acqu})
        recon_modules = OrderedDict({"prep": prep, "tikho": tikho, "denoi": denoi})
        super().__init__(acqu_modules, recon_modules)

        if denoi != nn.Identity() and kwargs.get("reshape_output", False):
            warnings.warn(
                "The output of the Tikhonov operator will *NOT* be reshaped (de-vectorized) before the denoising step.",
                UserWarning,
            )

    @property
    def tikho(self):
        return self.recon_modules["tikho"]

    @tikho.setter
    def tikho(self, value):
        self.recon_modules["tikho"] = value

    @tikho.deleter
    def tikho(self):
        del self.recon_modules["tikho"]

    def reconstruct(self, x):
        r"""Reconstruction (measurement-to-image mapping)

        Args:
            :attr:`x` (torch.tensor): Raw measurement vectors with shape :math:`(B,C,M)`.

        Output:
            torch.tensor: Reconstructed images with shape :math:`(B,C,H,W)`
        """
        # covariance of measurements
        cov_meas = self.prep.sigma(x)
        cov_meas = torch.diag_embed(cov_meas)  #
        # Preprocessing
        x = self.prep(x)
        # measurements to image domain processing
        x = self.tikho(x, cov_meas)
        # x = x.reshape(*x.shape[:-1], self.acqu.meas_op.h, self.acqu.meas_op.w)
        # Image domain denoising
        x = self.denoi(x)
        return x

    def reconstruct_expe(self, x):
        r"""Reconstruction (measurement-to-image mapping) for experimental data.

        Args:
            :attr:`x` (torch.tensor): Raw measurement vectors with shape :math:`(B,C,M)`.

        Output:
            torch.tensor: Reconstructed images with shape :math:`(B,C,H,W)`
        """
        # Preprocessing
        cov_meas = self.prep.sigma_expe(x)
        # print(cov_meas)
        # print(self.prep.nbin, self.prep.mudark)
        # x, norm = self.prep.forward_expe(x, self.acqu.meas_op, (-2,-1)) # shape: [*, M]

        # Alternative where the mean is computed on each row
        x, norm = self.prep.forward_expe(x, self.acqu.meas_op)  # shape: [*, M]

        # covariance of measurements
        cov_meas = cov_meas / norm**2
        cov_meas = torch.diag_embed(cov_meas)

        # measurements to image domain processing
        x = self.tikho(x, cov_meas)
        # x = x.reshape(*x.shape[:-1], self.acqu.meas_op.h, self.acqu.meas_op.w)

        # Image domain denoising
        x = self.denoi(x)

        # Denormalization
        x = self.prep.denormalize_expe(x, norm, x.shape[-2], x.shape[-1])

        return x, norm


# =============================================================================
class LearnedPGD(nn.Module):
    r"""Learned Proximal Gradient Descent reconstruction network.
    Iterative algorithm that alternates between a gradient step and a proximal step,
    where the proximal operator is learned denoiser. The update rule is given by:

    :math:`x_{k+1} = prox(\hat{x_k} - step * H^T (Hx_k - y))=
    denoi(\hat{x_k} - step * H^T (Hx_k - y))`

    Args:
        :attr:`noise`: Acquisition operator (see :class:`~spyrit.core.noise`)

        :attr:`prep`: Preprocessing operator (see :class:`~spyrit.core.prep`)

        :attr:`denoi` (optional): Image denoising operator
        (see :class:`~spyrit.core.nnet`).
        Default :class:`~spyrit.core.nnet.Identity`

        :attr:`iter_stop` (int): Number of iterations of the LPGD algorithm
        (commonly 3 to 10, trade-off between accuracy and speed).
        Default 3 (for speed and with higher accuracy than post-processing denoising)

        :attr:`step` (float): Step size of the LPGD algorithm. Default is None,
        and it is estimated as the inverse of the Lipschitz constant of the gradient of the
        data fidelity term.
            - If :math:`meas_op.N` is available, the step size is estimated as
            :math:`step=1/L=1/\text{meas_op.N}`, true for Hadamard operators.
            - If not, the step size is estimated from by computing
            the Lipschitz constant as the largest singular value of the
            Hessians, :math:`L=\lambda_{\max}(H^TH)`. If this fails,
            the step size is set to 1e-4.

        :attr:`step_estimation` (bool): Default False. See :attr:`step` for details.

        :attr:`step_grad` (bool): Default False. If True, the step size is learned
        as a parameter of the network. Not tested yet.

        :attr:`wls` (bool): Default False. If True, the data fidelity term is
        modified to be the weighted least squares (WLS) term, which approximates
        the Poisson likelihood. In this case, the data fidelity term is
        :math:`\|Hx-y\|^2_{C^{-1}}`, where :math:`C` is the covariance matrix.
        We assume that :math:`C` is diagonal, and the diagonal elements are
        the measurement noise variances, estimated from :class:`~spyrit.core.prep.sigma`.

        :attr:`gt` (torch.tensor): Ground-truth images. If available, the mean
        squared error (MSE) is computed and logged. Default None.

        :attr:`log_fidelity` (bool): Default False. If True, the data fidelity term
        is logged for each iteration of the LPGD algorithm.

    Input / Output:
        :attr:`input`: Ground-truth images with shape :math:`(B,C,H,W)`

        :attr:`output`: Reconstructed images with shape :math:`(B,C,H,W)`

    Attributes:
        :attr:`Acq`: Acquisition operator initialized as :attr:`noise`

        :attr:`prep`: Preprocessing operator initialized as :attr:`prep`

        :attr:`pinv`: Analytical reconstruction operator initialized as
        :class:`~spyrit.core.recon.PseudoInverse()`

        :attr:`Denoi`: Image denoising operator initialized as :attr:`denoi`

    Example:
        >>> B, C, H, M = 10, 1, 64, 64**2
        >>> Ord = torch.ones((H,H))
        >>> meas = HadamSplit(M, H, Ord)
        >>> noise = NoNoise(meas)
        >>> prep = SplitPoisson(1.0, M, H*H)
        >>> recnet = LearnedPGD(noise, prep)
        >>> x = torch.FloatTensor(B,C,H,H).uniform_(-1, 1)
        >>> z = recnet(x)
        >>> print(z.shape)
        torch.Size([10, 1, 64, 64])
        >>> print(torch.linalg.norm(x - z)/torch.linalg.norm(x))
        tensor(5.8912e-06)
    """

    def __init__(
        self,
        noise,
        prep,
        denoi=nn.Identity(),
        iter_stop=3,
        x0=0,
        step=None,
        step_estimation=False,
        step_grad=False,
        step_decay=1,
        wls=False,
        gt=None,
        log_fidelity=False,
        res_learn=False,
    ):
        super().__init__()
        # nn.module
        self.acqu = noise
        self.prep = prep
        self.denoi = denoi

        self.pinv = PseudoInverse()

        # LPGD algo
        self.x0 = x0
        self.iter_stop = iter_stop
        self.step = step
        self.step_estimation = step_estimation
        self.step_grad = step_grad
        self.step_decay = step_decay
        self.res_learn = res_learn

        # Init step size (estimate)
        self.set_stepsize(step)

        # WLS
        self.wls = wls

        # Log fidelity
        self.log_fidelity = log_fidelity

        # Log MSE (Ground truth available)
        if gt is not None:
            self.x_gt = nn.Parameter(
                torch.tensor(gt.reshape(gt.shape[0], -1)), requires_grad=False
            )
        else:
            self.x_gt = None

    def step_schedule(self, step):
        if self.step_decay != 1:
            step = [step * self.step_decay**i for i in range(self.iter_stop)]
        elif self.iter_stop > 1:
            step = [step for i in range(self.iter_stop)]
        else:
            step = [step]
        return step

    def set_stepsize(self, step):
        if step is None:
            # Stimate stepsize from Lipschitz constant
            if hasattr(self.acqu.meas_op, "N"):
                step = 1 / self.acqu.meas_op.N
            else:
                # Estimate step size as 1/sv_max(H^TH); if failed, set to 1e-4
                self.step_estimation = True
                step = 1e-4

        step = self.step_schedule(step)
        # step = nn.Parameter(torch.tensor(step), requires_grad=self.step_grad)
        step = PositiveParameters(step, requires_grad=self.step_grad)
        self.step = step

    def forward(self, x):
        r"""Full pipeline of reconstruction network

        Args:
            :attr:`x`: ground-truth images

        Shape:
            :attr:`x`: ground-truth images with shape :math:`(B,C,H,W)`

            :attr:`output`: reconstructed images with shape :math:`(B,C,H,W)`

        Example:
            >>> B, C, H, M = 10, 1, 64, 64**2
            >>> Ord = torch.ones((H,H))
            >>> meas = HadamSplit(M, H, Ord)
            >>> noise = NoNoise(meas)
            >>> prep = SplitPoisson(1.0, M, H*H)
            >>> recnet = LearnedPGD(noise, prep)
            >>> x = torch.FloatTensor(B,C,H,H).uniform_(-1, 1)
            >>> z = recnet(x)
            >>> print(z.shape)
            torch.Size([10, 1, 64, 64])
            >>> print(torch.linalg.norm(x - z)/torch.linalg.norm(x))
            tensor(5.8912e-06)
        """
        x = self.acquire(x)
        x = self.reconstruct(x)
        return x

    def acquire(self, x):
        r"""Simulate data acquisition

        Args:
            :attr:`x`: ground-truth images

        Shape:
            :attr:`x`: ground-truth images with shape :math:`(B,C,H,W)`

            :attr:`output`: measurement vectors with shape :math:`(BC,2M)`

        Example:
            >>> B, C, H, M = 10, 1, 64, 64**2
            >>> Ord = torch.ones((H,H))
            >>> meas = HadamSplit(M, H, Ord)
            >>> noise = NoNoise(meas)
            >>> prep = SplitPoisson(1.0, M, H*H)
            >>> recnet = PinvNet(noise, prep)
            >>> x = torch.FloatTensor(B,C,H,H).uniform_(-1, 1)
            >>> z = recnet.acquire(x)
            >>> print(z.shape)
            torch.Size([10, 8192])
        """
        return self.acqu(x)

    def hessian_sv(self):
        H = self.acqu.meas_op.H
        if self.wls:
            std_mat = 1 / torch.sqrt(self.meas_variance)
            std_mat = torch.diag(std_mat.reshape(-1))
            H = torch.matmul(std_mat, H)
        try:
            s = torch.linalg.svdvals(torch.matmul(H.t(), H))
        except:
            print("svdvals(H^T*H) failed, trying svdvals(H) instead")
            s = torch.linalg.svdvals(H) ** 2
        return s

    def stepsize_gd(self):
        s = self.hessian_sv()
        self.step = 2 / (s.min() + s.max())  # Kressner, EPFL, GD #1/(2*s.max()**2)

    def cost_fun(self, x, y):
        proj = self.acqu.meas_op.forward_H(x)
        res = proj - y
        if self.wls:
            res = res / torch.sqrt(self.meas_variance)
        return torch.linalg.norm(res) ** 2

    def mse_fun(self, x, x_gt):
        return torch.linalg.norm(x - x_gt)

    def reconstruct(self, x):
        r"""Reconstruction step of a reconstruction network

        Args:
            :attr:`x`: raw measurement vectors

        Shape:
            :attr:`x`: :math:`(BC,2M)`

            :attr:`output`: :math:`(BC,1,H,W)`

        Example:
            >>> B, C, H, M = 10, 1, 64, 64**2
            >>> Ord = torch.ones((H,H))
            >>> meas = HadamSplit(M, H, Ord)
            >>> noise = NoNoise(meas)
            >>> prep = SplitPoisson(1.0, M, H**2)
            >>> recnet = PinvNet(noise, prep)
            >>> x = torch.rand((B*C,2*M), dtype=torch.float)
            >>> z = recnet.reconstruct(x)
            >>> print(z.shape)
            torch.Size([10, 1, 64, 64])
        """

        # Compute the stepsize from the Lipschitz constant
        if self.step_estimation:
            self.stepsize_gd()

        step = self.step
        if not isinstance(step, torch.Tensor):
            step = step.params

        # Preprocessing in the measurement domain
        m = self.prep(x)

        if self.wls:
            # Get variance of the measurements
            if hasattr(self.prep, "sigma"):
                meas_variance = self.prep.sigma(x)
                self.meas_variance = meas_variance
            else:
                print(
                    "WLS requires the variance of the measurements to be known!. Estimating var==m"
                )
                meas_variance = m

            # Normalize the stepsize to account for the variance
            meas_variance_img_min, _ = torch.min(meas_variance, 1)  # 128
            step = step.reshape(self.iter_stop, 1).to(x.device)
            # Multiply meas_variance_img_min and step
            step = meas_variance_img_min * step

        # If pinv method is defined
        if self.x0 != 0:
            if hasattr(self.acqu.meas_op, "pinv"):
                x = self.acqu.meas_op.pinv(m)

                # proximal step (prior)
                if isinstance(self.denoi, nn.ModuleList):
                    x = self.denoi[0](x)
                else:
                    x = self.denoi(x)

            if self.res_learn:
                z0 = x.detach().clone()
        else:
            # zero init
            x = torch.zeros(
                (*x.shape[:-1], *self.acqu.meas_op.meas_shape), device=x.device
            )

<<<<<<< HEAD
=======
        # print("x shape:", x.shape)

>>>>>>> 48bd4162
        if self.log_fidelity:
            self.cost = []
            with torch.no_grad():
                # data_fidelity.append(self.data_fidelity(torch.zeros_like(x), m).cpu().numpy().tolist())
                self.cost.append(self.cost_fun(x, m).cpu().numpy().tolist())
        if self.x_gt is not None:
            self.mse = []
            with torch.no_grad():
                self.mse.append(self.mse_fun(x, self.x_gt).cpu().numpy().tolist())

        u = None

        for i in range(self.iter_stop):
            # gradient step (data fidelity)
            res = self.acqu.meas_op.forward_H(x) - m
            if self.wls:
                res = res / meas_variance
                upd = step[i].reshape(-1, 1) * self.acqu.meas_op.adjoint(res)
            else:
                upd = step[i] * self.acqu.meas_op.adjoint(res)
            x = x - upd

            if i == 0 and self.res_learn and self.x0 == 0:
                # if x0 does not exist
                z0 = x.detach().clone()

            # proximal step (prior)
            if isinstance(self.denoi, nn.ModuleList):
                x = self.denoi[i](x)
            else:
                x = self.denoi(x)

            if self.log_fidelity:
                with torch.no_grad():
                    self.cost.append(self.cost_fun(x, m).cpu().numpy().tolist())
            # Compute mse if ground truth is field
            if self.x_gt is not None:
                with torch.no_grad():
                    self.mse.append(self.mse_fun(x, self.x_gt).cpu().numpy().tolist())

        if self.log_fidelity:
            print(f"Data fidelity: {(self.cost)}. Stepsize: {self.step}")
        if self.x_gt is not None:
            print(f"|x - x_gt| = {self.mse}")

        if self.res_learn:
            # z=x-step*grad(L), x = P(z), x_end = z0 + P(z)
            x = x + z0
        return x

    def reconstruct_expe(self, x):
        r"""Reconstruction step of a reconstruction network

        Same as :meth:`reconstruct` reconstruct except that:

        1. The preprocessing step estimates the image intensity for normalization

        2. The output images are "denormalized", i.e., have units of photon counts

        Args:
            :attr:`x`: raw measurement vectors

        Shape:
            :attr:`x`: :math:`(BC,2M)`

            :attr:`output`: :math:`(BC,1,H,W)`
        """
        # Preprocessing
        x, N0_est = self.prep.forward_expe(x, self.acqu.meas_op)  # shape x = [b*c, M]
        # print(N0_est)

        # measurements to image domain processing
        x = self.pinv(x, self.acqu.meas_op)

        # Denoising
        x = self.denoi(x)
        # print(x.max())

        # Denormalization
        x = self.prep.denormalize_expe(
            x, N0_est, self.acqu.meas_op.h, self.acqu.meas_op.w
        )
        return x<|MERGE_RESOLUTION|>--- conflicted
+++ resolved
@@ -99,7 +99,6 @@
     def acquire(self, x):
         r"""Simulates measurements of the input signal.
 
-<<<<<<< HEAD
         The measurements are simulated using the measurement modules stored in
         the network under the key `acqu_modules`.  They are all successively
         applied to the input tensor `x`.
@@ -121,62 +120,11 @@
         The signal is reconstructed using the reconstruction modules stored in
         the network under the key `recon_modules`. They are all successively
         applied to the input tensor `y`.
-=======
-# =============================================================================
-class Tikhonov(nn.Module):
-    r"""Tikhonov regularization (aka as ridge regression).
-
-    It estimates the signal :math:`x\in\mathbb{R}^{N}` the from linear
-    measurements :math:`y = Ax\in\mathbb{R}^{M}` corrupted by noise by solving
-
-    .. math::
-        \| y - Ax \|^2_{\Gamma{-1}} + \|x\|^2_{\Sigma^{-1}},
-
-    where :math:`\Gamma` is covariance of the noise, and :math:`\Sigma` is the
-    signal covariance. In the case :math:`M\le N`, the solution can be computed
-    as
-
-    .. math::
-        \hat{x} = \Sigma A^\top (A \Sigma A^\top + \Gamma)^{-1} y,
-
-    where we assume that both covariance matrices are positive definite. The
-    class is constructed from :math:`A` and :math:`\Sigma`, while
-    :math:`\Gamma` is passed as an argument to :meth:`forward()`. Passing
-    :math:`\Gamma` to :meth:`forward()` is useful in the presence of signal-
-    dependent noise.
-
-    .. note::
-        * :math:`x` can be a 1d signal or a vectorized image/volume. This can
-          be specified by setting the :attr:`meas_shape` attribute of the
-          measurement operator.
-
-        * The above formulation assumes that the signal :math:`x` has zero mean.
-
-    Args:
-        - :attr:`meas_op` (:class:`spyrit.core.meas`): Measurement operator.
-          Its measurement operator has shape :math:`(M, N)`, with :math:`M` the
-          number of measurements and :math:`N` the number of pixels in the
-          image.
-
-        - :attr:`sigma` (torch.tensor): Signal covariance prior, of shape :math:`(N, N)`.
-
-        - :attr:`diagonal_approximation` : A boolean indicating whether to set
-          the non-diagonal elements of :math:`A \Sigma A^T` to zero. Default
-          is False. If True, this speeds up the computation of the inverse
-          :math:`(A \Sigma A^T + \Sigma_\alpha)^{-1}`.
-
-    Attributes:
-        - :attr:`meas_op` (:class:`spyrit.core.meas`): Measurement operator initialized as :attr:`meas_op`.
-
-        - :attr:`diagonal_approximation` : Indicates if the diagonal approximation
-          is used.
->>>>>>> 48bd4162
 
         Args:
             y (torch.tensor): Input measurement tensor. It usually has measurements
             in the last dimension.
 
-<<<<<<< HEAD
         Returns:
             torch.tensor: Output tensor. Its shape depends on the output of the
             reconstruction modules.
@@ -191,62 +139,14 @@
         - `acqu` (spyrit.core.meas): Acquisition operator.
         - `prep` (spyrit.core.prep): Preprocessing operator.
         - `denoi` (torch.nn.Module): Image denoising operator.
-=======
-        - :attr:`sigma_meas` (torch.tensor): Measurement covariance prior
-          initialized as :math:`A \Sigma A^T`. If :attr:`diagonal_approximation`
-          is True, the non-diagonal elements are set to zero.
-
-        - :attr:`sigma_A_T` (torch.tensor): Covariance of the missing
-          measurements initialized as :math:`\Sigma A^T`.
-
-        - :attr:`noise_scale` : Hidden parameter to use to scale the noise
-          regularization. It is used in the computation of the inverse:
-          :math:`(A \Sigma A^T  + noisescale \times \Sigma_\alpha)^{-1}`.
-          Default is 1.0.
->>>>>>> 48bd4162
 
     The inverse operator is not added as an attribute because its name
     changes depending on the network. It is added as an attribute in the
     child classes.
     """
 
-<<<<<<< HEAD
     def __init__(self, acqu_modules, recon_modules):
         super().__init__(acqu_modules, recon_modules)
-=======
-    def __init__(self, meas_op, sigma: torch.tensor, approx=False):
-        super().__init__()
-
-        dtype = sigma.dtype
-        A = meas_op.H  # .to(sigma.dtype)
-        sigma = sigma.to(A.dtype)
-
-        # if isinstance(meas_op, meas.DynamicLinearSplit):
-        # the measurement covariance prior is assumed to be for
-        # Hadamard-matrix measurements (i.e. no splitting)
-        # A = A[::2, :] - A[1::2, :]
-
-        if approx:
-            # if we use the diagonal approximation, then we assume that the
-            # A @ sigma @ A.T is diagonal
-            sigma_meas = torch.diag(A @ sigma @ A.T).to(dtype)
-        else:
-            sigma_meas = (A @ sigma @ A.T).to(dtype)
-
-        # estimation of the missing measurements
-        sigma_A_T = torch.mm(sigma, A.mT).to(dtype)
-
-        self.register_buffer("sigma_meas", sigma_meas)
-        self.register_buffer("sigma_A_T", sigma_A_T)
-        self.meas_op = meas_op
-        self.img_shape = meas_op.img_shape
-        self.approx = approx
-        # hidden parameter to use as a hyperparameter for dynamic reconstructions
-        self.noise_scale = 1
-
-    def divide(self, y: torch.tensor, gamma: torch.tensor) -> torch.tensor:
-        r"""Computes the division :math:`y \cdot (\sigma_\alpha \times noisescale + (A \Sigma A^T))^{-1}`.
->>>>>>> 48bd4162
 
     @property
     def acqu(self):
@@ -426,7 +326,6 @@
             - Input: :math:`(*, in\_features)`
             - Output: :math:`(*, in\_features)`
         """
-<<<<<<< HEAD
         if sigma_meas_squared.shape[-1] != self.in_features:
             raise ValueError(
                 "The last dimension of the input tensor "
@@ -446,19 +345,6 @@
 
         :math:`x` is the input tensor (see :attr:`inputs`) and :math:`\sigma_\text{prior}` is the
         standard deviation prior (see :attr:`weight`).
-=======
-        *batches, n_measurements = x.shape
-
-        # Preprocessing
-        x, N0_est = self.prep.forward_expe(x, self.acqu.meas_op)
-
-        # measurements to image domain processing
-        x = self.pinv(x, self.acqu.meas_op)
-
-        # Image domain denoising
-        x = x.reshape(*batches, self.acqu.meas_op.h, self.acqu.meas_op.w)
-        x = self.denoi(x)
->>>>>>> 48bd4162
 
         Args:
             :attr:`inputs` (torch.tensor): input tensor :math:`x` of shape
@@ -821,24 +707,12 @@
 
         # variance of preprocessed measurements
         var_noi = torch.div(
-<<<<<<< HEAD
-            var_noi, (norm.reshape(-1, 1).expand(bc, self.acqu.meas_op.M)) ** 2
-        )
-
-        # measurements to image domain processing
-        x_0 = torch.zeros((bc, self.acqu.meas_op.N), device=x.device)
-        x = self.tikho(x, x_0, var_noi, self.acqu.meas_op)
-        x = x.reshape(
-            bc, 1, self.acqu.meas_op.h, self.acqu.meas_op.w
-        )  # shape x = [b*c,1,h,w]
-=======
-            var_noi, (norm.reshape(-1, 1).expand(*batches, self.Acq.meas_op.M)) ** 2
+            var_noi, (norm.reshape(-1, 1).expand(*batches, self.acqu.M)) ** 2
         )
 
         # measurements to image domain processing
         x_0 = torch.zeros((*batches, *self.Acq.meas_op.img_shape), device=x.device)
         x = self.tikho(x, x_0, var_noi, self.Acq.meas_op)
->>>>>>> 48bd4162
 
         # Image domain denoising
         x = self.denoi(x)
@@ -1289,11 +1163,6 @@
                 (*x.shape[:-1], *self.acqu.meas_op.meas_shape), device=x.device
             )
 
-<<<<<<< HEAD
-=======
-        # print("x shape:", x.shape)
-
->>>>>>> 48bd4162
         if self.log_fidelity:
             self.cost = []
             with torch.no_grad():
