"""
Reconstruction methods and networks.
"""

import warnings
from typing import Union

import math
import torch
import torch.nn as nn

import spyrit.core.meas as meas
from spyrit.core.noise import NoNoise
from spyrit.core.prep import DirectPoisson, SplitPoisson

warnings.filterwarnings("ignore", ".*Sparse CSR tensor support is in beta state.*")


# =============================================================================
class PositiveParameters(nn.Module):
    def __init__(self, params, requires_grad=True):
        super(PositiveParameters, self).__init__()
        self.params = torch.tensor(params, requires_grad=requires_grad)

    def forward(self):
        return torch.abs(self.params)


# =============================================================================
class PseudoInverse(nn.Module):
    r"""Moore-Penrose pseudoinverse.

    Considering linear measurements :math:`y = Hx`, where :math:`H` is the
    measurement matrix and :math:`x` is a vectorized image, it estimates
    :math:`x` from :math:`y` by computing :math:`\hat{x} = H^\dagger y`, where
    :math:`H` is the Moore-Penrose pseudo inverse of :math:`H`.

    Example:
        >>> H = torch.rand([400,32*32])
        >>> Perm = torch.rand([32*32,32*32])
        >>> meas_op =  HadamSplit(H, Perm, 32, 32)
        >>> y = torch.rand([85,400], dtype=torch.float)
        >>> pinv_op = PseudoInverse()
        >>> x = pinv_op(y, meas_op)
        >>> print(x.shape)
        torch.Size([85, 1024])
    """

    def __init__(self):
        super().__init__()

    def forward(
        self,
        x: torch.tensor,
        meas_op: Union[meas.Linear, meas.DynamicLinear],
        **kwargs,
    ) -> torch.tensor:
        r"""Computes pseudo-inverse of measurements.

        Args:
            :attr:`x`: Batch of measurement vectors.

            :attr:`meas_op`: Measurement operator. Any class that
            implements a :meth:`pinv` method can be used, e.g.,
            :class:`~spyrit.core.meas.HadamSplit`.

            :attr:`kwargs`: Additional keyword arguments that are passed to
            the :meth:`pinv` method of the measurement operator. Can be used
            to specify a regularization parameter.

        Shape:

            :attr:`x`: :math:`(*, M)`

            :attr:`meas_op`: not applicable

            :attr:`output`: :math:`(*, N)`

        Example:
            >>> H = torch.rand([400,32*32])
            >>> Perm = torch.rand([32*32,32*32])
            >>> meas_op =  HadamSplit(H, Perm, 32, 32)
            >>> y = torch.rand([85,400], dtype=torch.float)
            >>> pinv_op = PseudoInverse()
            >>> x = pinv_op(y, meas_op)
            >>> print(x.shape)
            torch.Size([85, 1024])
        """
        return meas_op.pinv(x, **kwargs)


# =============================================================================
class TikhonovMeasurementPriorDiag(nn.Module):
    r"""
    Tikhonov regularisation with prior in the measurement domain.

    Considering linear measurements :math:`m = Hx \in\mathbb{R}^M`, where
    :math:`H = GF` is the measurement matrix and :math:`x\in\mathbb{R}^N` is a
    vectorized image, it estimates :math:`x` from :math:`m` by approximately
    minimizing

    .. math::
        \|m - GFx \|^2_{\Sigma^{-1}_\alpha} + \|F(x - x_0)\|^2_{\Sigma^{-1}}

    where :math:`x_0\in\mathbb{R}^N` is a mean image prior,
    :math:`\Sigma\in\mathbb{R}^{N\times N}` is a covariance prior, and
    :math:`\Sigma_\alpha\in\mathbb{R}^{M\times M}` is the measurement noise
    covariance. The matrix :math:`G\in\mathbb{R}^{M\times N}` is a
    subsampling matrix.

    .. note::
        The class is instantiated from :math:`\Sigma`, which represents the
        covariance of :math:`Fx`.

    Args:
        - :attr:`sigma`:  covariance prior with shape :math:`N` x :math:`N`
        - :attr:`M`: number of measurements :math:`M`

    Attributes:
        :attr:`comp`: The learnable completion layer initialized as
        :math:`\Sigma_1 \Sigma_{21}^{-1}`. This layer is a :class:`nn.Linear`

        :attr:`denoi`: The learnable denoising layer initialized from
        :math:`\Sigma_1`.

    Example:
        >>> sigma = torch.rand([32*32, 32*32])
        >>> recon_op = TikhonovMeasurementPriorDiag(sigma, 400)
    """

    def __init__(self, sigma: torch.tensor, M: int):
        super().__init__()

        # N = sigma.shape[0]

        var_prior = sigma.diag()[:M]

        # self.denoi = Denoise_layer(M)
        # self.denoi.weight.data = torch.sqrt(var_prior)
        # self.denoi.weight.data = self.denoi.weight.data.float()
        # self.denoi.weight.requires_grad = False

        self.denoise_weights = nn.Parameter(torch.sqrt(var_prior), requires_grad=False)

        Sigma1 = sigma[:M, :M]
        Sigma21 = sigma[M:, :M]
        # W = Sigma21 @ torch.linalg.inv(Sigma1)
        W = torch.linalg.solve(Sigma1.T, Sigma21.T).T

        self.comp = nn.Parameter(W, requires_grad=False)
        # self.comp = nn.Linear(M, N - M, False)
        # self.comp.weight.data = W
        # self.comp.weight.data = self.comp.weight.data.float()
        # self.comp.weight.requires_grad = False

    def wiener_denoise(self, x: torch.tensor, var: torch.tensor) -> torch.tensor:
        """Returns a denoised version of the input tensor using the variance prior.

        This uses the attribute self.denoise_weights, which is a learnable
        parameter.

        Inputs:
            x (torch.tensor): The input tensor to be denoised.

            var (torch.tensor): The variance prior.

        Returns:
            torch.tensor: The denoised tensor.
        """

        weights_squared = self.denoise_weights**2
        return torch.mul((weights_squared / (weights_squared + var)), x)

    def forward(
        self,
        x: torch.tensor,
        x_0: torch.tensor,
        var: torch.tensor,
        meas_op: meas.HadamSplit,
    ) -> torch.tensor:
        r"""
        Computes the Tikhonov regularization with prior in the measurement domain.

        We approximate the solution as:

        .. math::
            \hat{x} = x_0 + F^{-1} \begin{bmatrix} m_1 \\ m_2\end{bmatrix}

        with :math:`m_1 = D_1(D_1 + \Sigma_\alpha)^{-1} (m - GF x_0)` and
        :math:`m_2 = \Sigma_1 \Sigma_{21}^{-1} m_1`, where
        :math:`\Sigma = \begin{bmatrix} \Sigma_1 & \Sigma_{21}^\top \\ \Sigma_{21} & \Sigma_2\end{bmatrix}`
        and  :math:`D_1 =\textrm{Diag}(\Sigma_1)`. Assuming the noise
        covariance :math:`\Sigma_\alpha` is diagonal, the matrix inversion
        involved in the computation of :math:`m_1` is straightforward.

        This is an approximation to the exact solution

        .. math::
            \hat{x} &= x_0 + F^{-1}\begin{bmatrix}\Sigma_1 \\ \Sigma_{21} \end{bmatrix}
                      [\Sigma_1 + \Sigma_\alpha]^{-1} (m - GF x_0)

        See Lemma B.0.5 of the PhD dissertation of A. Lorente Mur (2021):
        https://theses.hal.science/tel-03670825v1/file/these.pdf

        Args:
            - :attr:`x`: A batch of measurement vectors :math:`m`
            - :attr:`x_0`: A batch of prior images :math:`x_0`
            - :attr:`var`: A batch of measurement noise variances :math:`\Sigma_\alpha`
            - :attr:`meas_op`: A measurement operator that provides :math:`GF` and :math:`F^{-1}`

        Shape:
            - :attr:`x`: :math:`(*, M)`
            - :attr:`x_0`: :math:`(*, N)`
            - :attr:`var` :math:`(*, M)`
            - Output: :math:`(*, N)`

        Example:
            >>> B, H, M = 85, 32, 512
            >>> sigma = torch.rand([H**2, H**2])
            >>> recon_op = TikhonovMeasurementPriorDiag(sigma, M)
            >>> Ord = torch.ones((H,H))
            >> meas = HadamSplit(M, H, Ord)
            >>> y = torch.rand([B,M], dtype=torch.float)
            >>> x_0 = torch.zeros((B, H**2), dtype=torch.float)
            >>> var = torch.zeros((B, M), dtype=torch.float)
            >>> x = recon_op(y, x_0, var, meas)
            torch.Size([85, 1024])
        """
        x = x - meas_op.forward_H(x_0)
        y1 = self.wiener_denoise(x, var)
        y2 = y1 @ self.comp.T

        y = torch.cat((y1, y2), -1)
        x = x_0 + meas_op.inverse(y)
        return x


# =============================================================================
class Tikhonov(nn.Module):
<<<<<<< HEAD
    r"""Implements Tikhonov regularization.

    Tikhonov regularization reconstructs an image and improves the
    reconstruction by using a prior image covariance.
    Considering linear measurements :math:`y = Ax`, where
    :math:`A` is the measurement matrix and
    :math:`x` is a vectorized image, it estimates :math:`x` from :math:`y`
    by computing:

    .. math::
        \hat{x} = \begin{bmatrix} \Sigma_{11} \\ \Sigma_{21} \end{bmatrix} (A \Sigma A^T + \Sigma_\alpha)^{-1} y

    where :math:`\Sigma` is the image covariance prior, :math:`\Sigma_\alpha`
    is the measurement noise covariance. :math:`\Sigma_{11}` and :math:`\Sigma_{21}`
    are blocks of the covariance matrix :math:`\Sigma`, so that:

    .. math::
        \Sigma = \begin{bmatrix} \Sigma_{11} & \Sigma_{21}^T \\ \Sigma_{21} & \Sigma_{22} \end{bmatrix}

    Args:
        - :attr:`meas_op` : Measurement operator (see :class:`~spyrit.core.meas`).
        Its measurement operator has shape :math:`(M, N)`, with :math:`M` the
        number of measurements and :math:`N` the number of pixels in the image.

        - :attr:`sigma` : Image covariance prior, of shape :math:`(N, N)`.

        - :attr:`diagonal_approximation` : A boolean indicating whether to set
        the non-diagonal elements of :math:`A \Sigma A^T` to zero. Default is
        False. If True, this speeds up the computation of the inverse
        :math:`(A \Sigma A^T + \Sigma_\alpha)^{-1}`.

    Attributes:
        - :attr:`meas_op` : Measurement operator initialized as :attr:`meas_op`.

        - :attr:`diagonal_approximation` : Indicates if the diagonal approximation
        is used.

        - :attr:`img_shape` : Shape of the image, initialized as :attr:`meas_op.img_shape`.

        - :attr:`sigma_meas` : Measurement covariance prior initialized as
        :math:`A \Sigma A^T`. If :attr:`diagonal_approximation` is True, the
        non-diagonal elements are set to zero.

        - :attr:`sigma_A_T` : Covariance of the missing measurements initialized
        as :math:`\Sigma A^T`.

        - :attr:`noise_scale` : Hidden parameter to use to scale the noise
        regularization. It is used in the computation of the inverse:
        :math:`(A \Sigma A^T \times noisescale + \Sigma_\alpha)^{-1}`. Default is 1.

    Example:
        >>> meas_op = spyrit.core.meas.HadamSplit(32**2, 32)
        >>> sigma_img = torch.rand(32*32, 32*32)
        >>> Tikho = Tikhonov(meas_op, sigma_img, False)
    """

    def __init__(self, meas_op, sigma: torch.tensor, diagonal_approximation=False):

=======
    r"""Tikhonov regularization (aka as ridge regression).

    It estimates the signal :math:`x\in\mathbb{R}^{N}` the from linear
    measurements :math:`y = Ax\in\mathbb{R}^{M}` corrupted by noise by solving

    .. math::
        \| y - Ax \|^2_{\Gamma{-1}} + \|x\|^2_{\Sigma^{-1}},

    where :math:`\Gamma` is covariance of the noise, and :math:`\Sigma` is the
    signal covariance. In the case :math:`M\le N`, the solution can be computed
    as

    .. math::
        \hat{x} = \Sigma A^\top (A \Sigma A^\top + \Gamma)^{-1} y,

    where we assume that both covariance matrices are positive definite. The
    class is constructed from :math:`A` and :math:`\Sigma`, while
    :math:`\Gamma` is passed as an argument to :meth:`forward()`. Passing
    :math:`\Gamma` to :meth:`forward()` is useful in the presence of signal-
    dependent noise.

    .. note::
        * :math:`x` can be a 1d signal or a vectorized image/volume. This can
          be specified by setting the :attr:`meas_shape` attribute of the
          measurement operator.

        * The above formulation assumes that the signal :math:`x` has zero mean.


    Args:
        :attr:`meas_op` (spyrit.core.meas): Measurement operator that gives acces the
        measurement matrix :math:`A` with shape :math:`(M, N)`.

        :attr:`Sigma` (torch.tensor): Covariance prior with shape :math:`(N, N)`.

        :attr:`approx` (bool): Compute (faster) approximate
        solutions. Defaults to `False`. See :meth:`forward()` for details.

    Attributes:
        :attr:`B`: (torch.tensor): Matrix initialised as :math:`B = \Sigma A^\top`.

        :attr:`C`: (torch.tensor): Matrix initialised as
        :math:`C = A \Sigma A^\top`. This corresponds to the covariance prior
        in the transformed domain.

    Example:
        >>> B, H, M, N = 85, 17, 32, 64
        >>> sigma = torch.rand(N, N)
        >>> gamma = torch.rand(M, M)
        >>> A = torch.rand([M,N])
        >>> meas  = Linear(A, meas_shape=(1,N))
        >>> recon = Tikhonov(meas, sigma)
        >>> y = torch.rand(B,H,M)
        >>> x = recon(y, gamma)
        >>> print(y.shape)
        >>> print(x.shape)
        torch.Size([85, 17, 32])
        torch.Size([85, 17, 64])
    """

    def __init__(self, meas_op, sigma: torch.tensor, approx=False):
        """
        meas_op is a measurement operator
        sigma is the image covariance prior
        """
>>>>>>> 26ffdc82
        super().__init__()

        dtype = sigma.dtype
        A = meas_op.H  # .to(sigma.dtype)
        sigma = sigma.to(A.dtype)

        # if isinstance(meas_op, meas.DynamicLinearSplit):
        # the measurement covariance prior is assumed to be for
        # Hadamard-matrix measurements (i.e. no splitting)
        # A = A[::2, :] - A[1::2, :]

        if approx:
            # if we use the diagonal approximation, then we assume that the
            # A @ sigma @ A.T is diagonal
            sigma_meas = torch.diag(A @ sigma @ A.T).to(dtype)
        else:
            sigma_meas = (A @ sigma @ A.T).to(dtype)

        # estimation of the missing measurements
        sigma_A_T = torch.mm(sigma, A.mT).to(dtype)

        self.register_buffer("sigma_meas", sigma_meas)
        self.register_buffer("sigma_A_T", sigma_A_T)
        self.meas_op = meas_op
        self.img_shape = meas_op.img_shape
<<<<<<< HEAD
        self.diagonal_approximation = diagonal_approximation
        # hidden parameter to use as a hyperparameter for dynamic reconstructions
        self.noise_scale = 1

    def filter(self, y: torch.tensor, cov: torch.tensor) -> torch.tensor:
        """Applies a almost-Wiener filter to the measurements y."""
        if self.diagonal_approximation:
            return y / (
                self.sigma_meas * self.noise_scale
                + torch.diagonal(cov, dim1=-2, dim2=-1)
            )
=======
        self.approx = approx

    def divide(self, y: torch.tensor, gamma: torch.tensor) -> torch.tensor:

        if self.approx:
            return y / (self.sigma_meas + torch.diagonal(gamma, dim1=-2, dim2=-1))
>>>>>>> 26ffdc82
        else:
            # we need to expand the matrices for the solve/ matmul
            batch_shape = y.shape[:-1]
            expand_shape = batch_shape + (self.sigma_meas.shape)
            y = y.unsqueeze(-1)  # add a dimension to y for batch matrix multiplications
<<<<<<< HEAD
            y = torch.linalg.solve(
                (self.sigma_meas * self.noise_scale + cov).expand(expand_shape), y
            )
=======
            y = torch.linalg.solve((self.sigma_meas + gamma).expand(expand_shape), y)
>>>>>>> 26ffdc82
            return y.squeeze(-1)

    def forward(
        self, y: torch.tensor, gamma: torch.tensor  # x_0: torch.tensor,
    ) -> torch.tensor:
        r"""
        The Tikhonov solution is computed as

        .. math::
            \hat{x} = B^\top (C + \Gamma)^{-1} y

        with :math:`B = \Sigma A^\top` and :math:`C = A \Sigma A^\top`. When
        :attr:`self.approx` is True, it is approximated as

        .. math::
            \hat{x} = B^\top  \frac{y}{\text{diag}(C + \Gamma)}

        Args:
            :attr:`y` (torch.tensor):  A batch of measurement vectors :math:`y`

            :attr:`gamma` (torch.tensor): A batch of noise covariance :math:`\Gamma`

        Shape:
            :attr:`y` (torch.tensor): :math:`(*, M)`

            :attr:`gamma` (torch.tensor): :math:`(*, M, M)`

            Output (torch.tensor): :math:`(*, N)`
        """
        y = self.divide(y, gamma)
        y = torch.matmul(self.sigma_A_T, y.unsqueeze(-1)).squeeze(-1)
        # y = y.reshape(*y.shape[:-1], *self.img_shape)

<<<<<<< HEAD
        return y  # .reshape(*y.shape[:-1], *self.img_shape)
=======
        return y
>>>>>>> 26ffdc82


# =============================================================================
class Denoise_layer(nn.Module):
    r"""Defines a learnable Wiener filter that assumes additive white Gaussian noise.

    The filter is pre-defined upon initialization with the standard deviation prior
    (if known), or with an integer representing the size of the input vector.
    In the second case, the standard deviation prior is initialized at random
    from a uniform (0,2/size) distribution.

    Using the foward method (the implicit call method), the filter is fully
    defined:

    .. math::
        \sigma_\text{prior}^2/(\sigma^2_\text{prior} + \sigma^2_\text{meas})

    where :math:`\sigma^2_\text{prior}` is the variance prior defined at
    initialization and :math:`\sigma^2_\text{meas}` is the measurement variance
    defined using the forward method. The value given by the equation above
    can then be multiplied by the measurement vector to obtain the denoised
    measurement vector.

    .. note::
        The weight (defined at initialization or accessible through the
        attribute :attr:`weight`) should not be squared (as it is squared when
        the forward method is called).

    Args:
        :attr:`std_dev_or_size` (torch.tensor or int): 1D tensor representing
        the standard deviation prior or an integer defining the size of the
        randomly-initialized standard deviation prior. If an array is passed
        and it is not 1D, it is flattened. It is stored internally as a
        :class:`nn.Parameter`, whose :attr:`data` attribute is accessed through
        the :attr:`sigma` attribute, and whose :attr:`requires_grad` attribute
        is accessed through the :attr:`requires_grad` attribute.

    Shape for forward call:
        - Input: :math:`(*, in\_features)` measurement variance.
        - Output: :math:`(*, in\_features)` fully defined Wiener filter.

    Attributes:
        :attr:`weight`:
        The learnable standard deviation prior :math:`\sigma_\text{prior}` of
        shape :math:`(in\_features, 1)`. The values are initialized from
        :math:`\mathcal{U}(-\sqrt{k}, \sqrt{k})`, where :math:`k = 1/in\_features`.

        :attr:`sigma`:
        The learnable standard deviation prior :math:`\sigma_\text{prior}` of shape
        :math:`(, in\_features)`. If the input is an integer, the standard deviation prior
        is initialized at random from  :math:`\mathcal{U}(-\sqrt{k}, \sqrt{k})`,
        where :math:`k = 1/in\_features`.

        :attr:`in_features`:
        The number of input features.

        :attr:`requires_grad`:
        A boolean indicating whether the autograd should record operations on
        the standard deviation tensor. Default is True.

    Example:
        >>> m = Denoise_layer(30)
        >>> input = torch.randn(128, 30)
        >>> output = m(input)
        >>> print(output.size())
        torch.Size([128, 30])
    """

    def __init__(
        self, std_dev_prior_or_size: Union[torch.tensor, int], requires_grad=True
    ):
        super(Denoise_layer, self).__init__()

        warnings.warn(
            "This class is deprecated and will be removed in a future release. "
            "Please use the `TikhonovMeasurementPriorDiag` class instead.",
            DeprecationWarning,
        )

        if isinstance(std_dev_prior_or_size, int):
            self.weight = nn.Parameter(
                torch.Tensor(std_dev_prior_or_size), requires_grad=requires_grad
            )
            self.reset_parameters()

        else:
            if not isinstance(std_dev_prior_or_size, torch.Tensor):
                raise TypeError(
                    "std_dev_or_size should be an integer or a torch.Tensor"
                )
            self.weight = nn.Parameter(
                std_dev_prior_or_size.reshape(-1), requires_grad=requires_grad
            )

    @property
    def in_features(self):
        return self.weight.data.numel()

    def reset_parameters(self):
        r"""
        Resets the standard deviation prior :math:`\sigma_\text{prior}`.

        The values are initialized from :math:`\mathcal{U}(-\sqrt{k}, \sqrt{k})`,
        where :math:`k = 1/in\_features`. They are stored in the :attr:`weight`
        attribute.
        """
        nn.init.uniform_(self.weight, 0, 2 / math.sqrt(self.in_features))

    def forward(self, sigma_meas_squared: torch.tensor) -> torch.tensor:
        r"""
        Fully defines the Wiener filter with the measurement variance.

        This outputs :math:`\sigma_\text{prior}^2/(\sigma_\text{prior}^2 + \sigma^2_\text{meas})`,
        where :math:`\sigma^2_\text{meas}` is the measurement variance (see :attr:`sigma_meas_squared`) and
        :math:`\sigma_\text{prior}` is the standard deviation prior defined
        upon construction of the class (see :attr:`self.weight`).

        .. note::
            The measurement variance should be squared before being passed to
            this method, unlike the standard deviation prior (defined at construction).

        Args:
            :attr:`sigma_meas_squared` (torch.tensor): input tensor :math:`\sigma^2_\text{meas}`
            of shape :math:`(*, in\_features)`

        Returns:
            torch.tensor: The multiplicative filter of shape
            :math:`(*, in\_features)`

        Shape:
            - Input: :math:`(*, in\_features)`
            - Output: :math:`(*, in\_features)`
        """
        if sigma_meas_squared.shape[-1] != self.in_features:
            raise ValueError(
                "The last dimension of the input tensor "
                + f"({sigma_meas_squared.shape[-1]})should be equal to the number of "
                + f"input features ({self.in_features})."
            )
        return self.tikho(sigma_meas_squared, self.weight)

    def extra_repr(self):
        return "in_features={}".format(self.in_features)

    @staticmethod
    def tikho(inputs: torch.tensor, weight: torch.tensor) -> torch.tensor:
        # type: (torch.Tensor, torch.Tensor) -> torch.Tensor
        r"""
        Applies a transformation to the incoming data: :math:`y = \sigma_\text{prior}^2/(\sigma_\text{prior}^2+x)`.

        :math:`x` is the input tensor (see :attr:`inputs`) and :math:`\sigma_\text{prior}` is the
        standard deviation prior (see :attr:`weight`).

        Args:
            :attr:`inputs` (torch.tensor): input tensor :math:`x` of shape
            :math:`(N, *, in\_features)`

            :attr:`weight` (torch.tensor): standard deviation prior :math:`\sigma_\text{prior}` of
            shape :math:`(in\_features)`

        Returns:
            torch.tensor: The transformed data :math:`y` of shape
            :math:`(N, in\_features)`

        Shape:
            - :attr:`inputs`: :math:`(N, *, in\_features)` where `*` means any number of
              additional dimensions - Variance of measurements
            - :attr:`weight`: :math:`(in\_features)` - corresponds to the standard deviation
              of our prior.
            - :attr:`output`: :math:`(N, in\_features)`
        """
        a = weight**2  # prefer to square it, because when learnt, it can go to the
        # negative, which we do not want to happen.
        # TO BE Potentially done : square inputs.
        b = a + inputs
        return a / b


# -----------------------------------------------------------------------------
# |                      RECONSTRUCTION NETWORKS                              |
# -----------------------------------------------------------------------------


# =============================================================================
class PinvNet(nn.Module):
    r"""Pseudo inverse reconstruction network

    Args:
        :attr:`noise`: Acquisition operator (see :class:`~spyrit.core.noise`)

        :attr:`prep`: Preprocessing operator (see :class:`~spyrit.core.prep`)

        :attr:`denoi` (optional): Image denoising operator
        (see :class:`~spyrit.core.nnet`).
        Default :class:`~spyrit.core.nnet.Identity`

    Input / Output:
        :attr:`input`: Ground-truth images with shape :math:`(B,C,H,W)`
        corresponding to the batch size, number of channels, height, and width.

        :attr:`output`: Reconstructed images with shape :math:`(B,C,H,W)`
        corresponding to the batch size, number of channels, height, and width.

    Attributes:
        :attr:`Acq`: Acquisition operator initialized as :attr:`noise`

        :attr:`prep`: Preprocessing operator initialized as :attr:`prep`

        :attr:`pinv`: Analytical reconstruction operator initialized as
        :class:`~spyrit.core.recon.PseudoInverse()`

        :attr:`Denoi`: Image denoising operator initialized as :attr:`denoi`


    Example:
        >>> B, C, H, M = 10, 1, 64, 64**2
        >>> Ord = torch.ones((H,H))
        >>> meas = HadamSplit(M, H, Ord)
        >>> noise = NoNoise(meas)
        >>> prep = SplitPoisson(1.0, M, H*H)
        >>> recnet = PinvNet(noise, prep)
        >>> x = torch.FloatTensor(B,C,H,H).uniform_(-1, 1)
        >>> z = recnet(x)
        >>> print(z.shape)
        >>> print(torch.linalg.norm(x - z)/torch.linalg.norm(x))
        torch.Size([10, 1, 64, 64])
        tensor(5.8912e-06)
    """

    def __init__(self, noise, prep, denoi=nn.Identity()):
        super().__init__()
        self.acqu = noise
        self.prep = prep
        self.pinv = PseudoInverse()
        self.denoi = denoi

    @property
    def device(self):
        return self.acqu.device

    def forward(self, x):
        r"""Full pipeline of reconstrcution network

        Args:
            :attr:`x`: ground-truth images

        Shape:
            :attr:`x`: ground-truth images with shape :math:`(B,C,H,W)`

            :attr:`output`: reconstructed images with shape :math:`(B,C,H,W)`

        Example:
            >>> B, C, H, M = 10, 1, 64, 64**2
            >>> Ord = torch.ones((H,H))
            >>> meas = HadamSplit(M, H, Ord)
            >>> noise = NoNoise(meas)
            >>> prep = SplitPoisson(1.0, M, H*H)
            >>> recnet = PinvNet(noise, prep)
            >>> x = torch.FloatTensor(B,C,H,H).uniform_(-1, 1)
            >>> z = recnet(x)
            >>> print(z.shape)
            >>> print(torch.linalg.norm(x - z)/torch.linalg.norm(x))
            torch.Size([10, 1, 64, 64])
            tensor(5.8912e-06)
        """
        x = self.acquire(x)
        x = self.reconstruct(x)
        return x

    def acquire(self, x):
        r"""Simulates data acquisition

        Args:
            :attr:`x`: ground-truth images

        Shape:
            :attr:`x`: ground-truth images with shape :math:`(B,C,H,W)`

            :attr:`output`: measurement vectors with shape :math:`(BC,2M)`

        Example:
            >>> B, C, H, M = 10, 1, 64, 64**2
            >>> Ord = torch.ones((H,H))
            >>> meas = HadamSplit(M, H, Ord)
            >>> noise = NoNoise(meas)
            >>> prep = SplitPoisson(1.0, M, H*H)
            >>> recnet = PinvNet(noise, prep)
            >>> x = torch.FloatTensor(B,C,H,H).uniform_(-1, 1)
            >>> z = recnet.acquire(x)
            >>> print(z.shape)
            torch.Size([10, 8192])
        """
        # b, c, _, _ = x.shape
        # Acquisition
        # x = x.reshape(b * c, self.acqu.meas_op.N)  # shape x = [b*c,h*w] = [b*c,N]
        return self.acqu(x)  # shape x = [b*c, 2*M]

    def meas2img(self, y):
        """Returns images from raw measurement vectors

        Args:
            :attr:`x`: raw measurement vectors

        Shape:
            :attr:`x`: :math:`(*,2M)`

            :attr:`output`: :math:`(*,H,W)`

        Example:
            >>> B, C, H, M = 10, 3, 64, 64**2
            >>> Ord = torch.ones(H,H)
            >>> meas = HadamSplit(M, H, Ord)
            >>> noise = NoNoise(meas)
            >>> prep = SplitPoisson(1.0, M, H**2)
            >>> recnet = PinvNet(noise, prep)
            >>> x = torch.rand((B,C,2*M), dtype=torch.float32)
            >>> z = recnet.reconstruct(x)
            >>> print(z.shape)
            torch.Size([10, 3, 64, 64])
        """
        m = self.prep(y)
        m = torch.nn.functional.pad(m, (0, self.acqu.meas_op.N - self.acqu.meas_op.M))

        # reindex the measurements
        z = self.acqu.meas_op.reindex(m, "cols", False)
        return z.reshape(*z.shape[:-1], self.acqu.meas_op.h, self.acqu.meas_op.w)

    def reconstruct(self, x):
        r"""Preprocesses, reconstructs, and denoises raw measurement vectors.

        Args:
            :attr:`x`: raw measurement vectors

        Shape:
            :attr:`x`: :math:`(BC,2M)`

            :attr:`output`: :math:`(BC,1,H,W)`

        Example:
            >>> B, C, H, M = 10, 1, 64, 64**2
            >>> Ord = torch.ones((H,H))
            >>> meas = HadamSplit(M, H, Ord)
            >>> noise = NoNoise(meas)
            >>> prep = SplitPoisson(1.0, M, H**2)
            >>> recnet = PinvNet(noise, prep)
            >>> x = torch.rand((B*C,2*M), dtype=torch.float)
            >>> z = recnet.reconstruct(x)
            >>> print(z.shape)
            torch.Size([10, 1, 64, 64])
        """
        return self.denoi(self.reconstruct_pinv(x))

    def reconstruct_pinv(self, x):
        r"""Preprocesses and reconstructs raw measurement vectors.

        Args:
            :attr:`x`: raw measurement vectors

        Shape:
            :attr:`x`: :math:`(BC,2M)`

            :attr:`output`: :math:`(BC,1,H,W)`

        Example:
            >>> B, C, H, M = 10, 1, 64, 64**2
            >>> Ord = torch.ones((H,H))
            >>> meas = HadamSplit(M, H, Ord)
            >>> noise = NoNoise(meas)
            >>> prep = SplitPoisson(1.0, M, H**2)
            >>> recnet = PinvNet(noise, prep)
            >>> x = torch.rand((B*C,2*M), dtype=torch.float)
            >>> z = recnet.reconstruct_pinv(x)
            >>> print(z.shape)
            torch.Size([10, 1, 64, 64])
        """
        x = self.prep(x)
        x = self.pinv(x, self.acqu.meas_op)
        return x

    def reconstruct_expe(self, x):
        r"""Reconstruction step of a reconstruction network

        Same as :meth:`reconstruct` reconstruct except that:

        1. The preprocessing step estimates the image intensity for normalization

        2. The output images are "denormalized", i.e., have units of photon counts

        Args:
            :attr:`x`: raw measurement vectors

        Shape:
            :attr:`x`: :math:`(BC,2M)`

            :attr:`output`: :math:`(BC,1,H,W)`
        """
        # x of shape [b*c, 2M]
        bc, _ = x.shape

        # Preprocessing
        x, N0_est = self.prep.forward_expe(x, self.acqu.meas_op)  # shape x = [b*c, M]
        # print(N0_est)

        # measurements to image domain processing
        x = self.pinv(x, self.acqu.meas_op)  # shape x = [b*c,N]

        # Image domain denoising
        x = x.reshape(
            bc, 1, self.acqu.meas_op.h, self.acqu.meas_op.w
        )  # shape x = [b*c,1,h,w]
        x = self.denoi(x)  # shape x = [b*c,1,h,w]
        # print(x.max())

        # Denormalization
        x = self.prep.denormalize_expe(
            x, N0_est, self.acqu.meas_op.h, self.acqu.meas_op.w
        )
        # return x
        return x, N0_est


# =============================================================================
class Pinv1Net(nn.Module):
    # =============================================================================
    r"""1D pseudo inverse reconstruction network.

    Considering linear measurements :math:`Y = HX`, where
    :math:`H\in\mathbb{R}^{k\times h}` is the
    measurement matrix and :math:`X \in\mathbb{R}^{h\times w}` is an image, it estimates
    :math:`X` from :math:`Y` by computing

    .. math:: \hat{X} = \mathcal{G}_\theta(H^\dagger Y),

    where :math:`H` is the Moore-Penrose pseudo inverse of :math:`H`, and
    :math:`\mathcal{G}_\theta` is a neural network.

    The pseudo-inverse is computed along the last dimension, while (learnable)
    denoising applies to the last two dimensions.


    Args:
        :attr:`noise`: Acquisition operator that compute (noisy) measurements :math:`Y = HX` (see :class:`~spyrit.core.noise`)

        :attr:`prep`: Preprocessing operator (see :class:`~spyrit.core.prep`)

        :attr:`denoi` (optional): Image denoising operator
        :math:`\mathcal{G}_\theta` (see :class:`~spyrit.core.nnet`). Defaults
        to :class:`~spyrit.core.nnet.Identity`.

    Input / Output:
        :attr:`input`: Ground-truth images :math:`X` with shape :math:`(b,c,h,w)`.

        :attr:`output`: Reconstructed images :math:`\hat{X}` with shape :math:`(b,c,h,w)`.

    Attributes:
        :attr:`acqu`: Acquisition operator initialized as :attr:`noise`.

        :attr:`prep`: Preprocessing operator initialized as :attr:`prep`.

        :attr:`pinv`: Analytical reconstruction operator initialized as
        :class:`~spyrit.core.recon.PseudoInverse()`.

        :attr:`denoi`: Image denoising operator initialized as :attr:`denoi`.

    Example:
        >>> b,c,h,w = 10,1,48,64
        >>> H = torch.rand(15,w)
        >>> meas = Linear(H, meas_shape=(1,w))
        >>> noise = NoNoise(meas)
        >>> prep = DirectPoisson(1.0, meas)
        >>> recnet = Pinv1Net(noise, prep)
        >>> x = torch.FloatTensor(b,c,h,n).uniform_(-1, 1)
        >>> z = recnet(x)
        >>> print(z.shape)
        >>> print(torch.linalg.norm(x - z)/torch.linalg.norm(x))
        torch.Size([10, 1, 64, 64])
        tensor(5.8912e-06)


    .. note::
        The measurement operator applies to the last dimension of the input
        tensor, contrary :class:`~spyrit.core.recon.PinvNet` where it applies
        to the last two dimensions. In both cases, the denoising operator
        applies to the last two dimensions.

    """

    def __init__(self, noise, prep, denoi=nn.Identity()):
        super().__init__()
        self.acqu = noise
        self.prep = prep
        self.pinv = PseudoInverse()
        self.denoi = denoi

    def forward(self, x):
        r"""Full pipeline (image-to-image mapping)

        Args:
            :attr:`x` (torch.tensor): Ground-truth images with shape :math:`(*,h,w)`, where
            :math:`*` is any batch size.

        Output:
            torch.tensor: Reconstructed images with shape :math:`(*,h,w)`, where
            :math:`*` is any batch size.

        Example:
            >>> b,c,h,w = 10,1,48,64
            >>> H = torch.rand(15,w)
            >>> meas = Linear(H, meas_shape=(1,w))
            >>> noise = NoNoise(meas)
            >>> prep = DirectPoisson(1.0, meas)
            >>> recnet = Pinv1Net(noise, prep)
            >>> x = torch.FloatTensor(b,c,h,n).uniform_(-1, 1)
            >>> z = recnet(x)
            >>> print(z.shape)
            >>> print(torch.linalg.norm(x - z)/torch.linalg.norm(x))
            torch.Size([10, 1, 64, 64])
            tensor(5.8912e-06)
        """

        # Acquisition
        x = self.acqu(x)

        # Reconstruction
        x = self.reconstruct(x)

        return x

    def reconstruct(self, x):
        r"""Reconstruction (measurement-to-image mapping)

        Args:
            :attr:`x` (torch.tensor): Raw measurement vectors with shape :math:`(*,h,k)`.

        Output:
            torch.tensor: Reconstructed images with shape :math:`(*,h,w)`
        """
        # Preprocessing in the measurement domain
        x = self.prep(x)

        # measurements to image-domain processing
        x = self.pinv(x, self.acqu.meas_op)
        x = x.squeeze(-2)  # shape x = [*,1,N] -> x = [*,N]

        # Image-domain denoising
        x = self.denoi(x)

        return x

    def reconstruct_expe(self, x):
        r"""Reconstruction (measurement-to-image mapping) for experimental data.

        Args:
            :attr:`x`: Raw measurement vectors with shape :math:`(*,h,k)`.

        Output:
            Reconstructed images with shape :math:`(*,h,w)`
        """

        # Preprocessing
        # x, norm = self.prep.forward_expe(x, self.acqu.meas_op, (-2,-1)) # shape: [*, M]

        # Alternative where the mean is computed on each row
        x, norm = self.prep.forward_expe(x, self.acqu.meas_op)  # shape: [*, M]

        # measurements to image domain processing
        x = self.pinv(x, self.acqu.meas_op)  # shape: [*,N]
        x = x.squeeze(-2)  # shape: [*,1,N] -> [*,N]

        # Image-domain denoising
        x = self.denoi(x)  # shape: [*,h,w]

        # Denormalization
        x = self.prep.denormalize_expe(x, norm, x.shape[-2], x.shape[-1])
        return x, norm


# =============================================================================
class DCNet(nn.Module):
    r"""Denoised completion reconstruction network.

    This is a four step reconstruction method:

    #. Denoising in the measurement domain.
    #. Estimation of the missing measurements from the denoised ones.
    #. Image-domain mapping.
    #. (Learned) Denoising in the image domain.

    The first three steps corresponds to Tikhonov regularisation. Typically, only the last step involves learnable parameters.

    Args:
        :attr:`noise`: Acquisition operator (see :class:`~spyrit.core.noise`)

        :attr:`prep`: Preprocessing operator (see :class:`~spyrit.core.prep`)

        :attr:`sigma`: Covariance prior (for details, see the
        :class:`~spyrit.core.recon.TikhonovMeasurementPriorDiag()` class)

        :attr:`denoi` (optional): Image denoising operator
        (see :class:`~spyrit.core.nnet`).
        Default :class:`~spyrit.core.nnet.Identity`

    Input / Output:
        :attr:`input`: Ground-truth images with shape :math:`(*,H,W)`, with
        :math:`*` being any batch size.

        :attr:`output`: Reconstructed images with shape :math:`(*,H,W)`, with
        :math:`*` being any batch size.

    Attributes:
        :attr:`Acq`: Acquisition operator initialized as :attr:`noise`

        :attr:`PreP`: Preprocessing operator initialized as :attr:`prep`

        :attr:`DC_Layer`: Data consistency layer initialized as :attr:`tikho`

        :attr:`Denoi`: Image denoising operator initialized as :attr:`denoi`


    Example:
        >>> B, C, H, M = 10, 1, 64, 64**2
        >>> Ord = torch.ones((H,H))
        >>> meas = HadamSplit(M, H, Ord)
        >>> noise = NoNoise(meas)
        >>> prep = SplitPoisson(1.0, M, H*H)
        >>> sigma = torch.rand([H**2, H**2])
        >>> recnet = DCNet(noise,prep,sigma)
        >>> x = torch.FloatTensor(B,C,H,H).uniform_(-1, 1)
        >>> z = recnet(x)
        >>> print(z.shape)
        torch.Size([10, 1, 64, 64])
    """

    def __init__(
        self,
        noise: NoNoise,
        prep: Union[DirectPoisson, SplitPoisson],
        sigma: torch.tensor,
        denoi=nn.Identity(),
    ):
        super().__init__()
        self.Acq = noise
        self.prep = prep
        self.denoi = denoi
        sigma = sigma.to(torch.float32)

        sigma = noise.reindex(sigma, "rows", False)
        sigma = noise.reindex(sigma, "cols", True)
        sigma_perm = sigma

        # save in tikho
        self.tikho = TikhonovMeasurementPriorDiag(sigma_perm, noise.meas_op.M)

    @property
    def device(self):
        return self.Acq.device

    def forward(self, x):
        r"""Full pipeline of the reconstruction network

        Args:
            :attr:`x`: ground-truth images

        Shape:
            :attr:`x`: ground-truth images with shape :math:`(B,C,H,W)`

            :attr:`output`: reconstructed images with shape :math:`(B,C,H,W)`

        Example:
            >>> B, C, H, M = 10, 1, 64, 64**2
            >>> Ord = torch.ones((H,H))
            >>> meas = HadamSplit(M, H, Ord)
            >>> noise = NoNoise(meas)
            >>> prep = SplitPoisson(1.0, M, H*H)
            >>> sigma = torch.rand([H**2, H**2])
            >>> recnet = DCNet(noise,prep,sigma)
            >>> x = torch.FloatTensor(B,C,H,H).uniform_(-1, 1)
            >>> z = recnet(x)
            >>> print(z.shape)
            torch.Size([10, 1, 64, 64])
        """
        x = self.acquire(x)
        x = self.reconstruct(x)
        return x

    def acquire(self, x):
        r"""Simulate data acquisition

        Args:
            :attr:`x`: ground-truth images

        Shape:
            :attr:`x`: ground-truth images with shape :math:`(B,C,H,W)`

            :attr:`output`: measurement vectors with shape :math:`(BC,2M)`

        Example:
            >>> B, C, H, M = 10, 1, 64, 64**2
            >>> Ord = torch.ones((H,H))
            >>> meas = HadamSplit(M, H, Ord)
            >>> noise = NoNoise(meas)
            >>> prep = SplitPoisson(1.0, M, H*H)
            >>> sigma = torch.rand([H**2, H**2])
            >>> recnet = DCNet(noise,prep,sigma)
            >>> x = torch.FloatTensor(B,C,H,H).uniform_(-1, 1)
            >>> z = recnet.acquire(x)
            >>> print(z.shape)
            torch.Size([10, 8192])
        """
        return self.Acq(x)

    def reconstruct(self, x):
        r"""Reconstruction step of a reconstruction network

        Args:
            :attr:`x`: raw measurement vectors

        Shape:
            :attr:`x`: raw measurement vectors with shape :math:`(BC,2M)`

            :attr:`output`: reconstructed images with shape :math:`(BC,1,H,W)`

        Example:
            >>> B, C, H, M = 10, 1, 64, 64**2
            >>> Ord = torch.ones((H,H))
            >>> meas = HadamSplit(M, H, Ord)
            >>> noise = NoNoise(meas)
            >>> prep = SplitPoisson(1.0, M, H*H)
            >>> sigma = torch.rand([H**2, H**2])
            >>> recnet = DCNet(noise,prep,sigma)
            >>> x = torch.rand((B*C,2*M), dtype=torch.float)
            >>> z = recnet.reconstruct(x)
            >>> print(z.shape)
            torch.Size([10, 1, 64, 64])
        """
        var_noi = self.prep.sigma(x)
        x = self.prep(x)

        # x.shape = (*, M), make x_0 (*, h, w)
        x_0 = torch.zeros(
            (*x.shape[:-1], *self.Acq.meas_op.meas_shape), device=x.device
        )
        x = self.tikho(x, x_0, var_noi, self.Acq.meas_op)

        # Image domain denoising
        return self.denoi(x)

    def reconstruct_expe(self, x):
        r"""Reconstruction step of a reconstruction network

        Same as :meth:`reconstruct` reconstruct except that:

            1. The preprocessing step estimates the image intensity. The
            estimated intensity is used for both normalizing the raw
            data and computing the variance of the normalized data.

            2. The output images are "denormalized", i.e., have units of photon
            counts

        Args:
            :attr:`x`: raw measurement vectors

        Shape:
            :attr:`x`: :math:`(BC,2M)`

            :attr:`output`: :math:`(BC,1,H,W)`

        """
        # x of shape [b*c, 2M]
        bc, _ = x.shape

        # Preprocessing expe
        var_noi = self.prep.sigma_expe(x)
        x, N0_est = self.prep.forward_expe(x, self.Acq.meas_op)  # x <- x/N0_est
        x = x / self.prep.gain
        norm = self.prep.gain * N0_est

        # variance of preprocessed measurements
        var_noi = torch.div(
            var_noi, (norm.reshape(-1, 1).expand(bc, self.Acq.meas_op.M)) ** 2
        )

        # measurements to image domain processing
        x_0 = torch.zeros((bc, self.Acq.meas_op.N), device=x.device)
        x = self.tikho(x, x_0, var_noi, self.Acq.meas_op)
        x = x.reshape(
            bc, 1, self.Acq.meas_op.h, self.Acq.meas_op.w
        )  # shape x = [b*c,1,h,w]

        # Image domain denoising
        x = self.denoi(x)  # shape x = [b*c,1,h,w]

        # Denormalization
        x = self.prep.denormalize_expe(x, norm, self.Acq.meas_op.h, self.Acq.meas_op.w)

        return x


# =============================================================================
class TikhoNet(nn.Module):
    r"""Tikhonov reconstruction network.

    This is a two-step reconstruction method. Typically, only the last step involves learnable parameters.

    #. Tikhonov regularisation.
    #. (Learned) Denoising in the image domain.


    Args:
        :attr:`noise` (spyrit.core.noise): Acquisition operator (see :mod:`~spyrit.core.noise`)

        :attr:`prep` (spyrit.core.prep): Preprocessing operator (see :mod:`~spyrit.core.prep`)

        :attr:`sigma` (torch.tensor): Image-domain covariance prior (for details, see the
        :class:`~spyrit.core.recon.Tikhonov()` class)

        :attr:`denoi` (torch.nn.Module, optional): Image denoising operator
        (see :class:`~spyrit.core.nnet`).
        Default :class:`~spyrit.core.nnet.Identity`

    Input / Output:
        :attr:`input` (torch.tensor): Ground-truth images with shape :math:`(*,H,W)`, with
        :math:`*` being any batch size.

        :attr:`output` (torch.tensor): Reconstructed images with shape :math:`(*,H,W)`, with
        :math:`*` being any batch size.

    Attributes:
        :attr:`acqu`: Acquisition operator initialized as :attr:`noise`

        :attr:`prep`: Preprocessing operator initialized as :attr:`prep`

        :attr:`tikho`: Data consistency layer initialized as :attr:`Tikhonov(noise.meas_op, sigma)`

        :attr:`denoi`: Image denoising operator initialized as :attr:`denoi`


    Example:
        >>> B, H, M, N = 85, 17, 32, 64
        >>> sigma = torch.rand(N, N)
        >>> gamma = torch.rand(M, M)
        >>> A = torch.rand([M,N])
        >>> meas = Linear(A, meas_shape=(1,N))
        >>> noise = NoNoise(meas)
        >>> prep = DirectPoisson(1, meas)
        >>> recon = TikhoNet(noise, prep, sigma)
        >>> y = torch.rand(B,H,M)
        >>> x = recon(y, gamma)
        >>> print(y.shape)
        >>> print(x.shape)
        torch.Size([85, 17, 32])
        torch.Size([85, 17, 1, 64])
    """

    def __init__(self, noise, prep, sigma: torch.tensor, denoi=nn.Identity()):

        super().__init__()
        self.acqu = noise
        self.prep = prep
        # device = noise.meas_op.H.device        # spyrit 2.3.
        # sigma = torch.as_tensor(sigma, dtype=torch.float32, device=device)
        self.tikho = Tikhonov(noise.meas_op, sigma)
        self.denoi = denoi

    def forward(self, x):
        """Full pipeline (image-to-image mapping)

        Args:
            x (torch.tensor): Ground-truth images with shape :math:`(*,H,W)`, with
            :math:`*` being any batch size.

        Returns:
            torch.tensor: Reconstruction images with shape :math:`(*,H,W)`, with
            :math:`*` being any batch size.
        """
        # Acquisition
        x = self.acqu(x)  # shape x = [b*c, 2*M]
        # Reconstruction
        x = self.reconstruct(x)  # shape x = [bc, 1, h,w]

        return x

    def reconstruct(self, x):
        r"""Reconstruction (measurement-to-image mapping)

        Args:
            :attr:`x` (torch.tensor): Raw measurement vectors with shape :math:`(*,M)`.

        Output:
            torch.tensor: Reconstructed images with shape :math:`(*,H,W)`
        """
        # Preprocessing
        cov_meas = self.prep.sigma(x)
        x = self.prep(x)

        # covariance of measurements
        cov_meas = torch.diag_embed(cov_meas)  #

        # print(cov_meas)

        # measurements to image domain processing
        x = self.tikho(x, cov_meas)
        x = x.reshape(*x.shape[:-1], self.acqu.meas_op.h, self.acqu.meas_op.w)

        # Image domain denoising
        x = self.denoi(x)

        return x

    def reconstruct_expe(self, x):
        r"""Reconstruction (measurement-to-image mapping) for experimental data.

        Args:
            :attr:`x` (torch.tensor): Raw measurement vectors with shape :math:`(*,M)`.

        Output:
            torch.tensor: Reconstructed images with shape :math:`(*,H,W)`
        """
        # Preprocessing
        cov_meas = self.prep.sigma_expe(x)
        # print(cov_meas)
        # print(self.prep.nbin, self.prep.mudark)
        # x, norm = self.prep.forward_expe(x, self.acqu.meas_op, (-2,-1)) # shape: [*, M]

        # Alternative where the mean is computed on each row
        x, norm = self.prep.forward_expe(x, self.acqu.meas_op)  # shape: [*, M]

        # covariance of measurements
        cov_meas = cov_meas / norm**2
        cov_meas = torch.diag_embed(cov_meas)

        # measurements to image domain processing
        x = self.tikho(x, cov_meas)
        x = x.reshape(*x.shape[:-1], self.acqu.meas_op.h, self.acqu.meas_op.w)

        # Image domain denoising
        x = self.denoi(x)

        # Denormalization
        x = self.prep.denormalize_expe(x, norm, x.shape[-2], x.shape[-1])

        return x, norm


# =============================================================================
class LearnedPGD(nn.Module):
    r"""Learned Proximal Gradient Descent reconstruction network.
    Iterative algorithm that alternates between a gradient step and a proximal step,
    where the proximal operator is learned denoiser. The update rule is given by:

    :math:`x_{k+1} = prox(\hat{x_k} - step * H^T (Hx_k - y))=
    denoi(\hat{x_k} - step * H^T (Hx_k - y))`

    Args:
        :attr:`noise`: Acquisition operator (see :class:`~spyrit.core.noise`)

        :attr:`prep`: Preprocessing operator (see :class:`~spyrit.core.prep`)

        :attr:`denoi` (optional): Image denoising operator
        (see :class:`~spyrit.core.nnet`).
        Default :class:`~spyrit.core.nnet.Identity`

        :attr:`iter_stop` (int): Number of iterations of the LPGD algorithm
        (commonly 3 to 10, trade-off between accuracy and speed).
        Default 3 (for speed and with higher accuracy than post-processing denoising)

        :attr:`step` (float): Step size of the LPGD algorithm. Default is None,
        and it is estimated as the inverse of the Lipschitz constant of the gradient of the
        data fidelity term.
            - If :math:`meas_op.N` is available, the step size is estimated as
            :math:`step=1/L=1/\text{meas_op.N}`, true for Hadamard operators.
            - If not, the step size is estimated from by computing
            the Lipschitz constant as the largest singular value of the
            Hessians, :math:`L=\lambda_{\max}(H^TH)`. If this fails,
            the step size is set to 1e-4.

        :attr:`step_estimation` (bool): Default False. See :attr:`step` for details.

        :attr:`step_grad` (bool): Default False. If True, the step size is learned
        as a parameter of the network. Not tested yet.

        :attr:`wls` (bool): Default False. If True, the data fidelity term is
        modified to be the weighted least squares (WLS) term, which approximates
        the Poisson likelihood. In this case, the data fidelity term is
        :math:`\|Hx-y\|^2_{C^{-1}}`, where :math:`C` is the covariance matrix.
        We assume that :math:`C` is diagonal, and the diagonal elements are
        the measurement noise variances, estimated from :class:`~spyrit.core.prep.sigma`.

        :attr:`gt` (torch.tensor): Ground-truth images. If available, the mean
        squared error (MSE) is computed and logged. Default None.

        :attr:`log_fidelity` (bool): Default False. If True, the data fidelity term
        is logged for each iteration of the LPGD algorithm.

    Input / Output:
        :attr:`input`: Ground-truth images with shape :math:`(B,C,H,W)`

        :attr:`output`: Reconstructed images with shape :math:`(B,C,H,W)`

    Attributes:
        :attr:`Acq`: Acquisition operator initialized as :attr:`noise`

        :attr:`prep`: Preprocessing operator initialized as :attr:`prep`

        :attr:`pinv`: Analytical reconstruction operator initialized as
        :class:`~spyrit.core.recon.PseudoInverse()`

        :attr:`Denoi`: Image denoising operator initialized as :attr:`denoi`

    Example:
        >>> B, C, H, M = 10, 1, 64, 64**2
        >>> Ord = torch.ones((H,H))
        >>> meas = HadamSplit(M, H, Ord)
        >>> noise = NoNoise(meas)
        >>> prep = SplitPoisson(1.0, M, H*H)
        >>> recnet = LearnedPGD(noise, prep)
        >>> x = torch.FloatTensor(B,C,H,H).uniform_(-1, 1)
        >>> z = recnet(x)
        >>> print(z.shape)
        torch.Size([10, 1, 64, 64])
        >>> print(torch.linalg.norm(x - z)/torch.linalg.norm(x))
        tensor(5.8912e-06)
    """

    def __init__(
        self,
        noise,
        prep,
        denoi=nn.Identity(),
        iter_stop=3,
        x0=0,
        step=None,
        step_estimation=False,
        step_grad=False,
        step_decay=1,
        wls=False,
        gt=None,
        log_fidelity=False,
        res_learn=False,
    ):
        super().__init__()
        # nn.module
        self.acqu = noise
        self.prep = prep
        self.denoi = denoi

        self.pinv = PseudoInverse()

        # LPGD algo
        self.x0 = x0
        self.iter_stop = iter_stop
        self.step = step
        self.step_estimation = step_estimation
        self.step_grad = step_grad
        self.step_decay = step_decay
        self.res_learn = res_learn

        # Init step size (estimate)
        self.set_stepsize(step)

        # WLS
        self.wls = wls

        # Log fidelity
        self.log_fidelity = log_fidelity

        # Log MSE (Ground truth available)
        if gt is not None:
            self.x_gt = nn.Parameter(
                torch.tensor(gt.reshape(gt.shape[0], -1)), requires_grad=False
            )
        else:
            self.x_gt = None

    def step_schedule(self, step):
        if self.step_decay != 1:
            step = [step * self.step_decay**i for i in range(self.iter_stop)]
        elif self.iter_stop > 1:
            step = [step for i in range(self.iter_stop)]
        else:
            step = [step]
        return step

    def set_stepsize(self, step):
        if step is None:
            # Stimate stepsize from Lipschitz constant
            if hasattr(self.acqu.meas_op, "N"):
                step = 1 / self.acqu.meas_op.N
            else:
                # Estimate step size as 1/sv_max(H^TH); if failed, set to 1e-4
                self.step_estimation = True
                step = 1e-4

        step = self.step_schedule(step)
        # step = nn.Parameter(torch.tensor(step), requires_grad=self.step_grad)
        step = PositiveParameters(step, requires_grad=self.step_grad)
        self.step = step

    def forward(self, x):
        r"""Full pipeline of reconstruction network

        Args:
            :attr:`x`: ground-truth images

        Shape:
            :attr:`x`: ground-truth images with shape :math:`(B,C,H,W)`

            :attr:`output`: reconstructed images with shape :math:`(B,C,H,W)`

        Example:
            >>> B, C, H, M = 10, 1, 64, 64**2
            >>> Ord = torch.ones((H,H))
            >>> meas = HadamSplit(M, H, Ord)
            >>> noise = NoNoise(meas)
            >>> prep = SplitPoisson(1.0, M, H*H)
            >>> recnet = LearnedPGD(noise, prep)
            >>> x = torch.FloatTensor(B,C,H,H).uniform_(-1, 1)
            >>> z = recnet(x)
            >>> print(z.shape)
            torch.Size([10, 1, 64, 64])
            >>> print(torch.linalg.norm(x - z)/torch.linalg.norm(x))
            tensor(5.8912e-06)
        """
        x = self.acquire(x)
        x = self.reconstruct(x)
        return x

    def acquire(self, x):
        r"""Simulate data acquisition

        Args:
            :attr:`x`: ground-truth images

        Shape:
            :attr:`x`: ground-truth images with shape :math:`(B,C,H,W)`

            :attr:`output`: measurement vectors with shape :math:`(BC,2M)`

        Example:
            >>> B, C, H, M = 10, 1, 64, 64**2
            >>> Ord = torch.ones((H,H))
            >>> meas = HadamSplit(M, H, Ord)
            >>> noise = NoNoise(meas)
            >>> prep = SplitPoisson(1.0, M, H*H)
            >>> recnet = PinvNet(noise, prep)
            >>> x = torch.FloatTensor(B,C,H,H).uniform_(-1, 1)
            >>> z = recnet.acquire(x)
            >>> print(z.shape)
            torch.Size([10, 8192])
        """
        return self.acqu(x)

    def hessian_sv(self):
        H = self.acqu.meas_op.H
        if self.wls:
            std_mat = 1 / torch.sqrt(self.meas_variance)
            std_mat = torch.diag(std_mat.reshape(-1))
            H = torch.matmul(std_mat, H)
        try:
            s = torch.linalg.svdvals(torch.matmul(H.t(), H))
        except:
            print("svdvals(H^T*H) failed, trying svdvals(H) instead")
            s = torch.linalg.svdvals(H) ** 2
        return s

    def stepsize_gd(self):
        s = self.hessian_sv()
        self.step = 2 / (s.min() + s.max())  # Kressner, EPFL, GD #1/(2*s.max()**2)

    def cost_fun(self, x, y):
        proj = self.acqu.meas_op.forward_H(x)
        res = proj - y
        if self.wls:
            res = res / torch.sqrt(self.meas_variance)
        return torch.linalg.norm(res) ** 2

    def mse_fun(self, x, x_gt):
        return torch.linalg.norm(x - x_gt)

    def reconstruct(self, x):
        r"""Reconstruction step of a reconstruction network

        Args:
            :attr:`x`: raw measurement vectors

        Shape:
            :attr:`x`: :math:`(BC,2M)`

            :attr:`output`: :math:`(BC,1,H,W)`

        Example:
            >>> B, C, H, M = 10, 1, 64, 64**2
            >>> Ord = torch.ones((H,H))
            >>> meas = HadamSplit(M, H, Ord)
            >>> noise = NoNoise(meas)
            >>> prep = SplitPoisson(1.0, M, H**2)
            >>> recnet = PinvNet(noise, prep)
            >>> x = torch.rand((B*C,2*M), dtype=torch.float)
            >>> z = recnet.reconstruct(x)
            >>> print(z.shape)
            torch.Size([10, 1, 64, 64])
        """

        # Compute the stepsize from the Lipschitz constant
        if self.step_estimation:
            self.stepsize_gd()

        step = self.step
        if not isinstance(step, torch.Tensor):
            step = step.params

        # Preprocessing in the measurement domain
        m = self.prep(x)

        if self.wls:
            # Get variance of the measurements
            if hasattr(self.prep, "sigma"):
                meas_variance = self.prep.sigma(x)
                self.meas_variance = meas_variance
            else:
                print(
                    "WLS requires the variance of the measurements to be known!. Estimating var==m"
                )
                meas_variance = m

            # Normalize the stepsize to account for the variance
            meas_variance_img_min, _ = torch.min(meas_variance, 1)  # 128
            step = step.reshape(self.iter_stop, 1).to(x.device)
            # Multiply meas_variance_img_min and step
            step = meas_variance_img_min * step

        # If pinv method is defined
        if self.x0 != 0:
            if hasattr(self.acqu.meas_op, "pinv"):
                x = self.acqu.meas_op.pinv(m)

                # proximal step (prior)
                if isinstance(self.denoi, nn.ModuleList):
                    x = self.denoi[0](x)
                else:
                    x = self.denoi(x)

            if self.res_learn:
                z0 = x.detach().clone()
        else:
            # zero init
            x = torch.zeros(
                (*x.shape[:-1], *self.acqu.meas_op.meas_shape), device=x.device
            )

        print("x shape:", x.shape)

        if self.log_fidelity:
            self.cost = []
            with torch.no_grad():
                # data_fidelity.append(self.data_fidelity(torch.zeros_like(x), m).cpu().numpy().tolist())
                self.cost.append(self.cost_fun(x, m).cpu().numpy().tolist())
        if self.x_gt is not None:
            self.mse = []
            with torch.no_grad():
                self.mse.append(self.mse_fun(x, self.x_gt).cpu().numpy().tolist())

        u = None

        for i in range(self.iter_stop):
            # gradient step (data fidelity)
            res = self.acqu.meas_op.forward_H(x) - m
            if self.wls:
                res = res / meas_variance
                upd = step[i].reshape(bc, 1) * self.acqu.meas_op.adjoint(res)
            else:
                upd = step[i] * self.acqu.meas_op.adjoint(res)
            x = x - upd

            if i == 0 and self.res_learn and self.x0 == 0:
                # if x0 does not exist
                z0 = x.detach().clone()

            # proximal step (prior)
            if isinstance(self.denoi, nn.ModuleList):
                x = self.denoi[i](x)
            else:
                x = self.denoi(x)

            if self.log_fidelity:
                with torch.no_grad():
                    self.cost.append(self.cost_fun(x, m).cpu().numpy().tolist())
            # Compute mse if ground truth is field
            if self.x_gt is not None:
                with torch.no_grad():
                    self.mse.append(self.mse_fun(x, self.x_gt).cpu().numpy().tolist())

        if self.log_fidelity:
            print(f"Data fidelity: {(self.cost)}. Stepsize: {self.step}")
        if self.x_gt is not None:
            print(f"|x - x_gt| = {self.mse}")

        if self.res_learn:
            # z=x-step*grad(L), x = P(z), x_end = z0 + P(z)
            x = x + z0
        return x

    def reconstruct_expe(self, x):
        r"""Reconstruction step of a reconstruction network

        Same as :meth:`reconstruct` reconstruct except that:

        1. The preprocessing step estimates the image intensity for normalization

        2. The output images are "denormalized", i.e., have units of photon counts

        Args:
            :attr:`x`: raw measurement vectors

        Shape:
            :attr:`x`: :math:`(BC,2M)`

            :attr:`output`: :math:`(BC,1,H,W)`
        """
        # Preprocessing
        x, N0_est = self.prep.forward_expe(x, self.acqu.meas_op)  # shape x = [b*c, M]
        # print(N0_est)

        # measurements to image domain processing
        x = self.pinv(x, self.acqu.meas_op)

        # Denoising
        x = self.denoi(x)
        # print(x.max())

        # Denormalization
        x = self.prep.denormalize_expe(
            x, N0_est, self.acqu.meas_op.h, self.acqu.meas_op.w
        )
        return x<|MERGE_RESOLUTION|>--- conflicted
+++ resolved
@@ -237,66 +237,6 @@
 
 # =============================================================================
 class Tikhonov(nn.Module):
-<<<<<<< HEAD
-    r"""Implements Tikhonov regularization.
-
-    Tikhonov regularization reconstructs an image and improves the
-    reconstruction by using a prior image covariance.
-    Considering linear measurements :math:`y = Ax`, where
-    :math:`A` is the measurement matrix and
-    :math:`x` is a vectorized image, it estimates :math:`x` from :math:`y`
-    by computing:
-
-    .. math::
-        \hat{x} = \begin{bmatrix} \Sigma_{11} \\ \Sigma_{21} \end{bmatrix} (A \Sigma A^T + \Sigma_\alpha)^{-1} y
-
-    where :math:`\Sigma` is the image covariance prior, :math:`\Sigma_\alpha`
-    is the measurement noise covariance. :math:`\Sigma_{11}` and :math:`\Sigma_{21}`
-    are blocks of the covariance matrix :math:`\Sigma`, so that:
-
-    .. math::
-        \Sigma = \begin{bmatrix} \Sigma_{11} & \Sigma_{21}^T \\ \Sigma_{21} & \Sigma_{22} \end{bmatrix}
-
-    Args:
-        - :attr:`meas_op` : Measurement operator (see :class:`~spyrit.core.meas`).
-        Its measurement operator has shape :math:`(M, N)`, with :math:`M` the
-        number of measurements and :math:`N` the number of pixels in the image.
-
-        - :attr:`sigma` : Image covariance prior, of shape :math:`(N, N)`.
-
-        - :attr:`diagonal_approximation` : A boolean indicating whether to set
-        the non-diagonal elements of :math:`A \Sigma A^T` to zero. Default is
-        False. If True, this speeds up the computation of the inverse
-        :math:`(A \Sigma A^T + \Sigma_\alpha)^{-1}`.
-
-    Attributes:
-        - :attr:`meas_op` : Measurement operator initialized as :attr:`meas_op`.
-
-        - :attr:`diagonal_approximation` : Indicates if the diagonal approximation
-        is used.
-
-        - :attr:`img_shape` : Shape of the image, initialized as :attr:`meas_op.img_shape`.
-
-        - :attr:`sigma_meas` : Measurement covariance prior initialized as
-        :math:`A \Sigma A^T`. If :attr:`diagonal_approximation` is True, the
-        non-diagonal elements are set to zero.
-
-        - :attr:`sigma_A_T` : Covariance of the missing measurements initialized
-        as :math:`\Sigma A^T`.
-
-        - :attr:`noise_scale` : Hidden parameter to use to scale the noise
-        regularization. It is used in the computation of the inverse:
-        :math:`(A \Sigma A^T \times noisescale + \Sigma_\alpha)^{-1}`. Default is 1.
-
-    Example:
-        >>> meas_op = spyrit.core.meas.HadamSplit(32**2, 32)
-        >>> sigma_img = torch.rand(32*32, 32*32)
-        >>> Tikho = Tikhonov(meas_op, sigma_img, False)
-    """
-
-    def __init__(self, meas_op, sigma: torch.tensor, diagonal_approximation=False):
-
-=======
     r"""Tikhonov regularization (aka as ridge regression).
 
     It estimates the signal :math:`x\in\mathbb{R}^{N}` the from linear
@@ -327,20 +267,35 @@
 
 
     Args:
-        :attr:`meas_op` (spyrit.core.meas): Measurement operator that gives acces the
-        measurement matrix :math:`A` with shape :math:`(M, N)`.
-
-        :attr:`Sigma` (torch.tensor): Covariance prior with shape :math:`(N, N)`.
-
-        :attr:`approx` (bool): Compute (faster) approximate
-        solutions. Defaults to `False`. See :meth:`forward()` for details.
+        - :attr:`meas_op` : Measurement operator (see :class:`~spyrit.core.meas`).
+        Its measurement operator has shape :math:`(M, N)`, with :math:`M` the
+        number of measurements and :math:`N` the number of pixels in the image.
+
+        - :attr:`sigma` : Image covariance prior, of shape :math:`(N, N)`.
+
+        - :attr:`diagonal_approximation` : A boolean indicating whether to set
+        the non-diagonal elements of :math:`A \Sigma A^T` to zero. Default is
+        False. If True, this speeds up the computation of the inverse
+        :math:`(A \Sigma A^T + \Sigma_\alpha)^{-1}`.
 
     Attributes:
-        :attr:`B`: (torch.tensor): Matrix initialised as :math:`B = \Sigma A^\top`.
-
-        :attr:`C`: (torch.tensor): Matrix initialised as
-        :math:`C = A \Sigma A^\top`. This corresponds to the covariance prior
-        in the transformed domain.
+        - :attr:`meas_op` : Measurement operator initialized as :attr:`meas_op`.
+
+        - :attr:`diagonal_approximation` : Indicates if the diagonal approximation
+        is used.
+
+        - :attr:`img_shape` : Shape of the image, initialized as :attr:`meas_op.img_shape`.
+
+        - :attr:`sigma_meas` : Measurement covariance prior initialized as
+        :math:`A \Sigma A^T`. If :attr:`diagonal_approximation` is True, the
+        non-diagonal elements are set to zero.
+
+        - :attr:`sigma_A_T` : Covariance of the missing measurements initialized
+        as :math:`\Sigma A^T`.
+
+        - :attr:`noise_scale` : Hidden parameter to use to scale the noise
+        regularization. It is used in the computation of the inverse:
+        :math:`(A \Sigma A^T \times noisescale + \Sigma_\alpha)^{-1}`. Default is 1.
 
     Example:
         >>> B, H, M, N = 85, 17, 32, 64
@@ -362,7 +317,6 @@
         meas_op is a measurement operator
         sigma is the image covariance prior
         """
->>>>>>> 26ffdc82
         super().__init__()
 
         dtype = sigma.dtype
@@ -388,38 +342,22 @@
         self.register_buffer("sigma_A_T", sigma_A_T)
         self.meas_op = meas_op
         self.img_shape = meas_op.img_shape
-<<<<<<< HEAD
-        self.diagonal_approximation = diagonal_approximation
+        self.approx = approx
         # hidden parameter to use as a hyperparameter for dynamic reconstructions
         self.noise_scale = 1
 
-    def filter(self, y: torch.tensor, cov: torch.tensor) -> torch.tensor:
-        """Applies a almost-Wiener filter to the measurements y."""
-        if self.diagonal_approximation:
-            return y / (
-                self.sigma_meas * self.noise_scale
-                + torch.diagonal(cov, dim1=-2, dim2=-1)
-            )
-=======
-        self.approx = approx
-
     def divide(self, y: torch.tensor, gamma: torch.tensor) -> torch.tensor:
 
         if self.approx:
             return y / (self.sigma_meas + torch.diagonal(gamma, dim1=-2, dim2=-1))
->>>>>>> 26ffdc82
         else:
             # we need to expand the matrices for the solve/ matmul
             batch_shape = y.shape[:-1]
             expand_shape = batch_shape + (self.sigma_meas.shape)
             y = y.unsqueeze(-1)  # add a dimension to y for batch matrix multiplications
-<<<<<<< HEAD
             y = torch.linalg.solve(
-                (self.sigma_meas * self.noise_scale + cov).expand(expand_shape), y
+                (self.sigma_meas * self.noise_scale + gamma).expand(expand_shape), y
             )
-=======
-            y = torch.linalg.solve((self.sigma_meas + gamma).expand(expand_shape), y)
->>>>>>> 26ffdc82
             return y.squeeze(-1)
 
     def forward(
@@ -453,11 +391,7 @@
         y = torch.matmul(self.sigma_A_T, y.unsqueeze(-1)).squeeze(-1)
         # y = y.reshape(*y.shape[:-1], *self.img_shape)
 
-<<<<<<< HEAD
-        return y  # .reshape(*y.shape[:-1], *self.img_shape)
-=======
         return y
->>>>>>> 26ffdc82
 
 
 # =============================================================================
