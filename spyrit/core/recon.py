"""
Reconstruction methods and networks.
"""

import warnings
from typing import Union

import math
import torch
import torch.nn as nn

import spyrit.core.meas as meas
from spyrit.core.noise import NoNoise
from spyrit.core.prep import DirectPoisson, SplitPoisson

warnings.filterwarnings("ignore", ".*Sparse CSR tensor support is in beta state.*")


# =============================================================================
class PositiveParameters(nn.Module):
    def __init__(self, params, requires_grad=True):
        super(PositiveParameters, self).__init__()
        self.params = torch.tensor(params, requires_grad=requires_grad)

    def forward(self):
        return torch.abs(self.params)


# =============================================================================
class PseudoInverse(nn.Module):
    r"""Moore-Penrose pseudoinverse.

    Considering linear measurements :math:`y = Hx`, where :math:`H` is the
    measurement matrix and :math:`x` is a vectorized image, it estimates
    :math:`x` from :math:`y` by computing :math:`\hat{x} = H^\dagger y`, where
    :math:`H` is the Moore-Penrose pseudo inverse of :math:`H`.

    Example:
        >>> H = torch.rand([400,32*32])
        >>> Perm = torch.rand([32*32,32*32])
        >>> meas_op =  HadamSplit(H, Perm, 32, 32)
        >>> y = torch.rand([85,400], dtype=torch.float)
        >>> pinv_op = PseudoInverse()
        >>> x = pinv_op(y, meas_op)
        >>> print(x.shape)
        torch.Size([85, 1024])
    """

    def __init__(self):
        super().__init__()

    def forward(
        self,
        x: torch.tensor,
        meas_op: Union[meas.Linear, meas.DynamicLinear],
        **kwargs,
    ) -> torch.tensor:
        r"""Computes pseudo-inverse of measurements.

        Args:
            :attr:`x`: Batch of measurement vectors.

            :attr:`meas_op`: Measurement operator. Any class that
            implements a :meth:`pinv` method can be used, e.g.,
            :class:`~spyrit.core.meas.HadamSplit`.

            :attr:`kwargs`: Additional keyword arguments that are passed to
            the :meth:`pinv` method of the measurement operator. Can be used
            to specify a regularization parameter.

        Shape:

            :attr:`x`: :math:`(*, M)`

            :attr:`meas_op`: not applicable

            :attr:`output`: :math:`(*, N)`

        Example:
            >>> H = torch.rand([400,32*32])
            >>> Perm = torch.rand([32*32,32*32])
            >>> meas_op =  HadamSplit(H, Perm, 32, 32)
            >>> y = torch.rand([85,400], dtype=torch.float)
            >>> pinv_op = PseudoInverse()
            >>> x = pinv_op(y, meas_op)
            >>> print(x.shape)
            torch.Size([85, 1024])
        """
        return meas_op.pinv(x, **kwargs)


# =============================================================================
class TikhonovMeasurementPriorDiag(nn.Module):
    r"""
    Tikhonov regularisation with prior in the measurement domain.

    Considering linear measurements :math:`m = Hx \in\mathbb{R}^M`, where
    :math:`H = GF` is the measurement matrix and :math:`x\in\mathbb{R}^N` is a
    vectorized image, it estimates :math:`x` from :math:`m` by approximately
    minimizing

    .. math::
        \|m - GFx \|^2_{\Sigma^{-1}_\alpha} + \|F(x - x_0)\|^2_{\Sigma^{-1}}

    where :math:`x_0\in\mathbb{R}^N` is a mean image prior,
    :math:`\Sigma\in\mathbb{R}^{N\times N}` is a covariance prior, and
    :math:`\Sigma_\alpha\in\mathbb{R}^{M\times M}` is the measurement noise
    covariance. The matrix :math:`G\in\mathbb{R}^{M\times N}` is a
    subsampling matrix.

    .. note::
        The class is instantiated from :math:`\Sigma`, which represents the
        covariance of :math:`Fx`.

    Args:
        - :attr:`sigma`:  covariance prior with shape :math:`N` x :math:`N`
        - :attr:`M`: number of measurements :math:`M`

    Attributes:
        :attr:`comp`: The learnable completion layer initialized as
        :math:`\Sigma_1 \Sigma_{21}^{-1}`. This layer is a :class:`nn.Linear`

        :attr:`denoi`: The learnable denoising layer initialized from
        :math:`\Sigma_1`.

    Example:
        >>> sigma = torch.rand([32*32, 32*32])
        >>> recon_op = TikhonovMeasurementPriorDiag(sigma, 400)
    """

    def __init__(self, sigma: torch.tensor, M: int):
        super().__init__()

        # N = sigma.shape[0]

        var_prior = sigma.diag()[:M]

        # self.denoi = Denoise_layer(M)
        # self.denoi.weight.data = torch.sqrt(var_prior)
        # self.denoi.weight.data = self.denoi.weight.data.float()
        # self.denoi.weight.requires_grad = False

        self.denoise_weights = nn.Parameter(torch.sqrt(var_prior), requires_grad=False)

        Sigma1 = sigma[:M, :M]
        Sigma21 = sigma[M:, :M]
        # W = Sigma21 @ torch.linalg.inv(Sigma1)
        W = torch.linalg.solve(Sigma1.T, Sigma21.T).T

        self.comp = nn.Parameter(W, requires_grad=False)
        # self.comp = nn.Linear(M, N - M, False)
        # self.comp.weight.data = W
        # self.comp.weight.data = self.comp.weight.data.float()
        # self.comp.weight.requires_grad = False

    def wiener_denoise(self, x: torch.tensor, var: torch.tensor) -> torch.tensor:
        """Returns a denoised version of the input tensor using the variance prior.

        This uses the attribute self.denoise_weights, which is a learnable
        parameter.

        Inputs:
            x (torch.tensor): The input tensor to be denoised.

            var (torch.tensor): The variance prior.

        Returns:
            torch.tensor: The denoised tensor.
        """

        weights_squared = self.denoise_weights**2
        return torch.mul((weights_squared / (weights_squared + var)), x)

    def forward(
        self,
        x: torch.tensor,
        x_0: torch.tensor,
        var: torch.tensor,
        meas_op: meas.HadamSplit,
    ) -> torch.tensor:
        r"""
        Computes the Tikhonov regularization with prior in the measurement domain.

        We approximate the solution as:

        .. math::
            \hat{x} = x_0 + F^{-1} \begin{bmatrix} m_1 \\ m_2\end{bmatrix}

        with :math:`m_1 = D_1(D_1 + \Sigma_\alpha)^{-1} (m - GF x_0)` and
        :math:`m_2 = \Sigma_1 \Sigma_{21}^{-1} m_1`, where
        :math:`\Sigma = \begin{bmatrix} \Sigma_1 & \Sigma_{21}^\top \\ \Sigma_{21} & \Sigma_2\end{bmatrix}`
        and  :math:`D_1 =\textrm{Diag}(\Sigma_1)`. Assuming the noise
        covariance :math:`\Sigma_\alpha` is diagonal, the matrix inversion
        involved in the computation of :math:`m_1` is straightforward.

        This is an approximation to the exact solution

        .. math::
            \hat{x} &= x_0 + F^{-1}\begin{bmatrix}\Sigma_1 \\ \Sigma_{21} \end{bmatrix}
                      [\Sigma_1 + \Sigma_\alpha]^{-1} (m - GF x_0)

        See Lemma B.0.5 of the PhD dissertation of A. Lorente Mur (2021):
        https://theses.hal.science/tel-03670825v1/file/these.pdf

        Args:
            - :attr:`x`: A batch of measurement vectors :math:`m`
            - :attr:`x_0`: A batch of prior images :math:`x_0`
            - :attr:`var`: A batch of measurement noise variances :math:`\Sigma_\alpha`
            - :attr:`meas_op`: A measurement operator that provides :math:`GF` and :math:`F^{-1}`

        Shape:
            - :attr:`x`: :math:`(*, M)`
            - :attr:`x_0`: :math:`(*, N)`
            - :attr:`var` :math:`(*, M)`
            - Output: :math:`(*, N)`

        Example:
            >>> B, H, M = 85, 32, 512
            >>> sigma = torch.rand([H**2, H**2])
            >>> recon_op = TikhonovMeasurementPriorDiag(sigma, M)
            >>> Ord = torch.ones((H,H))
            >> meas = HadamSplit(M, H, Ord)
            >>> y = torch.rand([B,M], dtype=torch.float)
            >>> x_0 = torch.zeros((B, H**2), dtype=torch.float)
            >>> var = torch.zeros((B, M), dtype=torch.float)
            >>> x = recon_op(y, x_0, var, meas)
            torch.Size([85, 1024])
        """
        x = x - meas_op.forward_H(x_0)
        y1 = self.wiener_denoise(x, var)
        y2 = y1 @ self.comp.T

        y = torch.cat((y1, y2), -1)
        x = x_0 + meas_op.inverse(y)
        return x


# =============================================================================
class Tikhonov(nn.Module):
    r"""Tikhonov regularization (aka as ridge regression).

    It estimates the signal :math:`x\in\mathbb{R}^{N}` the from linear
    measurements :math:`y = Ax\in\mathbb{R}^{M}` corrupted by noise by solving

    .. math::
        \| y - Ax \|^2_{\Gamma{-1}} + \|x\|^2_{\Sigma^{-1}},

    where :math:`\Gamma` is covariance of the noise, and :math:`\Sigma` is the
    signal covariance. In the case :math:`M\le N`, the solution can be computed
    as

    .. math::
        \hat{x} = \Sigma A^\top (A \Sigma A^\top + \Gamma)^{-1} y,

    where we assume that both covariance matrices are positive definite. The
    class is constructed from :math:`A` and :math:`\Sigma`, while
    :math:`\Gamma` is passed as an argument to :meth:`forward()`. Passing
    :math:`\Gamma` to :meth:`forward()` is useful in the presence of signal-
    dependent noise.

    .. note::
        * :math:`x` can be a 1d signal or a vectorized image/volume. This can
          be specified by setting the :attr:`meas_shape` attribute of the
          measurement operator.

        * The above formulation assumes that the signal :math:`x` has zero mean.


    Args:
        :attr:`meas_op` (spyrit.core.meas): Measurement operator that gives acces the
        measurement matrix :math:`A` with shape :math:`(M, N)`.

        :attr:`Sigma` (torch.tensor): Covariance prior with shape :math:`(N, N)`.

        :attr:`approx` (bool): Compute (faster) approximate
        solutions. Defaults to `False`. See :meth:`forward()` for details.

    Attributes:
        :attr:`B`: (torch.tensor): Matrix initialised as :math:`B = \Sigma A^\top`.

        :attr:`C`: (torch.tensor): Matrix initialised as
        :math:`C = A \Sigma A^\top`. This corresponds to the covariance prior
        in the transformed domain.

    Example:
        >>> B, H, M, N = 85, 17, 32, 64
        >>> sigma = torch.rand(N, N)
        >>> gamma = torch.rand(M, M)
        >>> A = torch.rand([M,N])
        >>> meas  = Linear(A, meas_shape=(1,N))
        >>> recon = Tikhonov(meas, sigma)
        >>> y = torch.rand(B,H,M)
        >>> x = recon(y, gamma)
        >>> print(y.shape)
        >>> print(x.shape)
        torch.Size([85, 17, 32])
        torch.Size([85, 17, 64])
    """

    def __init__(self, meas_op, sigma: torch.tensor, approx=False):
        """
        meas_op is a measurement operator
        sigma is the image covariance prior
        """
        super().__init__()

        dtype = sigma.dtype
        A = meas_op.H  # .to(sigma.dtype)
        sigma = sigma.to(A.dtype)

        if isinstance(meas_op, meas.DynamicLinearSplit):
            # the measurement covariance prior is assumed to be for
            # Hadamard-matrix measurements (i.e. no splitting)
            A = A[::2, :] - A[1::2, :]

        if approx:
            # if we use the diagonal approximation, then we assume that the
            # A @ sigma @ A.T is diagonal
            sigma_meas = torch.diag(A @ sigma @ A.T).to(dtype)
        else:
            sigma_meas = (A @ sigma @ A.T).to(dtype)

        # estimation of the missing measurements
        sigma_A_T = torch.mm(sigma, A.mT).to(dtype)

        self.register_buffer("sigma_meas", sigma_meas)
        self.register_buffer("sigma_A_T", sigma_A_T)
        self.meas_op = meas_op
        self.img_shape = meas_op.img_shape
        self.approx = approx

    def divide(self, y: torch.tensor, gamma: torch.tensor) -> torch.tensor:

        if self.approx:
            return y / (self.sigma_meas + torch.diagonal(gamma, dim1=-2, dim2=-1))
        else:
            # we need to expand the matrices for the solve/ matmul
            batch_shape = y.shape[:-1]
            expand_shape = batch_shape + (self.sigma_meas.shape)
            y = y.unsqueeze(-1)  # add a dimension to y for batch matrix multiplications
            y = torch.linalg.solve((self.sigma_meas + gamma).expand(expand_shape), y)
            return y.squeeze(-1)

    def forward(
        self, y: torch.tensor, gamma: torch.tensor  # x_0: torch.tensor,
    ) -> torch.tensor:
        r"""
        The Tikhonov solution is computed as

        .. math::
            \hat{x} = B^\top (C + \Gamma)^{-1} y

        with :math:`B = \Sigma A^\top` and :math:`C = A \Sigma A^\top`. When
        :attr:`self.approx` is True, it is approximated as

        .. math::
            \hat{x} = B^\top  \frac{y}{\text{diag}(C + \Gamma)}

        Args:
            :attr:`y` (torch.tensor):  A batch of measurement vectors :math:`y`

            :attr:`gamma` (torch.tensor): A batch of noise covariance :math:`\Gamma`

        Shape:
            :attr:`y` (torch.tensor): :math:`(*, M)`

            :attr:`gamma` (torch.tensor): :math:`(*, M, M)`

            Output (torch.tensor): :math:`(*, N)`
        """
        y = self.divide(y, gamma)
        y = torch.matmul(self.sigma_A_T, y.unsqueeze(-1)).squeeze(-1)
        # y = y.reshape(*y.shape[:-1], *self.img_shape)

        return y


# =============================================================================
class Denoise_layer(nn.Module):
    r"""Defines a learnable Wiener filter that assumes additive white Gaussian noise.

    The filter is pre-defined upon initialization with the standard deviation prior
    (if known), or with an integer representing the size of the input vector.
    In the second case, the standard deviation prior is initialized at random
    from a uniform (0,2/size) distribution.

    Using the foward method (the implicit call method), the filter is fully
    defined:

    .. math::
        \sigma_\text{prior}^2/(\sigma^2_\text{prior} + \sigma^2_\text{meas})

    where :math:`\sigma^2_\text{prior}` is the variance prior defined at
    initialization and :math:`\sigma^2_\text{meas}` is the measurement variance
    defined using the forward method. The value given by the equation above
    can then be multiplied by the measurement vector to obtain the denoised
    measurement vector.

    .. note::
        The weight (defined at initialization or accessible through the
        attribute :attr:`weight`) should not be squared (as it is squared when
        the forward method is called).

    Args:
        :attr:`std_dev_or_size` (torch.tensor or int): 1D tensor representing
        the standard deviation prior or an integer defining the size of the
        randomly-initialized standard deviation prior. If an array is passed
        and it is not 1D, it is flattened. It is stored internally as a
        :class:`nn.Parameter`, whose :attr:`data` attribute is accessed through
        the :attr:`sigma` attribute, and whose :attr:`requires_grad` attribute
        is accessed through the :attr:`requires_grad` attribute.

    Shape for forward call:
        - Input: :math:`(*, in\_features)` measurement variance.
        - Output: :math:`(*, in\_features)` fully defined Wiener filter.

    Attributes:
        :attr:`weight`:
        The learnable standard deviation prior :math:`\sigma_\text{prior}` of
        shape :math:`(in\_features, 1)`. The values are initialized from
        :math:`\mathcal{U}(-\sqrt{k}, \sqrt{k})`, where :math:`k = 1/in\_features`.

        :attr:`sigma`:
        The learnable standard deviation prior :math:`\sigma_\text{prior}` of shape
        :math:`(, in\_features)`. If the input is an integer, the standard deviation prior
        is initialized at random from  :math:`\mathcal{U}(-\sqrt{k}, \sqrt{k})`,
        where :math:`k = 1/in\_features`.

        :attr:`in_features`:
        The number of input features.

        :attr:`requires_grad`:
        A boolean indicating whether the autograd should record operations on
        the standard deviation tensor. Default is True.

    Example:
        >>> m = Denoise_layer(30)
        >>> input = torch.randn(128, 30)
        >>> output = m(input)
        >>> print(output.size())
        torch.Size([128, 30])
    """

    def __init__(
        self, std_dev_prior_or_size: Union[torch.tensor, int], requires_grad=True
    ):
        super(Denoise_layer, self).__init__()

        warnings.warn(
            "This class is deprecated and will be removed in a future release. "
            "Please use the `TikhonovMeasurementPriorDiag` class instead.",
            DeprecationWarning,
        )

        if isinstance(std_dev_prior_or_size, int):
            self.weight = nn.Parameter(
                torch.Tensor(std_dev_prior_or_size), requires_grad=requires_grad
            )
            self.reset_parameters()

        else:
            if not isinstance(std_dev_prior_or_size, torch.Tensor):
                raise TypeError(
                    "std_dev_or_size should be an integer or a torch.Tensor"
                )
            self.weight = nn.Parameter(
                std_dev_prior_or_size.reshape(-1), requires_grad=requires_grad
            )

    @property
    def in_features(self):
        return self.weight.data.numel()

    def reset_parameters(self):
        r"""
        Resets the standard deviation prior :math:`\sigma_\text{prior}`.

        The values are initialized from :math:`\mathcal{U}(-\sqrt{k}, \sqrt{k})`,
        where :math:`k = 1/in\_features`. They are stored in the :attr:`weight`
        attribute.
        """
        nn.init.uniform_(self.weight, 0, 2 / math.sqrt(self.in_features))

    def forward(self, sigma_meas_squared: torch.tensor) -> torch.tensor:
        r"""
        Fully defines the Wiener filter with the measurement variance.

        This outputs :math:`\sigma_\text{prior}^2/(\sigma_\text{prior}^2 + \sigma^2_\text{meas})`,
        where :math:`\sigma^2_\text{meas}` is the measurement variance (see :attr:`sigma_meas_squared`) and
        :math:`\sigma_\text{prior}` is the standard deviation prior defined
        upon construction of the class (see :attr:`self.weight`).

        .. note::
            The measurement variance should be squared before being passed to
            this method, unlike the standard deviation prior (defined at construction).

        Args:
            :attr:`sigma_meas_squared` (torch.tensor): input tensor :math:`\sigma^2_\text{meas}`
            of shape :math:`(*, in\_features)`

        Returns:
            torch.tensor: The multiplicative filter of shape
            :math:`(*, in\_features)`

        Shape:
            - Input: :math:`(*, in\_features)`
            - Output: :math:`(*, in\_features)`
        """
        if sigma_meas_squared.shape[-1] != self.in_features:
            raise ValueError(
                "The last dimension of the input tensor "
                + f"({sigma_meas_squared.shape[-1]})should be equal to the number of "
                + f"input features ({self.in_features})."
            )
        return self.tikho(sigma_meas_squared, self.weight)

    def extra_repr(self):
        return "in_features={}".format(self.in_features)

    @staticmethod
    def tikho(inputs: torch.tensor, weight: torch.tensor) -> torch.tensor:
        # type: (torch.Tensor, torch.Tensor) -> torch.Tensor
        r"""
        Applies a transformation to the incoming data: :math:`y = \sigma_\text{prior}^2/(\sigma_\text{prior}^2+x)`.

        :math:`x` is the input tensor (see :attr:`inputs`) and :math:`\sigma_\text{prior}` is the
        standard deviation prior (see :attr:`weight`).

        Args:
            :attr:`inputs` (torch.tensor): input tensor :math:`x` of shape
            :math:`(N, *, in\_features)`

            :attr:`weight` (torch.tensor): standard deviation prior :math:`\sigma_\text{prior}` of
            shape :math:`(in\_features)`

        Returns:
            torch.tensor: The transformed data :math:`y` of shape
            :math:`(N, in\_features)`

        Shape:
            - :attr:`inputs`: :math:`(N, *, in\_features)` where `*` means any number of
              additional dimensions - Variance of measurements
            - :attr:`weight`: :math:`(in\_features)` - corresponds to the standard deviation
              of our prior.
            - :attr:`output`: :math:`(N, in\_features)`
        """
        a = weight**2  # prefer to square it, because when learnt, it can go to the
        # negative, which we do not want to happen.
        # TO BE Potentially done : square inputs.
        b = a + inputs
        return a / b


# -----------------------------------------------------------------------------
# |                      RECONSTRUCTION NETWORKS                              |
# -----------------------------------------------------------------------------


# =============================================================================
class PinvNet(nn.Module):
    r"""Pseudo inverse reconstruction network

    Args:
        :attr:`noise`: Acquisition operator (see :class:`~spyrit.core.noise`)

        :attr:`prep`: Preprocessing operator (see :class:`~spyrit.core.prep`)

        :attr:`denoi` (optional): Image denoising operator
        (see :class:`~spyrit.core.nnet`).
        Default :class:`~spyrit.core.nnet.Identity`

    Input / Output:
        :attr:`input`: Ground-truth images with shape :math:`(B,C,H,W)`
        corresponding to the batch size, number of channels, height, and width.

        :attr:`output`: Reconstructed images with shape :math:`(B,C,H,W)`
        corresponding to the batch size, number of channels, height, and width.

    Attributes:
        :attr:`Acq`: Acquisition operator initialized as :attr:`noise`

        :attr:`prep`: Preprocessing operator initialized as :attr:`prep`

        :attr:`pinv`: Analytical reconstruction operator initialized as
        :class:`~spyrit.core.recon.PseudoInverse()`

        :attr:`Denoi`: Image denoising operator initialized as :attr:`denoi`


    Example:
        >>> B, C, H, M = 10, 1, 64, 64**2
        >>> Ord = torch.ones((H,H))
        >>> meas = HadamSplit(M, H, Ord)
        >>> noise = NoNoise(meas)
        >>> prep = SplitPoisson(1.0, M, H*H)
        >>> recnet = PinvNet(noise, prep)
        >>> x = torch.FloatTensor(B,C,H,H).uniform_(-1, 1)
        >>> z = recnet(x)
        >>> print(z.shape)
        >>> print(torch.linalg.norm(x - z)/torch.linalg.norm(x))
        torch.Size([10, 1, 64, 64])
        tensor(5.8912e-06)
    """

    def __init__(self, noise, prep, denoi=nn.Identity()):
        super().__init__()
        self.acqu = noise
        self.prep = prep
        self.pinv = PseudoInverse()
        self.denoi = denoi

    @property
    def device(self):
        return self.acqu.device

    def forward(self, x):
        r"""Full pipeline of reconstrcution network

        Args:
            :attr:`x`: ground-truth images

        Shape:
            :attr:`x`: ground-truth images with shape :math:`(B,C,H,W)`

            :attr:`output`: reconstructed images with shape :math:`(B,C,H,W)`

        Example:
            >>> B, C, H, M = 10, 1, 64, 64**2
            >>> Ord = torch.ones((H,H))
            >>> meas = HadamSplit(M, H, Ord)
            >>> noise = NoNoise(meas)
            >>> prep = SplitPoisson(1.0, M, H*H)
            >>> recnet = PinvNet(noise, prep)
            >>> x = torch.FloatTensor(B,C,H,H).uniform_(-1, 1)
            >>> z = recnet(x)
            >>> print(z.shape)
            >>> print(torch.linalg.norm(x - z)/torch.linalg.norm(x))
            torch.Size([10, 1, 64, 64])
            tensor(5.8912e-06)
        """
        x = self.acquire(x)
        x = self.reconstruct(x)
        return x

    def acquire(self, x):
        r"""Simulates data acquisition

        Args:
            :attr:`x`: ground-truth images

        Shape:
            :attr:`x`: ground-truth images with shape :math:`(B,C,H,W)`

            :attr:`output`: measurement vectors with shape :math:`(BC,2M)`

        Example:
            >>> B, C, H, M = 10, 1, 64, 64**2
            >>> Ord = torch.ones((H,H))
            >>> meas = HadamSplit(M, H, Ord)
            >>> noise = NoNoise(meas)
            >>> prep = SplitPoisson(1.0, M, H*H)
            >>> recnet = PinvNet(noise, prep)
            >>> x = torch.FloatTensor(B,C,H,H).uniform_(-1, 1)
            >>> z = recnet.acquire(x)
            >>> print(z.shape)
            torch.Size([10, 8192])
        """
        # b, c, _, _ = x.shape
        # Acquisition
        # x = x.reshape(b * c, self.acqu.meas_op.N)  # shape x = [b*c,h*w] = [b*c,N]
        return self.acqu(x)  # shape x = [b*c, 2*M]

    def meas2img(self, y):
        """Returns images from raw measurement vectors

        Args:
            :attr:`x`: raw measurement vectors

        Shape:
            :attr:`x`: :math:`(*,2M)`

            :attr:`output`: :math:`(*,H,W)`

        Example:
            >>> B, C, H, M = 10, 3, 64, 64**2
            >>> Ord = torch.ones(H,H)
            >>> meas = HadamSplit(M, H, Ord)
            >>> noise = NoNoise(meas)
            >>> prep = SplitPoisson(1.0, M, H**2)
            >>> recnet = PinvNet(noise, prep)
            >>> x = torch.rand((B,C,2*M), dtype=torch.float32)
            >>> z = recnet.reconstruct(x)
            >>> print(z.shape)
            torch.Size([10, 3, 64, 64])
        """
        m = self.prep(y)
        m = torch.nn.functional.pad(m, (0, self.acqu.meas_op.N - self.acqu.meas_op.M))

        # reindex the measurements
        z = self.acqu.meas_op.reindex(m, "cols", False)
        return z.reshape(*z.shape[:-1], self.acqu.meas_op.h, self.acqu.meas_op.w)

    def reconstruct(self, x):
        r"""Preprocesses, reconstructs, and denoises raw measurement vectors.

        Args:
            :attr:`x`: raw measurement vectors

        Shape:
            :attr:`x`: :math:`(BC,2M)`

            :attr:`output`: :math:`(BC,1,H,W)`

        Example:
            >>> B, C, H, M = 10, 1, 64, 64**2
            >>> Ord = torch.ones((H,H))
            >>> meas = HadamSplit(M, H, Ord)
            >>> noise = NoNoise(meas)
            >>> prep = SplitPoisson(1.0, M, H**2)
            >>> recnet = PinvNet(noise, prep)
            >>> x = torch.rand((B*C,2*M), dtype=torch.float)
            >>> z = recnet.reconstruct(x)
            >>> print(z.shape)
            torch.Size([10, 1, 64, 64])
        """
        return self.denoi(self.reconstruct_pinv(x))

    def reconstruct_pinv(self, x):
        r"""Preprocesses and reconstructs raw measurement vectors.

        Args:
            :attr:`x`: raw measurement vectors

        Shape:
            :attr:`x`: :math:`(BC,2M)`

            :attr:`output`: :math:`(BC,1,H,W)`

        Example:
            >>> B, C, H, M = 10, 1, 64, 64**2
            >>> Ord = torch.ones((H,H))
            >>> meas = HadamSplit(M, H, Ord)
            >>> noise = NoNoise(meas)
            >>> prep = SplitPoisson(1.0, M, H**2)
            >>> recnet = PinvNet(noise, prep)
            >>> x = torch.rand((B*C,2*M), dtype=torch.float)
            >>> z = recnet.reconstruct_pinv(x)
            >>> print(z.shape)
            torch.Size([10, 1, 64, 64])
        """
        x = self.prep(x)
        x = self.pinv(x, self.acqu.meas_op)
        return x

    def reconstruct_expe(self, x):
        r"""Reconstruction step of a reconstruction network

        Same as :meth:`reconstruct` reconstruct except that:

        1. The preprocessing step estimates the image intensity for normalization

        2. The output images are "denormalized", i.e., have units of photon counts

        Args:
            :attr:`x`: raw measurement vectors

        Shape:
            :attr:`x`: :math:`(BC,2M)`

            :attr:`output`: :math:`(BC,1,H,W)`
        """
        # x of shape [b*c, 2M]
        bc, _ = x.shape

        # Preprocessing
        x, N0_est = self.prep.forward_expe(x, self.acqu.meas_op)  # shape x = [b*c, M]
        # print(N0_est)

        # measurements to image domain processing
        x = self.pinv(x, self.acqu.meas_op)  # shape x = [b*c,N]

        # Image domain denoising
        x = x.reshape(
            bc, 1, self.acqu.meas_op.h, self.acqu.meas_op.w
        )  # shape x = [b*c,1,h,w]
        x = self.denoi(x)  # shape x = [b*c,1,h,w]
        # print(x.max())

        # Denormalization
        x = self.prep.denormalize_expe(
            x, N0_est, self.acqu.meas_op.h, self.acqu.meas_op.w
        )
        return x


# =============================================================================
class DCNet(nn.Module):
    r"""Denoised completion reconstruction network.

    This is a four step reconstruction method:

    #. Denoising in the measurement domain.
    #. Estimation of the missing measurements from the denoised ones.
    #. Image-domain mapping.
    #. (Learned) Denoising in the image domain.

    The first three steps corresponds to Tikhonov regularisation. Typically, only the last step involves learnable parameters.

    Args:
        :attr:`noise`: Acquisition operator (see :class:`~spyrit.core.noise`)

        :attr:`prep`: Preprocessing operator (see :class:`~spyrit.core.prep`)

        :attr:`sigma`: Covariance prior (for details, see the
        :class:`~spyrit.core.recon.TikhonovMeasurementPriorDiag()` class)

        :attr:`denoi` (optional): Image denoising operator
        (see :class:`~spyrit.core.nnet`).
        Default :class:`~spyrit.core.nnet.Identity`

    Input / Output:
        :attr:`input`: Ground-truth images with shape :math:`(B,C,H,W)`

        :attr:`output`: Reconstructed images with shape :math:`(B,C,H,W)`

    Attributes:
        :attr:`Acq`: Acquisition operator initialized as :attr:`noise`

        :attr:`PreP`: Preprocessing operator initialized as :attr:`prep`

        :attr:`DC_Layer`: Data consistency layer initialized as :attr:`tikho`

        :attr:`Denoi`: Image denoising operator initialized as :attr:`denoi`


    Example:
        >>> B, C, H, M = 10, 1, 64, 64**2
        >>> Ord = torch.ones((H,H))
        >>> meas = HadamSplit(M, H, Ord)
        >>> noise = NoNoise(meas)
        >>> prep = SplitPoisson(1.0, M, H*H)
        >>> sigma = torch.rand([H**2, H**2])
        >>> recnet = DCNet(noise,prep,sigma)
        >>> x = torch.FloatTensor(B,C,H,H).uniform_(-1, 1)
        >>> z = recnet(x)
        >>> print(z.shape)
        torch.Size([10, 1, 64, 64])
    """

    def __init__(
        self,
        noise: NoNoise,
        prep: Union[DirectPoisson, SplitPoisson],
        sigma: torch.tensor,
        denoi=nn.Identity(),
    ):
        super().__init__()
        self.Acq = noise
        self.prep = prep
        self.denoi = denoi
        sigma = sigma.to(torch.float32)

        sigma = noise.reindex(sigma, "rows", False)
        sigma = noise.reindex(sigma, "cols", True)
        sigma_perm = sigma

        # save in tikho
        self.tikho = TikhonovMeasurementPriorDiag(sigma_perm, noise.meas_op.M)

    @property
    def device(self):
        return self.Acq.device

    def forward(self, x):
        r"""Full pipeline of the reconstruction network

        Args:
            :attr:`x`: ground-truth images

        Shape:
            :attr:`x`: ground-truth images with shape :math:`(B,C,H,W)`

            :attr:`output`: reconstructed images with shape :math:`(B,C,H,W)`

        Example:
            >>> B, C, H, M = 10, 1, 64, 64**2
            >>> Ord = torch.ones((H,H))
            >>> meas = HadamSplit(M, H, Ord)
            >>> noise = NoNoise(meas)
            >>> prep = SplitPoisson(1.0, M, H*H)
            >>> sigma = torch.rand([H**2, H**2])
            >>> recnet = DCNet(noise,prep,sigma)
            >>> x = torch.FloatTensor(B,C,H,H).uniform_(-1, 1)
            >>> z = recnet(x)
            >>> print(z.shape)
            torch.Size([10, 1, 64, 64])
        """
        x = self.acquire(x)
        x = self.reconstruct(x)
        return x

    def acquire(self, x):
        r"""Simulate data acquisition

        Args:
            :attr:`x`: ground-truth images

        Shape:
            :attr:`x`: ground-truth images with shape :math:`(B,C,H,W)`

            :attr:`output`: measurement vectors with shape :math:`(BC,2M)`

        Example:
            >>> B, C, H, M = 10, 1, 64, 64**2
            >>> Ord = torch.ones((H,H))
            >>> meas = HadamSplit(M, H, Ord)
            >>> noise = NoNoise(meas)
            >>> prep = SplitPoisson(1.0, M, H*H)
            >>> sigma = torch.rand([H**2, H**2])
            >>> recnet = DCNet(noise,prep,sigma)
            >>> x = torch.FloatTensor(B,C,H,H).uniform_(-1, 1)
            >>> z = recnet.acquire(x)
            >>> print(z.shape)
            torch.Size([10, 8192])
        """
        return self.Acq(x)

    def reconstruct(self, x):
        r"""Reconstruction step of a reconstruction network

        Args:
            :attr:`x`: raw measurement vectors

        Shape:
            :attr:`x`: raw measurement vectors with shape :math:`(BC,2M)`

            :attr:`output`: reconstructed images with shape :math:`(BC,1,H,W)`

        Example:
            >>> B, C, H, M = 10, 1, 64, 64**2
            >>> Ord = torch.ones((H,H))
            >>> meas = HadamSplit(M, H, Ord)
            >>> noise = NoNoise(meas)
            >>> prep = SplitPoisson(1.0, M, H*H)
            >>> sigma = torch.rand([H**2, H**2])
            >>> recnet = DCNet(noise,prep,sigma)
            >>> x = torch.rand((B*C,2*M), dtype=torch.float)
            >>> z = recnet.reconstruct(x)
            >>> print(z.shape)
            torch.Size([10, 1, 64, 64])
        """
        var_noi = self.prep.sigma(x)
        x = self.prep(x)

        # x.shape = (*, M), make x_0 (*, h, w)
        x_0 = torch.zeros(
            (*x.shape[:-1], *self.Acq.meas_op.meas_shape), device=x.device
        )
        x = self.tikho(x, x_0, var_noi, self.Acq.meas_op)

        # Image domain denoising
        return self.denoi(x)

    def reconstruct_expe(self, x):
        r"""Reconstruction step of a reconstruction network

        Same as :meth:`reconstruct` reconstruct except that:

            1. The preprocessing step estimates the image intensity. The
            estimated intensity is used for both normalizing the raw
            data and computing the variance of the normalized data.

            2. The output images are "denormalized", i.e., have units of photon
            counts

        Args:
            :attr:`x`: raw measurement vectors

        Shape:
            :attr:`x`: :math:`(BC,2M)`

            :attr:`output`: :math:`(BC,1,H,W)`

        """
        # x of shape [b*c, 2M]
        bc, _ = x.shape

        # Preprocessing expe
        var_noi = self.prep.sigma_expe(x)
        x, N0_est = self.prep.forward_expe(x, self.Acq.meas_op)  # x <- x/N0_est
        x = x / self.prep.gain
        norm = self.prep.gain * N0_est

        # variance of preprocessed measurements
        var_noi = torch.div(
            var_noi, (norm.reshape(-1, 1).expand(bc, self.Acq.meas_op.M)) ** 2
        )

        # measurements to image domain processing
        x_0 = torch.zeros((bc, self.Acq.meas_op.N), device=x.device)
        x = self.tikho(x, x_0, var_noi, self.Acq.meas_op)
        x = x.reshape(
            bc, 1, self.Acq.meas_op.h, self.Acq.meas_op.w
        )  # shape x = [b*c,1,h,w]

        # Image domain denoising
        x = self.denoi(x)  # shape x = [b*c,1,h,w]

        # Denormalization
        x = self.prep.denormalize_expe(x, norm, self.Acq.meas_op.h, self.Acq.meas_op.w)

        return x


# =============================================================================
class TikhoNet(nn.Module):
    r"""Tikhonov reconstruction network.

    This is a two-step reconstruction method. Typically, only the last step involves learnable parameters.

    #. Tikhonov regularisation.
    #. (Learned) Denoising in the image domain.
    

    Args:
        :attr:`noise` (spyrit.core.noise): Acquisition operator (see :mod:`~spyrit.core.noise`)

        :attr:`prep` (spyrit.core.prep): Preprocessing operator (see :mod:`~spyrit.core.prep`)

        :attr:`sigma` (torch.tensor): Covariance prior (for details, see the
        :class:`~spyrit.core.recon.Tikhonov()` class)

        :attr:`denoi` (torch.nn.Module, optional): Image denoising operator
        (see :class:`~spyrit.core.nnet`).
        Default :class:`~spyrit.core.nnet.Identity`

    Input / Output:
        :attr:`input` (torch.tensor): Ground-truth images with shape :math:`(B,C,H,W)`

        :attr:`output` (torch.tensor): Reconstructed images with shape :math:`(B,C,H,W)`

    Attributes:
        :attr:`acqu`: Acquisition operator initialized as :attr:`noise`

        :attr:`prep`: Preprocessing operator initialized as :attr:`prep`

        :attr:`tikho`: Data consistency layer initialized as :attr:`Tikhonov(noise.meas_op, sigma)`

        :attr:`denoi`: Image denoising operator initialized as :attr:`denoi`


    Example:
        >>> B, H, M, N = 85, 17, 32, 64 
        >>> sigma = torch.rand(N, N)
        >>> gamma = torch.rand(M, M)
        >>> A = torch.rand([M,N])
        >>> meas = Linear(A, meas_shape=(1,N))
        >>> noise = NoNoise(meas)
        >>> prep = DirectPoisson(1, meas)
        >>> recon = TikhoNet(noise, prep, sigma)
        >>> y = torch.rand(B,H,M)
        >>> x = recon(y, gamma)
        >>> print(y.shape)
        >>> print(x.shape)
        torch.Size([85, 17, 32])
        torch.Size([85, 17, 1, 64])
    """

    def __init__(self, noise, prep, sigma: torch.tensor, denoi=nn.Identity()):

        super().__init__()
        self.acqu = noise
        self.prep = prep
        # device = noise.meas_op.H.device        # spyrit 2.3.
        # sigma = torch.as_tensor(sigma, dtype=torch.float32, device=device)
        self.tikho = Tikhonov(noise.meas_op, sigma)
        self.denoi = denoi

    def forward(self, x):
<<<<<<< HEAD
        
=======
        r"""! update ! Full pipeline of the reconstruction network

        Args:
            :attr:`x`: ground-truth images

        Shape:
            :attr:`x`: ground-truth images with shape :math:`(B,C,H,W)`

            :attr:`output`: reconstructed images with shape :math:`(B,C,H,W)`

        Example:
            >>> B, C, H, M = 10, 1, 64, 64**2
            >>> Ord = np.ones((H,H))
            >>> meas = HadamSplit(M, H, Ord)
            >>> noise = NoNoise(meas)
            >>> prep = SplitPoisson(1.0, M, H*H)
            >>> sigma = np.random.random([H**2, H**2])
            >>> recnet = DCNet(noise,prep,sigma)
            >>> x = torch.FloatTensor(B,C,H,H).uniform_(-1, 1)
            >>> z = recnet(x)
            >>> print(z.shape)
            torch.Size([10, 1, 64, 64])
        """
>>>>>>> 0ed2aef8
        # Acquisition
        x = self.acqu(x)  # shape x = [b*c, 2*M]
        # Reconstruction
        x = self.reconstruct(x)  # shape x = [bc, 1, h,w]

        return x

    def reconstruct(self, x):
<<<<<<< HEAD
  
=======
        r"""! update ! Reconstruction step of a reconstruction network

        Args:
            :attr:`x`: raw measurement vectors

        Shape:
            :attr:`x`: raw measurement vectors with shape :math:`(BC,2M)`

            :attr:`output`: reconstructed images with shape :math:`(BC,1,H,W)`

        Example:
            >>> B, C, H, M = 10, 1, 64, 64**2
            >>> Ord = np.ones((H,H))
            >>> meas = HadamSplit(M, H, Ord)
            >>> noise = NoNoise(meas)
            >>> prep = SplitPoisson(1.0, M, H*H)
            >>> sigma = np.random.random([H**2, H**2])
            >>> recnet = DCNet(noise,prep,sigma)
            >>> x = torch.rand((B*C,2*M), dtype=torch.float)
            >>> z = recnet.reconstruct(x)
            >>> print(z.shape)
            torch.Size([10, 1, 64, 64])
        """
>>>>>>> 0ed2aef8
        # Preprocessing
        cov_meas = self.prep.sigma(x)
        x = self.prep(x)

        # covariance of measurements
        cov_meas = torch.diag_embed(cov_meas)  #

        # print(cov_meas)

        # measurements to image domain processing
        x = self.tikho(x, cov_meas)

        # Image domain denoising
        x = self.denoi(x)

        return x

    def reconstruct_expe(self, x):
<<<<<<< HEAD
   
=======
        r"""! update ! Reconstruction step of a reconstruction network

        Args:
            :attr:`x`: raw measurement vectors

        Shape:
            :attr:`x`: raw measurement vectors with shape :math:`(BC,2M)`

            :attr:`output`: reconstructed images with shape :math:`(BC,1,H,W)`

        Example:
            >>> B, C, H, M = 10, 1, 64, 64**2
            >>> Ord = np.ones((H,H))
            >>> meas = HadamSplit(M, H, Ord)
            >>> noise = NoNoise(meas)
            >>> prep = SplitPoisson(1.0, M, H*H)
            >>> sigma = np.random.random([H**2, H**2])
            >>> recnet = DCNet(noise,prep,sigma)
            >>> x = torch.rand((B*C,2*M), dtype=torch.float)
            >>> z = recnet.reconstruct(x)
            >>> print(z.shape)
            torch.Size([10, 1, 64, 64])
        """
>>>>>>> 0ed2aef8
        # Preprocessing
        cov_meas = self.prep.sigma_expe(x)
        # print(cov_meas)
        # print(self.prep.nbin, self.prep.mudark)
        # x, norm = self.prep.forward_expe(x, self.acqu.meas_op, (-2,-1)) # shape: [*, M]

        # Alternative where the mean is computed on each row
        x, norm = self.prep.forward_expe(x, self.acqu.meas_op)  # shape: [*, M]

        # covariance of measurements
        cov_meas = cov_meas / norm**2
        cov_meas = torch.diag_embed(cov_meas)
<<<<<<< HEAD
        
=======

        # print(cov_meas)

>>>>>>> 0ed2aef8
        # measurements to image domain processing
        x = self.tikho(x, cov_meas)

        # Image domain denoising
        x = self.denoi(x)

        # Denormalization
        x = self.prep.denormalize_expe(x, norm, x.shape[-2], x.shape[-1])

        return x, norm


# =============================================================================
class LearnedPGD(nn.Module):
    r"""Learned Proximal Gradient Descent reconstruction network.
    Iterative algorithm that alternates between a gradient step and a proximal step,
    where the proximal operator is learned denoiser. The update rule is given by:

    :math:`x_{k+1} = prox(\hat{x_k} - step * H^T (Hx_k - y))=
    denoi(\hat{x_k} - step * H^T (Hx_k - y))`

    Args:
        :attr:`noise`: Acquisition operator (see :class:`~spyrit.core.noise`)

        :attr:`prep`: Preprocessing operator (see :class:`~spyrit.core.prep`)

        :attr:`denoi` (optional): Image denoising operator
        (see :class:`~spyrit.core.nnet`).
        Default :class:`~spyrit.core.nnet.Identity`

        :attr:`iter_stop` (int): Number of iterations of the LPGD algorithm
        (commonly 3 to 10, trade-off between accuracy and speed).
        Default 3 (for speed and with higher accuracy than post-processing denoising)

        :attr:`step` (float): Step size of the LPGD algorithm. Default is None,
        and it is estimated as the inverse of the Lipschitz constant of the gradient of the
        data fidelity term.
            - If :math:`meas_op.N` is available, the step size is estimated as
            :math:`step=1/L=1/\text{meas_op.N}`, true for Hadamard operators.
            - If not, the step size is estimated from by computing
            the Lipschitz constant as the largest singular value of the
            Hessians, :math:`L=\lambda_{\max}(H^TH)`. If this fails,
            the step size is set to 1e-4.

        :attr:`step_estimation` (bool): Default False. See :attr:`step` for details.

        :attr:`step_grad` (bool): Default False. If True, the step size is learned
        as a parameter of the network. Not tested yet.

        :attr:`wls` (bool): Default False. If True, the data fidelity term is
        modified to be the weighted least squares (WLS) term, which approximates
        the Poisson likelihood. In this case, the data fidelity term is
        :math:`\|Hx-y\|^2_{C^{-1}}`, where :math:`C` is the covariance matrix.
        We assume that :math:`C` is diagonal, and the diagonal elements are
        the measurement noise variances, estimated from :class:`~spyrit.core.prep.sigma`.

        :attr:`gt` (torch.tensor): Ground-truth images. If available, the mean
        squared error (MSE) is computed and logged. Default None.

        :attr:`log_fidelity` (bool): Default False. If True, the data fidelity term
        is logged for each iteration of the LPGD algorithm.

    Input / Output:
        :attr:`input`: Ground-truth images with shape :math:`(B,C,H,W)`

        :attr:`output`: Reconstructed images with shape :math:`(B,C,H,W)`

    Attributes:
        :attr:`Acq`: Acquisition operator initialized as :attr:`noise`

        :attr:`prep`: Preprocessing operator initialized as :attr:`prep`

        :attr:`pinv`: Analytical reconstruction operator initialized as
        :class:`~spyrit.core.recon.PseudoInverse()`

        :attr:`Denoi`: Image denoising operator initialized as :attr:`denoi`

    Example:
        >>> B, C, H, M = 10, 1, 64, 64**2
        >>> Ord = torch.ones((H,H))
        >>> meas = HadamSplit(M, H, Ord)
        >>> noise = NoNoise(meas)
        >>> prep = SplitPoisson(1.0, M, H*H)
        >>> recnet = LearnedPGD(noise, prep)
        >>> x = torch.FloatTensor(B,C,H,H).uniform_(-1, 1)
        >>> z = recnet(x)
        >>> print(z.shape)
        torch.Size([10, 1, 64, 64])
        >>> print(torch.linalg.norm(x - z)/torch.linalg.norm(x))
        tensor(5.8912e-06)
    """

    def __init__(
        self,
        noise,
        prep,
        denoi=nn.Identity(),
        iter_stop=3,
        x0=0,
        step=None,
        step_estimation=False,
        step_grad=False,
        step_decay=1,
        wls=False,
        gt=None,
        log_fidelity=False,
        res_learn=False,
    ):
        super().__init__()
        # nn.module
        self.acqu = noise
        self.prep = prep
        self.denoi = denoi

        self.pinv = PseudoInverse()

        # LPGD algo
        self.x0 = x0
        self.iter_stop = iter_stop
        self.step = step
        self.step_estimation = step_estimation
        self.step_grad = step_grad
        self.step_decay = step_decay
        self.res_learn = res_learn

        # Init step size (estimate)
        self.set_stepsize(step)

        # WLS
        self.wls = wls

        # Log fidelity
        self.log_fidelity = log_fidelity

        # Log MSE (Ground truth available)
        if gt is not None:
            self.x_gt = nn.Parameter(
                torch.tensor(gt.reshape(gt.shape[0], -1)), requires_grad=False
            )
        else:
            self.x_gt = None

    def step_schedule(self, step):
        if self.step_decay != 1:
            step = [step * self.step_decay**i for i in range(self.iter_stop)]
        elif self.iter_stop > 1:
            step = [step for i in range(self.iter_stop)]
        else:
            step = [step]
        return step

    def set_stepsize(self, step):
        if step is None:
            # Stimate stepsize from Lipschitz constant
            if hasattr(self.acqu.meas_op, "N"):
                step = 1 / self.acqu.meas_op.N
            else:
                # Estimate step size as 1/sv_max(H^TH); if failed, set to 1e-4
                self.step_estimation = True
                step = 1e-4

        step = self.step_schedule(step)
        # step = nn.Parameter(torch.tensor(step), requires_grad=self.step_grad)
        step = PositiveParameters(step, requires_grad=self.step_grad)
        self.step = step

    def forward(self, x):
        r"""Full pipeline of reconstruction network

        Args:
            :attr:`x`: ground-truth images

        Shape:
            :attr:`x`: ground-truth images with shape :math:`(B,C,H,W)`

            :attr:`output`: reconstructed images with shape :math:`(B,C,H,W)`

        Example:
            >>> B, C, H, M = 10, 1, 64, 64**2
            >>> Ord = torch.ones((H,H))
            >>> meas = HadamSplit(M, H, Ord)
            >>> noise = NoNoise(meas)
            >>> prep = SplitPoisson(1.0, M, H*H)
            >>> recnet = LearnedPGD(noise, prep)
            >>> x = torch.FloatTensor(B,C,H,H).uniform_(-1, 1)
            >>> z = recnet(x)
            >>> print(z.shape)
            torch.Size([10, 1, 64, 64])
            >>> print(torch.linalg.norm(x - z)/torch.linalg.norm(x))
            tensor(5.8912e-06)
        """
        x = self.acquire(x)
        x = self.reconstruct(x)
        return x

    def acquire(self, x):
        r"""Simulate data acquisition

        Args:
            :attr:`x`: ground-truth images

        Shape:
            :attr:`x`: ground-truth images with shape :math:`(B,C,H,W)`

            :attr:`output`: measurement vectors with shape :math:`(BC,2M)`

        Example:
            >>> B, C, H, M = 10, 1, 64, 64**2
            >>> Ord = torch.ones((H,H))
            >>> meas = HadamSplit(M, H, Ord)
            >>> noise = NoNoise(meas)
            >>> prep = SplitPoisson(1.0, M, H*H)
            >>> recnet = PinvNet(noise, prep)
            >>> x = torch.FloatTensor(B,C,H,H).uniform_(-1, 1)
            >>> z = recnet.acquire(x)
            >>> print(z.shape)
            torch.Size([10, 8192])
        """
        return self.acqu(x)

    def hessian_sv(self):
        H = self.acqu.meas_op.H
        if self.wls:
            std_mat = 1 / torch.sqrt(self.meas_variance)
            std_mat = torch.diag(std_mat.reshape(-1))
            H = torch.matmul(std_mat, H)
        try:
            s = torch.linalg.svdvals(torch.matmul(H.t(), H))
        except:
            print("svdvals(H^T*H) failed, trying svdvals(H) instead")
            s = torch.linalg.svdvals(H) ** 2
        return s

    def stepsize_gd(self):
        s = self.hessian_sv()
        self.step = 2 / (s.min() + s.max())  # Kressner, EPFL, GD #1/(2*s.max()**2)

    def cost_fun(self, x, y):
        proj = self.acqu.meas_op.forward_H(x)
        res = proj - y
        if self.wls:
            res = res / torch.sqrt(self.meas_variance)
        return torch.linalg.norm(res) ** 2

    def mse_fun(self, x, x_gt):
        return torch.linalg.norm(x - x_gt)

    def reconstruct(self, x):
        r"""Reconstruction step of a reconstruction network

        Args:
            :attr:`x`: raw measurement vectors

        Shape:
            :attr:`x`: :math:`(BC,2M)`

            :attr:`output`: :math:`(BC,1,H,W)`

        Example:
            >>> B, C, H, M = 10, 1, 64, 64**2
            >>> Ord = torch.ones((H,H))
            >>> meas = HadamSplit(M, H, Ord)
            >>> noise = NoNoise(meas)
            >>> prep = SplitPoisson(1.0, M, H**2)
            >>> recnet = PinvNet(noise, prep)
            >>> x = torch.rand((B*C,2*M), dtype=torch.float)
            >>> z = recnet.reconstruct(x)
            >>> print(z.shape)
            torch.Size([10, 1, 64, 64])
        """

        # Compute the stepsize from the Lipschitz constant
        if self.step_estimation:
            self.stepsize_gd()

        step = self.step
        if not isinstance(step, torch.Tensor):
            step = step.params

        # Preprocessing in the measurement domain
        m = self.prep(x)

        if self.wls:
            # Get variance of the measurements
            if hasattr(self.prep, "sigma"):
                meas_variance = self.prep.sigma(x)
                self.meas_variance = meas_variance
            else:
                print(
                    "WLS requires the variance of the measurements to be known!. Estimating var==m"
                )
                meas_variance = m

            # Normalize the stepsize to account for the variance
            meas_variance_img_min, _ = torch.min(meas_variance, 1)  # 128
            step = step.reshape(self.iter_stop, 1).to(x.device)
            # Multiply meas_variance_img_min and step
            step = meas_variance_img_min * step

        # If pinv method is defined
        if self.x0 != 0:
            if hasattr(self.acqu.meas_op, "pinv"):
                x = self.acqu.meas_op.pinv(m)

                # proximal step (prior)
                if isinstance(self.denoi, nn.ModuleList):
                    x = self.denoi[0](x)
                else:
                    x = self.denoi(x)

            if self.res_learn:
                z0 = x.detach().clone()
        else:
            # zero init
            x = torch.zeros(
                (*x.shape[:-1], *self.acqu.meas_op.meas_shape), device=x.device
            )

        print("x shape:", x.shape)

        if self.log_fidelity:
            self.cost = []
            with torch.no_grad():
                # data_fidelity.append(self.data_fidelity(torch.zeros_like(x), m).cpu().numpy().tolist())
                self.cost.append(self.cost_fun(x, m).cpu().numpy().tolist())
        if self.x_gt is not None:
            self.mse = []
            with torch.no_grad():
                self.mse.append(self.mse_fun(x, self.x_gt).cpu().numpy().tolist())

        u = None

        for i in range(self.iter_stop):
            # gradient step (data fidelity)
            res = self.acqu.meas_op.forward_H(x) - m
            if self.wls:
                res = res / meas_variance
                upd = step[i].reshape(bc, 1) * self.acqu.meas_op.adjoint(res)
            else:
                upd = step[i] * self.acqu.meas_op.adjoint(res)
            x = x - upd

            if i == 0 and self.res_learn and self.x0 == 0:
                # if x0 does not exist
                z0 = x.detach().clone()

            # proximal step (prior)
            if isinstance(self.denoi, nn.ModuleList):
                x = self.denoi[i](x)
            else:
                x = self.denoi(x)

            if self.log_fidelity:
                with torch.no_grad():
                    self.cost.append(self.cost_fun(x, m).cpu().numpy().tolist())
            # Compute mse if ground truth is field
            if self.x_gt is not None:
                with torch.no_grad():
                    self.mse.append(self.mse_fun(x, self.x_gt).cpu().numpy().tolist())

        if self.log_fidelity:
            print(f"Data fidelity: {(self.cost)}. Stepsize: {self.step}")
        if self.x_gt is not None:
            print(f"|x - x_gt| = {self.mse}")

        if self.res_learn:
            # z=x-step*grad(L), x = P(z), x_end = z0 + P(z)
            x = x + z0
        return x

    def reconstruct_expe(self, x):
        r"""Reconstruction step of a reconstruction network

        Same as :meth:`reconstruct` reconstruct except that:

        1. The preprocessing step estimates the image intensity for normalization

        2. The output images are "denormalized", i.e., have units of photon counts

        Args:
            :attr:`x`: raw measurement vectors

        Shape:
            :attr:`x`: :math:`(BC,2M)`

            :attr:`output`: :math:`(BC,1,H,W)`
        """
        # Preprocessing
        x, N0_est = self.prep.forward_expe(x, self.acqu.meas_op)  # shape x = [b*c, M]
        # print(N0_est)

        # measurements to image domain processing
        x = self.pinv(x, self.acqu.meas_op)

        # Denoising
        x = self.denoi(x)
        # print(x.max())

        # Denormalization
        x = self.prep.denormalize_expe(
            x, N0_est, self.acqu.meas_op.h, self.acqu.meas_op.w
        )
        return x<|MERGE_RESOLUTION|>--- conflicted
+++ resolved
@@ -1077,33 +1077,7 @@
         self.denoi = denoi
 
     def forward(self, x):
-<<<<<<< HEAD
-        
-=======
-        r"""! update ! Full pipeline of the reconstruction network
-
-        Args:
-            :attr:`x`: ground-truth images
-
-        Shape:
-            :attr:`x`: ground-truth images with shape :math:`(B,C,H,W)`
-
-            :attr:`output`: reconstructed images with shape :math:`(B,C,H,W)`
-
-        Example:
-            >>> B, C, H, M = 10, 1, 64, 64**2
-            >>> Ord = np.ones((H,H))
-            >>> meas = HadamSplit(M, H, Ord)
-            >>> noise = NoNoise(meas)
-            >>> prep = SplitPoisson(1.0, M, H*H)
-            >>> sigma = np.random.random([H**2, H**2])
-            >>> recnet = DCNet(noise,prep,sigma)
-            >>> x = torch.FloatTensor(B,C,H,H).uniform_(-1, 1)
-            >>> z = recnet(x)
-            >>> print(z.shape)
-            torch.Size([10, 1, 64, 64])
-        """
->>>>>>> 0ed2aef8
+
         # Acquisition
         x = self.acqu(x)  # shape x = [b*c, 2*M]
         # Reconstruction
@@ -1112,33 +1086,7 @@
         return x
 
     def reconstruct(self, x):
-<<<<<<< HEAD
   
-=======
-        r"""! update ! Reconstruction step of a reconstruction network
-
-        Args:
-            :attr:`x`: raw measurement vectors
-
-        Shape:
-            :attr:`x`: raw measurement vectors with shape :math:`(BC,2M)`
-
-            :attr:`output`: reconstructed images with shape :math:`(BC,1,H,W)`
-
-        Example:
-            >>> B, C, H, M = 10, 1, 64, 64**2
-            >>> Ord = np.ones((H,H))
-            >>> meas = HadamSplit(M, H, Ord)
-            >>> noise = NoNoise(meas)
-            >>> prep = SplitPoisson(1.0, M, H*H)
-            >>> sigma = np.random.random([H**2, H**2])
-            >>> recnet = DCNet(noise,prep,sigma)
-            >>> x = torch.rand((B*C,2*M), dtype=torch.float)
-            >>> z = recnet.reconstruct(x)
-            >>> print(z.shape)
-            torch.Size([10, 1, 64, 64])
-        """
->>>>>>> 0ed2aef8
         # Preprocessing
         cov_meas = self.prep.sigma(x)
         x = self.prep(x)
@@ -1157,33 +1105,7 @@
         return x
 
     def reconstruct_expe(self, x):
-<<<<<<< HEAD
-   
-=======
-        r"""! update ! Reconstruction step of a reconstruction network
-
-        Args:
-            :attr:`x`: raw measurement vectors
-
-        Shape:
-            :attr:`x`: raw measurement vectors with shape :math:`(BC,2M)`
-
-            :attr:`output`: reconstructed images with shape :math:`(BC,1,H,W)`
-
-        Example:
-            >>> B, C, H, M = 10, 1, 64, 64**2
-            >>> Ord = np.ones((H,H))
-            >>> meas = HadamSplit(M, H, Ord)
-            >>> noise = NoNoise(meas)
-            >>> prep = SplitPoisson(1.0, M, H*H)
-            >>> sigma = np.random.random([H**2, H**2])
-            >>> recnet = DCNet(noise,prep,sigma)
-            >>> x = torch.rand((B*C,2*M), dtype=torch.float)
-            >>> z = recnet.reconstruct(x)
-            >>> print(z.shape)
-            torch.Size([10, 1, 64, 64])
-        """
->>>>>>> 0ed2aef8
+
         # Preprocessing
         cov_meas = self.prep.sigma_expe(x)
         # print(cov_meas)
@@ -1196,13 +1118,7 @@
         # covariance of measurements
         cov_meas = cov_meas / norm**2
         cov_meas = torch.diag_embed(cov_meas)
-<<<<<<< HEAD
-        
-=======
-
-        # print(cov_meas)
-
->>>>>>> 0ed2aef8
+
         # measurements to image domain processing
         x = self.tikho(x, cov_meas)
 
@@ -1213,7 +1129,6 @@
         x = self.prep.denormalize_expe(x, norm, x.shape[-2], x.shape[-1])
 
         return x, norm
-
 
 # =============================================================================
 class LearnedPGD(nn.Module):
