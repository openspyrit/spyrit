"""
Stores deformation fields and warps images.

Contains :class:`DeformationField` and :class:`AffineDeformationField`, a
subclass of the former. These classes are used to warp images according to
a deformation field that is stored as as class attribute. They can be fed
an image (called "*original image*") and will return the warped image
("*deformed image*").

The function that maps the *original image* pixel coordinates to the *deformed
image* pixel coordinates is called the "*deformation field*" and is noted
:math:`v`. The function that maps the pixels of the *deformed image* to the
pixels of the *original image* is called the "*inverse deformation field*" and
is noted :math:`u`. The *deformation field* and the *inverse deformation field*
are related by the equation :math:`v = u^{-1}`.

Here, the two classes use and store the *inverse deformation field* :math:`u`
as a class attribute.
"""

import warnings

import torch
import torch.nn as nn


# =============================================================================
class DeformationField(nn.Module):
    # =========================================================================
    r"""
    Stores a discrete deformation field as a :math:`(b,h,w,2)` tensor.

    Warps a single image according to an *inverse deformation field* :math:`u`,
    i.e. the field that maps the *deformed image* pixel coordinates to the
    *original image* pixel coordinates.

    It is constructed from a tensor of shape :math:`(n\_frames,h,w,2)`, where
    :math:`n\_frames` is the number of frames in the animation, :math:`h` and
    :math:`w` are the number of pixels along the height and width of the image respectively.
    The last dimension contains the x and y coordinates of the original image
    pixel that is displayed in the warped image.

    .. important::
        The coordinates are given in the range [-1;1]. When referring to a
        pixel, its position is the position of its center. The position
        [-1;-1] corresponds to the center of the top-left pixel.

    Args:
        :attr:`field` (torch.tensor):
        :attr:`field` (torch.tensor):
        *Inverse deformation field* :math:`u` of shape :math:`(n\_frames,H,W,2)`,
        where :math:`n\_frames` is the number of frames in the animation, and
        :math:`H` and :math:`W` are the height and width of the image to be
        warped. For accuracy reasons, the dtype is converted to `torch.float64`.

    Attributes:
        :attr:`self.field` (torch.tensor):
        :attr:`self.field` (torch.tensor):
        *Inverse deformation field* :math:`u` of shape :math:`(n\_frames,h,w,2)`.

        :attr:`self.n_frames` (int): Number of frames in the animation.

        :attr:`self.img_shape` (tuple): Shape of the image to be warped, i.e.
        :math:`(h,w)`, where :math:`h` and :math:`w` are the height and width
        of the image respectively.

        :attr:`img_h` (int): Height of the image to be warped in pixels.

        :attr:`img_w` (int): Width of the image to be warped in pixels.

    **Example 1:** Rotating a 2x2 B&W image by 90 degrees counter-clockwise, using one frame
        >>> u = torch.tensor([[[[ 0.5, -0.5], [ 0.5, 0.5]], [[-0.5, -0.5], [-0.5, 0.5]]]])
        >>> field = DeformationField(u)
        >>> print(field.field)
        >>> print(field.field)
        tensor([[[[ 0.5, -0.5], [ 0.5, 0.5]], [[-0.5, -0.5], [-0.5, 0.5]]]])

    **Example 2:** Rotating a 2x2 B&W image by 90 degrees clockwise, using one frame
        >>> u = torch.tensor([[[[-1, 1], [-1, -1]], [[ 1, 1], [ 1, -1]]]])
        >>> field = DeformationField(u)
        >>> print(field.field)
        >>> print(field.field)
        tensor([[[[-1, 1], [-1, -1]], [[ 1, 1], [ 1, -1]]])
    """

    def __init__(self, field: torch.tensor):
        super().__init__()

        if field.dtype == torch.float32:
            if self.__class__ == DeformationField:
                msg = (
                    "Consider using float64 when storing the deformation "
                    "field for greater accuracy."
                )
            if self.__class__ == AffineDeformationField:
                msg = (
                    "Consider using float64 when defining the output type "
                    "of the affine transformation matrix "
                    ":attr:`func` for greater accuracy."
                )
            warnings.warn(msg, UserWarning)

        # store as nn.Parameter
        self._field = nn.Parameter(field, requires_grad=False)
        # set other properties / inv_grid_frames has shape (n_frames, H, W, 2)
        self._align_corners = True
        self._n_frames = inverse_grid_frames.shape[0]
        self._img_h = inverse_grid_frames.shape[1]
        self._img_w = inverse_grid_frames.shape[2]
        self._img_shape = (self.img_h, self.img_w)

    @property
    def align_corners(self) -> bool:
        return self._align_corners

    @property
    def n_frames(self) -> int:
        return self._n_frames

    @property
    def img_h(self) -> int:
        return self._img_h

    @property
    def img_w(self) -> int:
        return self._img_w

    @property
    def img_shape(self) -> tuple:
        return self._img_shape

    @property
    def field(self) -> torch.tensor:
        return self._field.data

    def forward(
        self,
        img: torch.tensor,
        n0: int = 0,
        n1: int = None,
        mode: str = "bilinear",
    ) -> torch.tensor:
        r"""
        Warps a vectorized image or batch of vectorized images with the stored
        *inverse deformation field* :math:`u`.

        Deforms the vectorized image according to the *inverse deformation
        field* :math:`u` contained in the attribute :attr:`field`,
        field* :math:`u` contained in the attribute :attr:`field`,
        sliced between the frames :math:`n0` (included) and :math:`n1` (excluded).
        :math:`u` is the field that maps the pixels of the *deformed image* to
        the pixels of the *original image*.

        This method assumes the vectorized image has the same number of pixels
        as the deformation field.

        Args:
            :attr:`img` (torch.tensor):
            The vectorized image to deform of shape :math:`(c, h*w)`, where
            :math:`c` is the number of channels
            (usually 1 or 3), and :math:`h` and :math:`w` are the number of
            pixels along the height and width of the image respectively.

            :attr:`n0` (int, optional):
            The index of the first frame to use in the *inverse deformation
            field*. Defaults to 0.

            :attr:`n1` (int, optional):
            The index of the first frame to exclude in the *inverse deformation
            field*. If None, the last available frame is used. Defaults to None.

            :attr:`mode` (str, optional):
            The interpolation mode to use. It is directly passed to the
            function :func:`torch.nn.functional.grid_sample`. It must be one of the
            following: 'nearest', 'bilinear', 'bicubic'. Defaults to 'bilinear'.

        .. note::
            If :math:`n0 < n1`, :attr:`field` is sliced
            as follows: ``field[n0:n1, :, :, :]``

        .. note::
            If :math:`n0 > n1`, :attr:`field` is sliced
            If :math:`n0 > n1`, :attr:`field` is sliced
            "backwards". The first frame of the warped animation corresponds to
            the index :math:`n0`, and the last frame corresponds to the index
            :math:`n1+1`. This behavior is identical to slicing a list with a
            step of -1.

        Returns:
            :attr:`output` (torch.tensor):
            The deformed batch of images of shape :math:`(|n1-n0|,c,h,w)`, where each
            image in the batch is deformed according to the *inverse deformation
            field* :math:`u` contained in the attribute :attr:`field`.
            field* :math:`u` contained in the attribute :attr:`field`.

        Shape:
            :attr:`img`: :math:`(c,h,w)`, where :math:`c` is the number of
            channels, and :math:`h` and :math:`w` are the number of pixels
            along the heigth and width of the image respectively.

            :attr:`output`: :math:`(|n1-n0|,c,h,w)`

        Example 1: Rotating a 2x2 B&W image by 90 degrees counter-clockwise, using one
        frame

        >>> v = torch.tensor([[[[ 1., -1.], [ 1., 1.]],
                               [[-1., -1.], [-1., 1.]]]])
        >>> field = DeformationField(v)
        >>> image = torch.tensor([[[0. , 0.3],
                                   [0.7, 1. ]]])
        >>> deformed_image = field(image, 0, 1)
        >>> print(deformed_image)
        tensor([[[[0.3000, 1.0000],
                  [0.0000, 0.7000]]]])
        """
        # check that the image has the correct number of dimensions
        if img.ndim != 2:
            raise ValueError(
                f"img has incorrect number of dimensions: {img.ndim}, must "
                + "have 2: (channels, n_pixels)."
            )

        if n1 is None:
            n1 = self.n_frames

        # get the right slice of the inverse deformation field
        n_frames = abs(n1 - n0)
        if n1 < n0:
            sel_inv_grid_frames = torch.flip(self.field[n1 + 1 : n0 + 1, :, :, :], [0])
        else:
            sel_inv_grid_frames = self.field[n0:n1, :, :, :]
            sel_inv_grid_frames = self.field[n0:n1, :, :, :]

        # img has current shape (c, n_pixels), make it (n_frames, c, h, w)
        img_frames = (
            img.unsqueeze(0)
            .expand(n_frames, *img.shape)
            .view(n_frames, img.shape[0], self.img_h, self.img_w)
        )
        # img has current shape (c, h, w), make it (n_frames, c, h, w)
        # img_frames = img.unsqueeze(0).expand(n_frames, *img.shape)

        out = nn.functional.grid_sample(
            img_frames.to(sel_inv_grid_frames.dtype),
            sel_inv_grid_frames,
            mode=mode,
            padding_mode="zeros",
            align_corners=self.align_corners,
        ).to(img.dtype)
        return out.reshape(img.shape[-2], n_frames, img.shape[-1])

    def _attributeslist(self):
        a = [
            ("field shape", self.field.shape),
            ("field shape", self.field.shape),
            ("n_frames", self.n_frames),
            ("img_shape", self.img_shape),
        ]
        return a

    def __repr__(self):
        s_begin = f"{self.__class__.__name__}(\n  "
        s_fill = "\n  ".join([f"({k}): {v}" for k, v in self._attributeslist()])
        s_end = "\n  )"
        return s_begin + s_fill + s_end

    def __eq__(self, other) -> bool:
        if isinstance(other, DeformationField):
            return bool((self.field == other.field).all())
        return False


# =============================================================================
class AffineDeformationField(DeformationField):
    # =========================================================================
    r"""
    Stores an affine deformation field andn uses it to compute a discrete
    deformation field :class:`DeformationField`.

    Warps an image or batch of images according to an *inverse affine deformation
    field* :math:`u`, i.e. the field that maps the *deformed image* pixel
    coordinates to the *original image* pixel coordinates.

    It is constructed from a function of one parameter (time) that returns a
    tensor of shape :math:`(3,3)` representing a 2D affine homogeneous transformation
    matrix. The homogeneous transformation matrix corresponds to the *inverse
    deformation field* :math:`u`, i.e. the field that maps the pixels of the
    *deformed image* to the pixels of the *original image*.

    To warp an image, the affine transformation matrix is evaluated at each
    time corresponding to the frames of the animation. The *inverse deformation
    field* :math:`u` is then computed from the inverse of the affine
    transformation matrix, and the image is warped according to the *inverse
    deformation field* :math:`u`.

    Contrary to :class:`DeformationField`, this class can warp images of
    variable sizes, as the *inverse deformation field* :math:`u` is computed from the
    affine transformation matrix at the desired spatial resolution.

    .. important::
        The coordinates are given in the range [-1;1]. When referring to a
        pixel, its position is the position of its center. The position
        [-1;-1] corresponds to the center of the top-left pixel.

    Args:
        :attr:`func` (Callable: float -> torch.tensor):
        Function of one parameter (time) that returns a tensor of shape
        :math:`(3,3)` representing a 2D affine homogeneous transformation
        matrix, the *inverse deformation field* :math:`u`, i.e.
        the field that maps the pixels of the *deformed image* to the pixels of
        the *original image*.

    Attributes:
        :attr:`self.func` (function of one parameter):
        Function of one parameter (time) that returns a tensor of shape
        :math:`(3,3)` representing a 2D affine homogeneous transformation
        matrix.

        :attr:`self.field` (torch.tensor):
        *Inverse deformation field* :math:`u` of shape :math:`(n\_frames,h,w,2)`.
<<<<<<< HEAD

        :attr:`time_vector` (torch.tensor): List of the times at which the
        function is evaluated to generate the inverse deformation field.

        :attr:`self.n_frames` (int): Number of frames in the animation.

        :attr:`self.img_shape` (tuple): Shape of the image to be warped, i.e.
        :math:`(h,w)`, where :math:`h` and :math:`w` are the height and width
        of the image respectively.

=======

        :attr:`time_vector` (torch.tensor): List of the times at which the
        function is evaluated to generate the inverse deformation field.

        :attr:`self.n_frames` (int): Number of frames in the animation.

        :attr:`self.img_shape` (tuple): Shape of the image to be warped, i.e.
        :math:`(h,w)`, where :math:`h` and :math:`w` are the height and width
        of the image respectively.

>>>>>>> fc3ffc97
        :attr:`img_h` (int): Height of the image to be warped in pixels.

        :attr:`img_w` (int): Width of the image to be warped in pixels.

    Example 1: Progressive zooming **in**
        >>> def u(t):
        ...     return torch.tensor([[1-t/10, 0, 0], [0, 1-t/10, 0], [0, 0, 1]])
        >>> field = AffineDeformationField(u)

    Example 2: Rotation of an image **counter-clockwise**, at a frequency of 1Hz
        >>> import numpy as np
        >>> def s(t):
        ...     return np.sin(2*np.pi*t)
        >>> def c(t):
        ...     return np.cos(2*np.pi*t)
        >>> def u(t):
        ...     return torch.tensor([[c(t), s(t), 0], [-s(t), c(t), 0], [0, 0, 1]])
        >>> field = AffineDeformationField(u)
    """

    def __init__(
        self,
        func,
        time_vector: torch.tensor,
        img_shape: tuple,
    ) -> None:

        self._func = func
        self._time_vector = time_vector
        self._align_corners = True  # keep this for _generate_inv_grid_frames

        super().__init__(self._generate_inv_grid_frames(img_shape))

    @property
    def func(self):
        return self._func

    @property
    def time_vector(self):
        return self._time_vector

    @property
    def align_corners(self) -> bool:
        return self._align_corners

    def _generate_inv_grid_frames(
        self,
        grid_shape: tuple,
    ) -> torch.tensor:
        r"""Generates the inverse deformation field as a tensor of shape
        :math:`(n\_frames, h, w, 2)`.

        This function is called by the constructor to generate the inverse
        deformation field from the affine transformation matrix at the desired
        time points. It is not meant to be called directly.

        Args:
            t0 (float): First time at which the inverse deformation field is
            computed.

            t1 (float): Last time at which the inverse deformation field is
            computed.

            n_frames (int): Number of frames in the animation.

            grid_shape (tuple): shape of the 2D grid to be generated. Must be a
            tuple of the form (h, w), where h and w are respectively the height
            and width of the image to be warped.

        Returns:
            torch.tensor: The inverse deformation field as a tensor of shape
            :math:`(n\_frames, h, w, 2)`.
        """
        # time_vector = torch.linspace(t0, t1, n_frames, dtype=torch.float64)#[:n_frames]
        # self.time_vector = time_vector
        # inv_mat_frames = torch.zeros((n_frames, 2, 3), dtype=torch.float64)

        # get a batch of matrices of shape (n_frames, 2, 3)
        inv_mat_frames = torch.stack(
            [
                self.func(t)[:2, :]  # need only the first 2 rows
                for t in self.time_vector
            ]
        )
        # inv_grid_frames = torch.round(inv_mat_frames, decimals=6)

        # use them to generate the grid
        inv_grid_frames = nn.functional.affine_grid(
            inv_mat_frames,
            torch.Size(
                (len(self.time_vector), 1, *grid_shape)
            ),  # n_channels has no effect
            align_corners=self.align_corners,
        )
        return inv_grid_frames<|MERGE_RESOLUTION|>--- conflicted
+++ resolved
@@ -318,7 +318,6 @@
 
         :attr:`self.field` (torch.tensor):
         *Inverse deformation field* :math:`u` of shape :math:`(n\_frames,h,w,2)`.
-<<<<<<< HEAD
 
         :attr:`time_vector` (torch.tensor): List of the times at which the
         function is evaluated to generate the inverse deformation field.
@@ -329,18 +328,6 @@
         :math:`(h,w)`, where :math:`h` and :math:`w` are the height and width
         of the image respectively.
 
-=======
-
-        :attr:`time_vector` (torch.tensor): List of the times at which the
-        function is evaluated to generate the inverse deformation field.
-
-        :attr:`self.n_frames` (int): Number of frames in the animation.
-
-        :attr:`self.img_shape` (tuple): Shape of the image to be warped, i.e.
-        :math:`(h,w)`, where :math:`h` and :math:`w` are the height and width
-        of the image respectively.
-
->>>>>>> fc3ffc97
         :attr:`img_h` (int): Height of the image to be warped in pixels.
 
         :attr:`img_w` (int): Width of the image to be warped in pixels.
