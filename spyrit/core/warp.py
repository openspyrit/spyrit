--- conflicted
+++ resolved
@@ -47,6 +47,7 @@
 
     Args:
         :attr:`field` (torch.tensor):
+        :attr:`field` (torch.tensor):
         *Inverse deformation field* :math:`u` of shape :math:`(n\_frames,H,W,2)`,
         where :math:`n\_frames` is the number of frames in the animation, and
         :math:`H` and :math:`W` are the height and width of the image to be
@@ -54,6 +55,7 @@
 
     Attributes:
         :attr:`self.field` (torch.tensor):
+        :attr:`self.field` (torch.tensor):
         *Inverse deformation field* :math:`u` of shape :math:`(n\_frames,h,w,2)`.
 
         :attr:`self.n_frames` (int): Number of frames in the animation.
@@ -70,11 +72,13 @@
         >>> u = torch.tensor([[[[ 0.5, -0.5], [ 0.5, 0.5]], [[-0.5, -0.5], [-0.5, 0.5]]]])
         >>> field = DeformationField(u)
         >>> print(field.field)
+        >>> print(field.field)
         tensor([[[[ 0.5, -0.5], [ 0.5, 0.5]], [[-0.5, -0.5], [-0.5, 0.5]]]])
 
     **Example 2:** Rotating a 2x2 B&W image by 90 degrees clockwise, using one frame
         >>> u = torch.tensor([[[[-1, 1], [-1, -1]], [[ 1, 1], [ 1, -1]]]])
         >>> field = DeformationField(u)
+        >>> print(field.field)
         >>> print(field.field)
         tensor([[[[-1, 1], [-1, -1]], [[ 1, 1], [ 1, -1]]])
     """
@@ -97,9 +101,8 @@
             warnings.warn(msg, UserWarning)
 
         # store as nn.Parameter
-<<<<<<< HEAD
-        self._inverse_grid_frames = nn.Parameter(
-            inverse_grid_frames, requires_grad=False
+        self._field = nn.Parameter(
+            field, requires_grad=False
         )
         # set other properties / inv_grid_frames has shape (n_frames, H, W, 2)
         self._align_corners = True
@@ -130,22 +133,7 @@
 
     @property
     def field(self) -> torch.tensor:
-        return self._inverse_grid_frames.data
-=======
-        self._field = nn.Parameter(
-            field, requires_grad=False
-        )
-        # set other properties / inv_grid_frames has shape (n_frames, H, W, 2)
-        self.align_corners = True
-        self.n_frames = field.shape[0]
-        self.img_h = field.shape[1]
-        self.img_w = field.shape[2]
-        self.img_shape = (self.img_h, self.img_w)
-
-    @property
-    def field(self) -> torch.tensor:
         return self._field.data
->>>>>>> 62be51a1
 
     def forward(
         self,
@@ -160,6 +148,7 @@
 
         Deforms the vectorized image according to the *inverse deformation
         field* :math:`u` contained in the attribute :attr:`field`,
+        field* :math:`u` contained in the attribute :attr:`field`,
         sliced between the frames :math:`n0` (included) and :math:`n1` (excluded).
         :math:`u` is the field that maps the pixels of the *deformed image* to
         the pixels of the *original image*.
@@ -189,13 +178,10 @@
 
         .. note::
             If :math:`n0 < n1`, :attr:`field` is sliced
-<<<<<<< HEAD
             as follows: ``field[n0:n1, :, :, :]``
-=======
-            as follows: ``inv_grid_frames[n0:n1, :, :, :]``
->>>>>>> 62be51a1
 
         .. note::
+            If :math:`n0 > n1`, :attr:`field` is sliced
             If :math:`n0 > n1`, :attr:`field` is sliced
             "backwards". The first frame of the warped animation corresponds to
             the index :math:`n0`, and the last frame corresponds to the index
@@ -206,6 +192,7 @@
             :attr:`output` (torch.tensor):
             The deformed batch of images of shape :math:`(|n1-n0|,c,h,w)`, where each
             image in the batch is deformed according to the *inverse deformation
+            field* :math:`u` contained in the attribute :attr:`field`.
             field* :math:`u` contained in the attribute :attr:`field`.
 
         Shape:
@@ -241,14 +228,11 @@
         # get the right slice of the inverse deformation field
         n_frames = abs(n1 - n0)
         if n1 < n0:
-<<<<<<< HEAD
-            sel_inv_grid_frames = torch.flip(self.field[n1 + 1 : n0 + 1, :, :, :], [0])
-=======
             sel_inv_grid_frames = torch.flip(
                 self.field[n1 + 1 : n0 + 1, :, :, :], [0]
             )
->>>>>>> 62be51a1
         else:
+            sel_inv_grid_frames = self.field[n0:n1, :, :, :]
             sel_inv_grid_frames = self.field[n0:n1, :, :, :]
 
         # img has current shape (c, n_pixels), make it (n_frames, c, h, w)
@@ -272,6 +256,7 @@
     def _attributeslist(self):
         a = [
             ("field shape", self.field.shape),
+            ("field shape", self.field.shape),
             ("n_frames", self.n_frames),
             ("img_shape", self.img_shape),
         ]
@@ -349,15 +334,7 @@
 
         :attr:`img_h` (int): Height of the image to be warped in pixels.
 
-<<<<<<< HEAD
         :attr:`img_w` (int): Width of the image to be warped in pixels.
-=======
-        :attr:`self.field` (torch.tensor):
-        Inverse grid frames that are computed from thr attribute
-        :attr:`inverse_field_matrix` upon calling the method
-        :meth:`save_inv_grid_frames`. If set manually,
-        the dtype should be `torch.float64`. Default: `None`.
->>>>>>> 62be51a1
 
     Example 1: Progressive zooming **in**
         >>> def u(t):
