--- conflicted
+++ resolved
@@ -1,102 +1,3 @@
-# from setuptools import setup, find_packages, Extension
-# from os.path import join
-# import os
-# import sys
-# from sys import platform as _platform
-
-# def readme():
-#     with open("README.md") as f:
-#         return f.read()
-
-# # possible types
-# types = ("int", "long", "float", "double")
-
-# #To delay numpy import
-# class get_numpy_include(object):
-#     def __str__(self):
-#         import numpy
-#         return join(numpy.get_include(), 'numpy')
-
-# # generate sources
-# pth = os.getcwd()
-# template_file = join(os.getcwd(), "spyrit/fht/fht", "C_fht.template.c")
-# f = open(template_file, "r")
-# txt = f.read()
-# f.close()
-# for t in types:
-#     d = {"ctype":t}
-#     filled_txt = txt % d
-#     source = join(os.getcwd(), "spyrit/fht/fht", "C_fht_%(ctype)s.c" % d)
-#     f = open(source, "w")
-#     f.write(filled_txt)
-#     f.close()
-
-# # distutils
-
-# sys.path.extend('config_fc --fcompiler=gnu95 --f90flags=-fopenmp --f90exec=/usr/bin/gfortran '.split())
-
-# compile_args = '-fopenmp'
-# if _platform == "darwin":
-#   compile_args = '-Xpreprocessor ' + compile_args
-# if _platform == "win32":
-#   compile_args = '/openmp '
-
-# setup(name='spyrit',
-#       version='0.14.0',
-#       description='Demo package',
-#       url='https://github.com/openspyrit/spyrit',
-#       long_description = readme(),
-#       long_description_content_type = "text/markdown",
-#       classifiers = [
-#         "Development Status :: 5 - Production/Stable",
-#         "License :: OSI Approved :: MIT License",
-#         "Programming Language :: Python :: 3",
-#         "Operating System :: OS Independent"
-#       ],
-#       author='Antonio Tomas Lorente Mur, Nicolas Ducros, Sebastien Crombez',
-#       author_email='Nicolas.Ducros@insa-lyon.fr',
-#       keywords = "tutorial package",
-#       license='Attribution-ShareAlike 4.0 International',
-#       ext_modules=[Extension('fht._C_fht_%(ctype)s' % {"ctype":t},
-#                              [join('spyrit/fht/fht', 'C_fht_%(ctype)s.c') % {"ctype":t}],
-#                              include_dirs=[get_numpy_include()],
-#                              extra_compile_args=[compile_args],
-#                              extra_link_args=[compile_args],)
-#                    for t in types],
-#       install_requires=[
-#           'numpy (==1.19.3)',
-#           'matplotlib',
-#           'scipy',
-#           'torch',
-#           'torchvision',
-#           'Pillow',
-#           'opencv-python',
-#           'imutils',
-#           'PyWavelets',
-#           'wget',
-#           'sympy',
-#           'imageio',
-#           'astropy',
-#       ],
-#       packages=find_packages(),
-#       zip_safe=False)
-
-
-
-# #
-# #      install_requires=[
-# #          'numpy',
-# #          'matplotlib',
-# #          'scipy',
-# #          'torch',
-# #          'torchvision',
-# #          'Pillow',
-# #          'opencv-python',
-# #          'imutils',
-# #          'PyWavelets',
-# #          'imageio',
-# #          'fht',
-# # 
 from setuptools import setup, find_packages, Extension
 from os.path import join
 import os
@@ -140,10 +41,4 @@
           'astropy',
       ],
       packages=find_packages(),
-<<<<<<< HEAD
       zip_safe=False)
-=======
-      zip_safe=False)
-
-
->>>>>>> 70d7a8b6
